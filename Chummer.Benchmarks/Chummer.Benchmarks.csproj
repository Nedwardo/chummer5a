<Project Sdk="Microsoft.NET.Sdk">
  <PropertyGroup>
    <TargetFramework>net8.0-windows</TargetFramework>
    <OutputType>Exe</OutputType>
    <GenerateAssemblyInfo>True</GenerateAssemblyInfo>
    <NoWarn>VSTHRD003;VSTHRD100;VSTHRD103;VSTHRD200</NoWarn>
	<Configurations>Debug;Release;Debuggable Release</Configurations>
	<EnableNETAnalyzers>True</EnableNETAnalyzers>
	<AnalysisLevel>latest-minimum</AnalysisLevel>
	<PlatformTarget>AnyCPU</PlatformTarget>
	<NeutralLanguage>en-US</NeutralLanguage>
    <EmbeddedResourceUseDependentUponConvention>true</EmbeddedResourceUseDependentUponConvention>
    <AppendTargetFrameworkToOutputPath>false</AppendTargetFrameworkToOutputPath>
  </PropertyGroup>
  <ItemGroup>
    <AssemblyAttribute Include="System.Runtime.InteropServices.ComVisible">
      <_Parameter1>False</_Parameter1>
      <_Parameter1_TypeName>System.Boolean</_Parameter1_TypeName>
    </AssemblyAttribute>
    <AssemblyAttribute Include="System.Runtime.InteropServices.Guid">
      <_Parameter1>cc9fd36d-6035-4f9b-b4a7-b3421c9c5302</_Parameter1>
    </AssemblyAttribute>
  </ItemGroup>
  <PropertyGroup Condition="'$(Configuration)|$(Platform)' == 'Debuggable Release|AnyCPU'">
    <OutputPath>bin\$(Configuration)\</OutputPath>
    <Optimize>false</Optimize>
    <NoWarn>VSTHRD003;VSTHRD100;VSTHRD103;VSTHRD200</NoWarn>
  </PropertyGroup>
  <PropertyGroup Condition="'$(Configuration)|$(Platform)'=='Release with ChummerHub|AnyCPU'">
    <Optimize>True</Optimize>
  </PropertyGroup>
  <ItemGroup>
    <ProjectReference Include="$(SolutionDir)Chummer\Chummer.csproj" />
  </ItemGroup>
  <ItemGroup>
<<<<<<< HEAD
    <PackageReference Include="BenchmarkDotNet" Version="0.14.0" />
    <PackageReference Include="BenchmarkDotNet.Annotations" Version="0.14.0" />
    <PackageReference Include="CommandLineParser" Version="2.9.1" />
    <PackageReference Include="Gee.External.Capstone" Version="2.3.0" />
    <PackageReference Include="Iced" Version="1.21.0" />
    <PackageReference Include="Microsoft.Bcl.AsyncInterfaces" Version="9.0.2" />
    <PackageReference Include="Microsoft.CodeAnalysis.Analyzers" Version="3.11.0">
      <PrivateAssets>all</PrivateAssets>
      <IncludeAssets>runtime; build; native; contentfiles; analyzers; buildtransitive</IncludeAssets>
    </PackageReference>
    <PackageReference Include="Microsoft.CodeAnalysis.Common" Version="4.13.0" />
    <PackageReference Include="Microsoft.CodeAnalysis.CSharp" Version="4.13.0" />
=======
    <PackageReference Include="BenchmarkDotNet" Version="0.15.2" />
    <PackageReference Include="Microsoft.CodeAnalysis.Analyzers" Version="4.14.0">
      <PrivateAssets>all</PrivateAssets>
      <IncludeAssets>runtime; build; native; contentfiles; analyzers; buildtransitive</IncludeAssets>
    </PackageReference>
    <PackageReference Include="Microsoft.CodeAnalysis.CSharp" Version="4.14.0" />
>>>>>>> d6cf0c3a
    <PackageReference Include="Microsoft.CodeAnalysis.NetAnalyzers" Version="9.0.0">
      <PrivateAssets>all</PrivateAssets>
      <IncludeAssets>runtime; build; native; contentfiles; analyzers; buildtransitive</IncludeAssets>
    </PackageReference>
<<<<<<< HEAD
    <PackageReference Include="Microsoft.Diagnostics.NETCore.Client" Version="0.2.607501" />
    <PackageReference Include="Microsoft.Diagnostics.Runtime" Version="3.1.512801" />
    <PackageReference Include="Microsoft.Diagnostics.Tracing.TraceEvent" Version="3.1.19" />
    <PackageReference Include="Microsoft.DotNet.PlatformAbstractions" Version="3.1.6" />
    <PackageReference Include="Microsoft.Extensions.DependencyInjection" Version="9.0.2" />
    <PackageReference Include="Microsoft.Extensions.DependencyInjection.Abstractions" Version="9.0.2" />
    <PackageReference Include="Microsoft.Extensions.Logging" Version="9.0.2" />
    <PackageReference Include="Microsoft.Extensions.Logging.Abstractions" Version="9.0.2" />
    <PackageReference Include="Microsoft.Extensions.Options" Version="9.0.2" />
    <PackageReference Include="Microsoft.Extensions.Primitives" Version="9.0.2" />
    <PackageReference Include="Microsoft.Win32.Registry" Version="5.0.0" />
    <PackageReference Include="Perfolizer" Version="0.4.0" />
    <PackageReference Include="System.AppContext" Version="4.3.0" />
    <PackageReference Include="System.Buffers" Version="4.6.0" />
    <PackageReference Include="System.CodeDom" Version="9.0.2" />
    <PackageReference Include="System.Collections" Version="4.3.0" />
    <PackageReference Include="System.Collections.Concurrent" Version="4.3.0" />
    <PackageReference Include="System.Collections.Immutable" Version="9.0.2" />
    <PackageReference Include="System.Console" Version="4.3.1" />
    <PackageReference Include="System.Diagnostics.Debug" Version="4.3.0" />
    <PackageReference Include="System.Diagnostics.DiagnosticSource" Version="9.0.2" />
    <PackageReference Include="System.Diagnostics.FileVersionInfo" Version="4.3.0" />
    <PackageReference Include="System.Diagnostics.StackTrace" Version="4.3.0" />
    <PackageReference Include="System.Diagnostics.Tools" Version="4.3.0" />
    <PackageReference Include="System.Dynamic.Runtime" Version="4.3.0" />
    <PackageReference Include="System.Globalization" Version="4.3.0" />
    <PackageReference Include="System.IO" Version="4.3.0" />
    <PackageReference Include="System.IO.Compression" Version="4.3.0" />
    <PackageReference Include="System.IO.FileSystem" Version="4.3.0" />
    <PackageReference Include="System.IO.FileSystem.Primitives" Version="4.3.0" />
    <PackageReference Include="System.Linq" Version="4.3.0" />
    <PackageReference Include="System.Linq.Expressions" Version="4.3.0" />
    <PackageReference Include="System.Management" Version="9.0.2" />
    <PackageReference Include="System.Memory" Version="4.6.0" />
    <PackageReference Include="System.Numerics.Vectors" Version="4.6.0" />
    <PackageReference Include="System.Reflection" Version="4.3.0" />
    <PackageReference Include="System.Reflection.Emit" Version="4.7.0" />
    <PackageReference Include="System.Reflection.Emit.Lightweight" Version="4.7.0" />
    <PackageReference Include="System.Reflection.Metadata" Version="9.0.2" />
    <PackageReference Include="System.Resources.ResourceManager" Version="4.3.0" />
    <PackageReference Include="System.Runtime.CompilerServices.Unsafe" Version="6.1.0" />
    <PackageReference Include="System.Runtime.Extensions" Version="4.3.1" />
    <PackageReference Include="System.Runtime.InteropServices" Version="4.3.0" />
    <PackageReference Include="System.Runtime.InteropServices.RuntimeInformation" Version="4.3.0" />
    <PackageReference Include="System.Runtime.Numerics" Version="4.3.0" />
    <PackageReference Include="System.Security.AccessControl" Version="6.0.1" />
    <PackageReference Include="System.Security.Cryptography.Algorithms" Version="4.3.1" />
    <PackageReference Include="System.Security.Cryptography.Encoding" Version="4.3.0" />
    <PackageReference Include="System.Security.Cryptography.Primitives" Version="4.3.0" />
    <PackageReference Include="System.Security.Cryptography.X509Certificates" Version="4.3.2" />
    <PackageReference Include="System.Security.Principal.Windows" Version="5.0.0" />
    <PackageReference Include="System.Text.Encoding" Version="4.3.0" />
    <PackageReference Include="System.Text.Encoding.CodePages" Version="9.0.2" />
    <PackageReference Include="System.Text.Encoding.Extensions" Version="4.3.0" />
    <PackageReference Include="System.Threading" Version="4.3.0" />
    <PackageReference Include="System.Threading.Tasks" Version="4.3.0" />
    <PackageReference Include="System.Threading.Tasks.Extensions" Version="4.6.0" />
    <PackageReference Include="System.Threading.Tasks.Parallel" Version="4.3.0" />
    <PackageReference Include="System.Threading.Thread" Version="4.3.0" />
    <PackageReference Include="System.ValueTuple" Version="4.5.0" />
    <PackageReference Include="System.Xml.ReaderWriter" Version="4.3.1" />
    <PackageReference Include="System.Xml.XDocument" Version="4.3.0" />
    <PackageReference Include="System.Xml.XmlDocument" Version="4.3.0" />
    <PackageReference Include="System.Xml.XPath" Version="4.3.0" />
    <PackageReference Include="System.Xml.XPath.XDocument" Version="4.3.0" />
=======
>>>>>>> d6cf0c3a
  </ItemGroup>
  <ItemGroup>
    <Folder Include="Properties\" />
  </ItemGroup>
</Project><|MERGE_RESOLUTION|>--- conflicted
+++ resolved
@@ -33,99 +33,16 @@
     <ProjectReference Include="$(SolutionDir)Chummer\Chummer.csproj" />
   </ItemGroup>
   <ItemGroup>
-<<<<<<< HEAD
-    <PackageReference Include="BenchmarkDotNet" Version="0.14.0" />
-    <PackageReference Include="BenchmarkDotNet.Annotations" Version="0.14.0" />
-    <PackageReference Include="CommandLineParser" Version="2.9.1" />
-    <PackageReference Include="Gee.External.Capstone" Version="2.3.0" />
-    <PackageReference Include="Iced" Version="1.21.0" />
-    <PackageReference Include="Microsoft.Bcl.AsyncInterfaces" Version="9.0.2" />
-    <PackageReference Include="Microsoft.CodeAnalysis.Analyzers" Version="3.11.0">
-      <PrivateAssets>all</PrivateAssets>
-      <IncludeAssets>runtime; build; native; contentfiles; analyzers; buildtransitive</IncludeAssets>
-    </PackageReference>
-    <PackageReference Include="Microsoft.CodeAnalysis.Common" Version="4.13.0" />
-    <PackageReference Include="Microsoft.CodeAnalysis.CSharp" Version="4.13.0" />
-=======
     <PackageReference Include="BenchmarkDotNet" Version="0.15.2" />
     <PackageReference Include="Microsoft.CodeAnalysis.Analyzers" Version="4.14.0">
       <PrivateAssets>all</PrivateAssets>
       <IncludeAssets>runtime; build; native; contentfiles; analyzers; buildtransitive</IncludeAssets>
     </PackageReference>
     <PackageReference Include="Microsoft.CodeAnalysis.CSharp" Version="4.14.0" />
->>>>>>> d6cf0c3a
     <PackageReference Include="Microsoft.CodeAnalysis.NetAnalyzers" Version="9.0.0">
       <PrivateAssets>all</PrivateAssets>
       <IncludeAssets>runtime; build; native; contentfiles; analyzers; buildtransitive</IncludeAssets>
     </PackageReference>
-<<<<<<< HEAD
-    <PackageReference Include="Microsoft.Diagnostics.NETCore.Client" Version="0.2.607501" />
-    <PackageReference Include="Microsoft.Diagnostics.Runtime" Version="3.1.512801" />
-    <PackageReference Include="Microsoft.Diagnostics.Tracing.TraceEvent" Version="3.1.19" />
-    <PackageReference Include="Microsoft.DotNet.PlatformAbstractions" Version="3.1.6" />
-    <PackageReference Include="Microsoft.Extensions.DependencyInjection" Version="9.0.2" />
-    <PackageReference Include="Microsoft.Extensions.DependencyInjection.Abstractions" Version="9.0.2" />
-    <PackageReference Include="Microsoft.Extensions.Logging" Version="9.0.2" />
-    <PackageReference Include="Microsoft.Extensions.Logging.Abstractions" Version="9.0.2" />
-    <PackageReference Include="Microsoft.Extensions.Options" Version="9.0.2" />
-    <PackageReference Include="Microsoft.Extensions.Primitives" Version="9.0.2" />
-    <PackageReference Include="Microsoft.Win32.Registry" Version="5.0.0" />
-    <PackageReference Include="Perfolizer" Version="0.4.0" />
-    <PackageReference Include="System.AppContext" Version="4.3.0" />
-    <PackageReference Include="System.Buffers" Version="4.6.0" />
-    <PackageReference Include="System.CodeDom" Version="9.0.2" />
-    <PackageReference Include="System.Collections" Version="4.3.0" />
-    <PackageReference Include="System.Collections.Concurrent" Version="4.3.0" />
-    <PackageReference Include="System.Collections.Immutable" Version="9.0.2" />
-    <PackageReference Include="System.Console" Version="4.3.1" />
-    <PackageReference Include="System.Diagnostics.Debug" Version="4.3.0" />
-    <PackageReference Include="System.Diagnostics.DiagnosticSource" Version="9.0.2" />
-    <PackageReference Include="System.Diagnostics.FileVersionInfo" Version="4.3.0" />
-    <PackageReference Include="System.Diagnostics.StackTrace" Version="4.3.0" />
-    <PackageReference Include="System.Diagnostics.Tools" Version="4.3.0" />
-    <PackageReference Include="System.Dynamic.Runtime" Version="4.3.0" />
-    <PackageReference Include="System.Globalization" Version="4.3.0" />
-    <PackageReference Include="System.IO" Version="4.3.0" />
-    <PackageReference Include="System.IO.Compression" Version="4.3.0" />
-    <PackageReference Include="System.IO.FileSystem" Version="4.3.0" />
-    <PackageReference Include="System.IO.FileSystem.Primitives" Version="4.3.0" />
-    <PackageReference Include="System.Linq" Version="4.3.0" />
-    <PackageReference Include="System.Linq.Expressions" Version="4.3.0" />
-    <PackageReference Include="System.Management" Version="9.0.2" />
-    <PackageReference Include="System.Memory" Version="4.6.0" />
-    <PackageReference Include="System.Numerics.Vectors" Version="4.6.0" />
-    <PackageReference Include="System.Reflection" Version="4.3.0" />
-    <PackageReference Include="System.Reflection.Emit" Version="4.7.0" />
-    <PackageReference Include="System.Reflection.Emit.Lightweight" Version="4.7.0" />
-    <PackageReference Include="System.Reflection.Metadata" Version="9.0.2" />
-    <PackageReference Include="System.Resources.ResourceManager" Version="4.3.0" />
-    <PackageReference Include="System.Runtime.CompilerServices.Unsafe" Version="6.1.0" />
-    <PackageReference Include="System.Runtime.Extensions" Version="4.3.1" />
-    <PackageReference Include="System.Runtime.InteropServices" Version="4.3.0" />
-    <PackageReference Include="System.Runtime.InteropServices.RuntimeInformation" Version="4.3.0" />
-    <PackageReference Include="System.Runtime.Numerics" Version="4.3.0" />
-    <PackageReference Include="System.Security.AccessControl" Version="6.0.1" />
-    <PackageReference Include="System.Security.Cryptography.Algorithms" Version="4.3.1" />
-    <PackageReference Include="System.Security.Cryptography.Encoding" Version="4.3.0" />
-    <PackageReference Include="System.Security.Cryptography.Primitives" Version="4.3.0" />
-    <PackageReference Include="System.Security.Cryptography.X509Certificates" Version="4.3.2" />
-    <PackageReference Include="System.Security.Principal.Windows" Version="5.0.0" />
-    <PackageReference Include="System.Text.Encoding" Version="4.3.0" />
-    <PackageReference Include="System.Text.Encoding.CodePages" Version="9.0.2" />
-    <PackageReference Include="System.Text.Encoding.Extensions" Version="4.3.0" />
-    <PackageReference Include="System.Threading" Version="4.3.0" />
-    <PackageReference Include="System.Threading.Tasks" Version="4.3.0" />
-    <PackageReference Include="System.Threading.Tasks.Extensions" Version="4.6.0" />
-    <PackageReference Include="System.Threading.Tasks.Parallel" Version="4.3.0" />
-    <PackageReference Include="System.Threading.Thread" Version="4.3.0" />
-    <PackageReference Include="System.ValueTuple" Version="4.5.0" />
-    <PackageReference Include="System.Xml.ReaderWriter" Version="4.3.1" />
-    <PackageReference Include="System.Xml.XDocument" Version="4.3.0" />
-    <PackageReference Include="System.Xml.XmlDocument" Version="4.3.0" />
-    <PackageReference Include="System.Xml.XPath" Version="4.3.0" />
-    <PackageReference Include="System.Xml.XPath.XDocument" Version="4.3.0" />
-=======
->>>>>>> d6cf0c3a
   </ItemGroup>
   <ItemGroup>
     <Folder Include="Properties\" />
