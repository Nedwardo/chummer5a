using System;
using System.Collections.Generic;
using System.IO;
using System.IO.Compression;
using System.Linq;
using System.Net;
using System.Threading.Tasks;
using System.Windows.Forms;
using Chummer;
using Chummer.Plugins;
using ChummerHub.Client;
using ChummerHub.Client.Backend;
using ChummerHub.Client.Properties;
using ChummerHub.Client.UI;
using Microsoft.Rest;
using Newtonsoft.Json;
using NLog;
using Utils = ChummerHub.Client.Backend.Utils;

namespace ChummerHub.Client.Sinners
{
    public sealed class CharacterExtended : IDisposable
    {
        private static readonly Logger Log = LogManager.GetCurrentClassLogger();
        public CharacterExtended(Character character, string fileElement = null, CharacterCache myCharacterCache = null)
        {
            MyCharacter = character ?? throw new ArgumentNullException(nameof(character));
            MyCharacterCache = myCharacterCache ?? new CharacterCache(MyCharacter.FileName);
            if (!string.IsNullOrEmpty(fileElement))
            {
                try
                {
                    MySINnerFile = JsonConvert.DeserializeObject<SINner>(fileElement);
                }
                catch (Exception e)
                {
                    Log.Error(e);
                }
            }

            if (MySINnerFile == null)
            {
                MySINnerFile = new SINner
                {
                    Language = GlobalOptions.Language
                };

                //MySINnerFile.MyExtendedAttributes = new SINnerExtended(MySINnerFile);
            }
            if (MySINnerFile.SiNnerMetaData == null)
            {
                MySINnerFile.SiNnerMetaData = new SINnerMetaData
                {
                    Id = Guid.NewGuid(),
                    Tags = new List<Tag>(),
                    Visibility = new SINnerVisibility
                    {
                        IsGroupVisible = true,
                        IsPublic = true
                    }
                };
            }

            if (!string.IsNullOrEmpty(Settings.Default.SINnerVisibility))
                MySINnerFile.SiNnerMetaData.Visibility =
                    JsonConvert.DeserializeObject<SINnerVisibility>(Settings.Default.SINnerVisibility);

            if(MySINnerFile.SiNnerMetaData.Visibility?.Id == null)
                if (MySINnerFile.SiNnerMetaData.Visibility != null)
                    MySINnerFile.SiNnerMetaData.Visibility.Id = Guid.NewGuid();

            MySINnerFile.LastChange = MyCharacter.FileLastWriteTime;

            if(MySINnerIds.TryGetValue(MyCharacter.FileName, out var singuid))
                MySINnerFile.Id = singuid;
            else
            {
                MySINnerFile.Id = Guid.NewGuid();
                MySINnerIds.Add(MyCharacter.FileName, MySINnerFile.Id.Value);
                MySINnerIds = MySINnerIds; //Save it!
            }
        }

        public CharacterExtended(Character character, string fileElement = null, SINner mySINnerLoading = null, CharacterCache myCharacterCache = null) : this(character, fileElement, myCharacterCache)
        {
            if (mySINnerLoading != null)
            {
                var backup = MySINnerFile;
                MySINnerFile = mySINnerLoading;
                if (MySINnerFile?.SiNnerMetaData != null)
                {
                    if (MySINnerFile.SiNnerMetaData.Id == null || MySINnerFile.SiNnerMetaData.Id == Guid.Empty)
                        MySINnerFile.SiNnerMetaData.Id = backup.SiNnerMetaData.Id;

                    if (MySINnerFile.SiNnerMetaData.Tags?.Count < backup?.SiNnerMetaData?.Tags?.Count)
                        MySINnerFile.SiNnerMetaData.Tags = new List<Tag>(backup.SiNnerMetaData.Tags);
                }
            }
        }

        public CharacterCache  MyCharacterCache { get; }

        public Character MyCharacter { get; }

        private SINner _MySINnerFile;
        // ReSharper disable once InconsistentNaming
        public SINner MySINnerFile
        {
            get => _MySINnerFile;
            set
            {
                _MySINnerFile = value;
                if (value != null)
                    _MySINnerFile.DownloadedFromSINnersTime = DateTime.Now.ToUniversalTime();
            }
        }

        public string ZipFilePath { get; set; }


        // ReSharper disable once InconsistentNaming
        private static Dictionary<string, Guid> _SINnerIds;

        // ReSharper disable once InconsistentNaming
        public static Dictionary<string, Guid> MySINnerIds
        {
            get
            {
                if (_SINnerIds != null)
                    return _SINnerIds;
                string save = Settings.Default.SINnerIds;
                _SINnerIds = !string.IsNullOrEmpty(save)
                    ? JsonConvert.DeserializeObject<Dictionary<string, Guid>>(save)
                    : new Dictionary<string, Guid>();
                return _SINnerIds;
            }
            set
            {
                _SINnerIds = value;
                if (_SINnerIds == null)
                    return;
                string save = JsonConvert.SerializeObject(_SINnerIds);
                Settings.Default.SINnerIds = save;
                Settings.Default.Save();
            }
        }

        internal IList<Tag> PopulateTags()
        {
            var tag = new Tag ()
            {
                MyRuntimeObject = MyCharacter,
                SiNnerId = MySINnerFile.Id,
                TagName = "Reflection",
                Tags = new List<Tag>(TagExtractor.ExtractTagsFromAttributes(MyCharacter))
            };
            foreach (var f in MySINnerFile.SiNnerMetaData.Tags.Where(x => x?.TagName == "Reflection").ToList())
            {
                MySINnerFile.SiNnerMetaData.Tags.Remove(f);
            }
            MySINnerFile.SiNnerMetaData.Tags.Add(tag);
            foreach(var childtag in MySINnerFile.SiNnerMetaData.Tags.Where(a => a != null).ToList())
            {
                childtag.SetSinnerIdRecursive(MySINnerFile.Id);
            }
            return MySINnerFile.SiNnerMetaData.Tags.ToList();
        }

        public async Task<bool> Upload(ucSINnerShare.MyUserState myState = null, CustomActivity parentActivity = null)
        {
            using (var op_uploadChummer = Timekeeper.StartSyncron(
                "Uploading Chummer", parentActivity,
                CustomActivity.OperationType.DependencyOperation, MyCharacter.FileName))
            {
                try
                {
                    using (new CursorWait(PluginHandler.MainForm, true))
                    {
                        ResultSinnerGetSINById found = null;
                        try
                        {
                            using (_ = Timekeeper.StartSyncron(
                                "Checking if already online Chummer", op_uploadChummer,
                                CustomActivity.OperationType.DependencyOperation, MyCharacter?.FileName))
                            {
                                if (myState != null)
                                {
//1 Step
                                    myState.CurrentProgress += myState.ProgressSteps;
                                    myState.StatusText = "Checking online version of file...";
                                    myState.myWorker?.ReportProgress(myState.CurrentProgress, myState);
                                }

                                if (MySINnerFile.DownloadedFromSINnersTime > MyCharacter.FileLastWriteTime)
                                {
                                    if (myState != null)
                                    {
                                        myState.CurrentProgress += 4 * myState.ProgressSteps;
                                        myState.StatusText = "File already uploaded.";
                                        myState.myWorker?.ReportProgress(myState.CurrentProgress, myState);
                                    }

                                    return true;
                                }

                                var client = StaticUtils.GetClient();
                                found = await client.GetSINByIdAsync(MySINnerFile.Id.GetValueOrDefault()).ConfigureAwait(true);
                                await Utils.HandleError(found).ConfigureAwait(true);
                            }

                            if (myState != null)
//2 Step
                                myState.CurrentProgress += myState.ProgressSteps;
                            using (_ = Timekeeper.StartSyncron(
                                "Setting Visibility for Chummer", op_uploadChummer,
                                CustomActivity.OperationType.DependencyOperation, MyCharacter?.FileName))
                            {
                                if (found?.CallSuccess == true)
                                {
                                    if (found.MySINner.LastChange >= MyCharacter.FileLastWriteTime)
                                    {
                                        if (myState != null)
                                        {
                                            myState.StatusText = "SINner already uploaded and updated online.";
                                            myState.CurrentProgress += 3 * myState.ProgressSteps;
                                            myState.myWorker?.ReportProgress(myState.CurrentProgress, myState);
                                        }

                                        return true;
                                    }

                                    if (myState != null)
                                    {
                                        myState.StatusText = "SINner needs to be uploaded.";
                                        myState.myWorker?.ReportProgress(myState.CurrentProgress, myState);
                                    }

                                    if (MySINnerFile.SiNnerMetaData.Visibility.UserRights.Count == 0)
                                    {
                                        MySINnerFile.SiNnerMetaData.Visibility.UserRights =
                                            found.MySINner.SiNnerMetaData.Visibility.UserRights;
                                    }
                                }
                            }
                        }
                        finally
                        {
                            //found?.Dispose();
                        }

                        using (_ = Timekeeper.StartSyncron(
                            "Populating Reflection Tags", op_uploadChummer,
                            CustomActivity.OperationType.DependencyOperation, MyCharacter?.FileName))
                        {
                            MySINnerFile.SiNnerMetaData.Tags = PopulateTags();
                        }

                        using (_ = Timekeeper.StartSyncron(
                            "Preparing Model", op_uploadChummer,
                            CustomActivity.OperationType.DependencyOperation, MyCharacter?.FileName))
                        {
                            await PrepareModel().ConfigureAwait(true);
                        }

                        if (myState != null)
                        {
//3 Step
                            myState.CurrentProgress += myState.ProgressSteps;
                            myState.StatusText = "Chummerfile prepared for uploading...";
                            myState.myWorker?.ReportProgress(myState.CurrentProgress, myState);
                        }

                        ResultSinnerPostSIN res = null;
                        try
                        {
                            using (_ = Timekeeper.StartSyncron(
                                "Posting SINner", op_uploadChummer,
                                CustomActivity.OperationType.DependencyOperation, MyCharacter?.FileName))
                            {
                                res = await Utils.PostSINnerAsync(this).ConfigureAwait(true);
                                await Utils.HandleError(res).ConfigureAwait(true);
                            }

                            if (myState != null)
                            {
//4 Step
                                myState.CurrentProgress += myState.ProgressSteps;
                                myState.StatusText = "Chummer Metadata stored in DB...";
                                myState.myWorker?.ReportProgress(myState.CurrentProgress, myState);
                            }

                            if (res?.CallSuccess == true)
                            {
                                using (_ = Timekeeper.StartSyncron(
                                    "Uploading File", op_uploadChummer,
                                    CustomActivity.OperationType.DependencyOperation, MyCharacter?.FileName))
                                {
                                    var uploadres = await Utils.UploadChummerFileAsync(this).ConfigureAwait(true);
                                    {
                                        if (uploadres.CallSuccess == true)
                                        {
                                            if (myState != null)
                                            {
//5 Step
                                                myState.CurrentProgress += myState.ProgressSteps;
                                                myState.StatusText = "Chummer uploaded...";
                                                myState.myWorker?.ReportProgress(myState.CurrentProgress, myState);
                                            }

                                            return true;
                                        }

                                        if (myState != null)
                                        {
//5 Step
                                            myState.CurrentProgress += myState.ProgressSteps;
                                            myState.StatusText = "Chummer upload failed: " + uploadres.ErrorText;
                                            myState.myWorker?.ReportProgress(myState.CurrentProgress, myState);
                                        }
                                    }

                                    return false;
                                }
                            }
                        }
                        finally
                        {
                            //res.Dispose();
                        }

                        if (myState != null)
                        {
//5 Step
                            myState.CurrentProgress += myState.ProgressSteps;
                            myState.StatusText = "Chummer upload of Metadata failed: " + res.ErrorText;
                            myState.myWorker?.ReportProgress(myState.CurrentProgress, myState);
                        }

                        return false;
                    }
                }
                catch (Exception e)
                {
                    op_uploadChummer?.tc?.TrackException(e);
                    Utils.HandleError(e);
                    throw;
                }
            }
        }

        public void PopulateTree(ref TreeNode root, IList<Tag> tags, IList<SearchTag> filtertags)
        {
            if (tags == null)
                tags = MySINnerFile.SiNnerMetaData.Tags.ToArray();
            if (root == null)
            {
                root = new TreeNode
                {
                    Text = "Tags",
                    Tag = null
                };
                // get all tags in the list with parent is null
                foreach (var branch in tags.Where(t => t != null && t.MyParentTag == null))
                {
                    var child = new TreeNode
                    {
                        Text = branch.TagName,
                        Tag = branch.Id,
                    };
                    if (!string.IsNullOrEmpty(branch.TagValue))
                        child.Text += ": " + branch.TagValue;
                    if (!string.IsNullOrEmpty(branch.TagComment))
                        child.ToolTipText = branch.TagComment;
                    PopulateTree(ref child, branch.Tags.ToArray(), filtertags);
                    root.Nodes.Add(child);
                }

                root.ExpandAll();
            }
            else
            {
                foreach (var tag in tags)
                {
                    if (filtertags != null && (filtertags.All(x => x.TagName != tag.TagName) && tag.Tags.Count <= 0))
                        continue;
                    var child = new TreeNode
                    {
                        Text = string.Empty,
                        Tag = tag.Id
                    };
                    if(!string.IsNullOrEmpty(tag.TagComment))
                        child.Text = "(" + tag.TagComment + ") ";
                    child.Text += tag.TagName;
                    if (!string.IsNullOrEmpty(tag.TagValue))
                        child.Text += ": " + tag.TagValue;

                    PopulateTree(ref child, tag.Tags.ToArray(), filtertags);
                    root.Nodes.Add(child);
                }
            }
        }


        public async Task<string> PrepareModel()
        {
            string zipPath = Path.Combine(Settings.Default.TempDownloadPath, "SINner", MySINnerFile.Id + ".chum5z");
            if (PluginHandler.MySINnerLoading != null)
            {
                if (MySINnerIds.ContainsKey(MyCharacter.FileName))
                    MySINnerIds.Remove(MyCharacter.FileName);
            }
            object sinidob = null;
            if (MyCharacterCache?.MyPluginDataDic?.TryGetValue("SINnerId", out sinidob) == true)
            {
                MySINnerFile.Id = (Guid)sinidob;
            }
            else if (MySINnerIds.TryGetValue(MyCharacter.FileName, out var singuid))
                MySINnerFile.Id = singuid;
            else
            {
                if (PluginHandler.MySINnerLoading?.Id != null)
                {
                    MySINnerFile = PluginHandler.MySINnerLoading;
                    MySINnerIds.Add(MyCharacter.FileName, PluginHandler.MySINnerLoading.Id.Value);
                    if (File.Exists(zipPath))
                        return zipPath;
                }
                else
                {
                    if (string.IsNullOrEmpty(MySINnerFile.Alias))
                    {
                        MySINnerFile.Alias = MyCharacter.Alias;
                        if (string.IsNullOrEmpty(MySINnerFile.Alias))
                            MySINnerFile.Alias = MyCharacter.Name;
                    }
                    var client = StaticUtils.GetClient();
                    ResultSinnerGetOwnedSINByAlias res = null;
                    try
                    {
                        try
                        {
                            res = await client.SinnerGetOwnedSINByAliasAsync(MySINnerFile.Alias).ConfigureAwait(true);
                        }
                        catch (SerializationException e)
                        {
                            e.Data.Add("Alias", MySINnerFile.Alias);
                            e.Data.Add("MySINnerFile.Id", MySINnerFile.Id);
                            e.Data.Add("User", Settings.Default.UserEmail);
                            e.Data.Add("ResponseContent", e.Content);
                            throw;
                        }
                        catch (Exception e)
                        {
                            e.Data.Add("Alias", MySINnerFile.Alias);
                            e.Data.Add("MySINnerFile.Id", MySINnerFile.Id);
                            e.Data.Add("User", Settings.Default.UserEmail);
                            throw;
                        }

                        if (res == null)
                        {
                            MySINnerFile.Id = Guid.NewGuid();
                        }
                        else if (res.CallSuccess == true)
                        {
                            string message = MySINnerFile.Alias +
                                             " is already available online, but the current client uses a local version of that file." +
                                             Environment.NewLine + Environment.NewLine;
                            message += "Do you want to use only one version and update it through SINner?" +
                                       Environment.NewLine + Environment.NewLine;
                            message += "YES:\tuse the same (= only one) version and get" +
                                       Environment.NewLine;
                            message += "\tupdates on this client when you save" + Environment.NewLine;
                            message += "\tthe chummer on another client(recommended)" + Environment.NewLine
                                                                                      + Environment.NewLine;
                            message +=
                                "NO:\tgenerate a new \"Fork\" of this character," +
                                Environment.NewLine;
                            message += "\tthat is not linked to the online one" + Environment.NewLine;
                            message +=
                                "\tand use this new version from now on," + Environment.NewLine;
                            message += "but only on this client (NOT recommended)."
                                       + Environment.NewLine + Environment.NewLine;
                            var result = PluginHandler.MainForm.ShowMessageBox(message, "SIN already found online", MessageBoxButtons.YesNoCancel,
                                MessageBoxIcon.Asterisk);
                            if (result == DialogResult.Cancel)
                                throw new ArgumentException("User aborted perparation for upload!");
                            if (result == DialogResult.No)
                            {
                                MySINnerFile.Id = Guid.NewGuid();
                            }
                            else
                            {
                                var list = res.MySINners;
                                foreach (var sin in list)
                                {
                                    if (sin.Id != null)
                                    {
                                        MySINnerFile.Id = sin.Id;
                                        break;
                                    }
                                }
                            }
                        }
                    }
                    finally
                    {
                        //res?.Dispose();
                    }
                }

                if (MySINnerIds.ContainsKey(MyCharacter.FileName))
                    MySINnerIds.Remove(MyCharacter.FileName);
                if (MySINnerFile.Id != null)
                {
                    MySINnerIds.Add(MyCharacter.FileName, MySINnerFile.Id.Value);
                    MySINnerIds = MySINnerIds; //Save it!
                }
            }

            if (MySINnerFile.Id != null)
            {
                zipPath = Path.Combine(Path.GetTempPath(), "SINner", MySINnerFile.Id.Value + ".chum5z");
                MySINnerFile.UploadDateTime = DateTime.Now;


                MySINnerFile.Alias = MyCharacter.CharacterName;
                if (MySINnerFile.SiNnerMetaData.Visibility?.UserRights == null)
                {
                    MySINnerFile.SiNnerMetaData.Visibility =
                        new SINnerVisibility
                        {
                            Id = Guid.NewGuid(),
                            IsGroupVisible = ucSINnersOptions.SINnerVisibility.IsGroupVisible,
                            IsPublic = ucSINnersOptions.SINnerVisibility.IsPublic,
                            UserRights = ucSINnersOptions.SINnerVisibility.UserRights
                        };
                }

                if (MySINnerFile.SiNnerMetaData.Visibility.Id == ucSINnersOptions.SINnerVisibility.Id)
                {
                    //make the visibility your own and dont reuse the id from the general options!
                    MySINnerFile.SiNnerMetaData.Visibility.Id = Guid.NewGuid();
                }

                foreach (var visnow in ucSINnersOptions.SINnerVisibility.UserRights)
                {
                    if (MySINnerFile.SiNnerMetaData.Visibility.UserRights.All(a => a.EMail?.Equals(visnow.EMail, StringComparison.OrdinalIgnoreCase) != true))
                    {
                        MySINnerFile.SiNnerMetaData.Visibility.UserRights.Add(visnow);
                    }
                }

                foreach (var ur in MySINnerFile.SiNnerMetaData.Visibility.UserRights)
                {
                    if (ucSINnersOptions.SINnerVisibility.UserRights.Any(a => a.Id == ur.Id))
                    {
                        ur.Id = Guid.NewGuid();
                    }
                }

                var tempDir = Path.Combine(Path.GetTempPath(), "SINner", MySINnerFile.Id.Value.ToString());
                if (!Directory.Exists(tempDir))
                    Directory.CreateDirectory(tempDir);
                foreach (var file in Directory.GetFiles(tempDir))
                {
                    FileInfo fi = new FileInfo(file);
                    if (fi.LastWriteTimeUtc < MyCharacter.FileLastWriteTime)
                        File.Delete(file);
                }

                var summary = new CharacterCache(MyCharacter.FileName);
                if (string.IsNullOrEmpty(summary.FileName))
                    return null;
                var tempfile = Path.Combine(tempDir, summary.FileName);
                if (File.Exists(tempfile))
                    File.Delete(tempfile);

                bool readCallback = false;
                if (MyCharacter.OnSaveCompleted != null)
                {
                    readCallback = true;
                    MyCharacter.OnSaveCompleted = null;
                }

                if (!File.Exists(MyCharacter.FileName))
                {
                    string path2 = MyCharacter.FileName.Substring(0, MyCharacter.FileName.LastIndexOf('\\'));
                    CreateDirectoryRecursively(path2);
                    MyCharacter.Save(MyCharacter.FileName, false, false);
                }

                MyCharacter.Save(tempfile, false, false);
                MySINnerFile.LastChange = MyCharacter.FileLastWriteTime;
                if (readCallback)
                    MyCharacter.OnSaveCompleted += PluginHandler.MyOnSaveUpload;

                if (File.Exists(zipPath))
                {
                    try
                    {
                        File.Delete(zipPath);
                    }
                    catch (IOException e)
                    {
                        Log.Warn(e, "Could not delete File " + zipPath + ": " + e.Message);
                    }
                }

                if (!File.Exists(zipPath))
                {
                    ZipFile.CreateFromDirectory(tempDir, zipPath);
                    ZipFilePath = zipPath;
                }
            }

            return zipPath;
        }

        private static void CreateDirectoryRecursively(string path)
        {
            string[] pathParts = path.Split('\\');

            for (int i = 0; i < pathParts.Length; i++)
            {
                if (i > 0)
                    pathParts[i] = Path.Combine(pathParts[i - 1], pathParts[i]);

                if (!Directory.Exists(pathParts[i]))
                {
                    try
                    {
                        Directory.CreateDirectory(pathParts[i]);
                    }
                    catch (UnauthorizedAccessException e)
                    {
                        throw new UnauthorizedAccessException("Path: " + pathParts[i], e);
                    }
                }
            }
        }


        public async Task<bool> UploadInBackground(ucSINnerShare.MyUserState myState)
        {
            try
            {
                using (new CursorWait(PluginHandler.MainForm, true))
                {
                    if (myState != null)
                    {
                        myState.StatusText = "Preparing file to upload...";
                        myState.myWorker?.ReportProgress(myState.CurrentProgress, myState);
                    }
                    PopulateTags();
                    await PrepareModel().ConfigureAwait(true);
                    if (myState != null)
                    {
                        myState.CurrentProgress += myState.ProgressSteps;
                        myState.StatusText = "Uploading Metadata...";
                        myState.myWorker?.ReportProgress(myState.CurrentProgress, myState);
                    }

<<<<<<< HEAD
                    ResultSinnerPostSIN response = await Utils.PostSINner(this).ConfigureAwait(true);
                    if (response?.CallSuccess == true)
=======
                    HttpOperationResponse<ResultSinnerPostSIN> response = await Utils.PostSINnerAsync(this);
                    if (response?.Body?.CallSuccess == true)
>>>>>>> 890c4949
                    {
                        try
                        {
                            try
                            {
                                MySINnerFile.Id = response.MySINners.First().Id;
                            }
                            catch (Exception ex)
                            {
                                Log.Error(ex);
                                throw;
                            }
                            Log.Debug("Character " + MyCharacter.Alias + " posted with ID " + MySINnerFile.Id);
                            if (myState != null)
                            {
                                myState.CurrentProgress += myState.ProgressSteps;
                                myState.StatusText = "Uploading Filedata...";
                                myState.myWorker?.ReportProgress(myState.CurrentProgress, myState);
                            }

                            var uploadresult = await Utils.UploadChummer(this);

                            if (uploadresult.CallSuccess != true)
                            {
                                if (myState != null)
                                {
                                    myState.CurrentProgress += 3 * myState.ProgressSteps;
                                    myState.StatusText = "Failed uploading Filedata: " + uploadresult.ErrorText;
                                    myState.StatusText += Environment.NewLine + uploadresult.MyException;
                                    myState.myWorker?.ReportProgress(myState.CurrentProgress, myState);
                                }
                                if (uploadresult.MyException != null)
                                    throw new ArgumentException(uploadresult.MyException.ToString());
                                return false;
                            }

                            string msg = "Character " + MyCharacter.Alias + " uploaded with Id " +
                                         MySINnerFile.Id;
                            Log.Trace(msg);
                            if (myState != null)
                            {
                                myState.CurrentProgress += 3 * myState.ProgressSteps;
                                myState.StatusText = msg;
                                myState.myWorker?.ReportProgress(myState.CurrentProgress, myState);
                            }

                        }
                        catch (Exception ex)
                        {
                            Log.Error(ex);
                            throw;
                        }
                    }
                    else
                    {
                        if (myState != null)
                        {
                            myState.CurrentProgress += 4 * myState.ProgressSteps;
                            myState.StatusText = "Could not upload Metadata: " + response?.ErrorText;
                            myState.StatusText += Environment.NewLine + response?.MyException;
                            myState.myWorker?.ReportProgress(myState.CurrentProgress, myState);
                        }
                    }

                }
            }
            catch(Exception e)
            {
                Log.Error(e);
                Program.MainForm.ShowMessageBox(e.ToString());
            }
            return true;
        }

        public void Dispose()
        {
            // There is a check within Character::Dispose() that makes sure it doesn't actually get disposed
            // if the character is open in any forms or is linked to a character that is open.
            // So this will only dispose characters who are only temporarily opened purely to interact with this class
            MyCharacter?.Dispose();
        }
    }
}<|MERGE_RESOLUTION|>--- conflicted
+++ resolved
@@ -661,13 +661,9 @@
                         myState.myWorker?.ReportProgress(myState.CurrentProgress, myState);
                     }
 
-<<<<<<< HEAD
                     ResultSinnerPostSIN response = await Utils.PostSINner(this).ConfigureAwait(true);
                     if (response?.CallSuccess == true)
-=======
-                    HttpOperationResponse<ResultSinnerPostSIN> response = await Utils.PostSINnerAsync(this);
-                    if (response?.Body?.CallSuccess == true)
->>>>>>> 890c4949
+
                     {
                         try
                         {
