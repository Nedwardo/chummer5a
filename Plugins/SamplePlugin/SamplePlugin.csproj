<Project Sdk="Microsoft.NET.Sdk">
  <PropertyGroup>
    <TargetFramework>net8.0-windows</TargetFramework>
    <OutputType>Library</OutputType>
    <GenerateAssemblyInfo>True</GenerateAssemblyInfo>
    <UseWindowsForms>true</UseWindowsForms>
    <ImportWindowsDesktopTargets>true</ImportWindowsDesktopTargets>
	<Configurations>Debug;Release;Debuggable Release</Configurations>
    <EmbeddedResourceUseDependentUponConvention>true</EmbeddedResourceUseDependentUponConvention>
  </PropertyGroup>
  <ItemGroup>
    <AssemblyAttribute Include="System.Runtime.InteropServices.ComVisible">
      <_Parameter1>False</_Parameter1>
      <_Parameter1_TypeName>System.Boolean</_Parameter1_TypeName>
    </AssemblyAttribute>
    <AssemblyAttribute Include="System.Runtime.InteropServices.Guid">
      <_Parameter1>ea016472-2f78-43f9-af2c-809bdf766645</_Parameter1>
    </AssemblyAttribute>
  </ItemGroup>
  <PropertyGroup Condition="'$(Configuration)|$(Platform)' == 'Debug|AnyCPU' ">
    <OutputPath>$(MSBuildProjectDirectory)\bin\$(Configuration)\</OutputPath>
    <StartAction>Program</StartAction>
    <StartProgram>$(SolutionDir)Chummer\bin\$(Configuration)\Chummer5.exe</StartProgram>
    <EnableNETAnalyzers>true</EnableNETAnalyzers>
    <NoWarn>VSTHRD003;VSTHRD100;VSTHRD103;VSTHRD200</NoWarn>
    <AppendTargetFrameworkToOutputPath>false</AppendTargetFrameworkToOutputPath>
  </PropertyGroup>
  <PropertyGroup Condition="'$(Configuration)|$(Platform)' == 'Release|AnyCPU' ">
    <OutputPath>$(MSBuildProjectDirectory)\bin\$(Configuration)\</OutputPath>
    <StartAction>Program</StartAction>
    <StartProgram>$(SolutionDir)Chummer\bin\$(Configuration)\Chummer5.exe</StartProgram>
    <EnableNETAnalyzers>true</EnableNETAnalyzers>
    <NoWarn>VSTHRD003;VSTHRD100;VSTHRD103;VSTHRD200</NoWarn>
    <AppendTargetFrameworkToOutputPath>false</AppendTargetFrameworkToOutputPath>
  </PropertyGroup>
  <PropertyGroup Condition="'$(Configuration)|$(Platform)' == 'Debuggable Release|AnyCPU'">
    <OutputPath>$(MSBuildProjectDirectory)\bin\$(Configuration)\</OutputPath>
    <Optimize>false</Optimize>
    <StartAction>Program</StartAction>
    <StartProgram>$(SolutionDir)Chummer\bin\$(Configuration)\Chummer5.exe</StartProgram>
    <EnableNETAnalyzers>true</EnableNETAnalyzers>
    <NoWarn>VSTHRD003;VSTHRD100;VSTHRD103;VSTHRD200</NoWarn>
    <AppendTargetFrameworkToOutputPath>false</AppendTargetFrameworkToOutputPath>
  </PropertyGroup>
  <ItemGroup>
    <Reference Include="System.Configuration" />
    <Reference Include="System.IO.Compression" />
    <Reference Include="System.ServiceModel" />
    <Reference Include="System.Transactions" />
  </ItemGroup>
  <ItemGroup>
    <Compile Update="Properties\Resources.Designer.cs">
      <DesignTime>True</DesignTime>
      <AutoGen>True</AutoGen>
      <DependentUpon>Resources.resx</DependentUpon>
    </Compile>
    <Compile Update="ucOptions.cs">
      <SubType>UserControl</SubType>
    </Compile>
  </ItemGroup>
  <ItemGroup>
    <ProjectReference Include="$(SolutionDir)Chummer\Chummer.csproj" />
  </ItemGroup>
  <ItemGroup>
    <Folder Include="Resources\" />
  </ItemGroup>
  <ItemGroup>
<<<<<<< HEAD
    <PackageReference Include="Microsoft.ApplicationInsights" Version="2.23.0" />
    <PackageReference Include="Microsoft.CodeAnalysis.Analyzers" Version="3.11.0">
=======
    <PackageReference Include="Microsoft.CodeAnalysis.Analyzers" Version="4.14.0">
>>>>>>> d6cf0c3a
      <PrivateAssets>all</PrivateAssets>
      <IncludeAssets>runtime; build; native; contentfiles; analyzers; buildtransitive</IncludeAssets>
    </PackageReference>
    <PackageReference Include="Microsoft.CodeAnalysis.CSharp" Version="4.14.0" />
    <PackageReference Include="Microsoft.CodeAnalysis.NetAnalyzers" Version="9.0.0">
      <PrivateAssets>all</PrivateAssets>
      <IncludeAssets>runtime; build; native; contentfiles; analyzers; buildtransitive</IncludeAssets>
    </PackageReference>
<<<<<<< HEAD
    <PackageReference Include="Microsoft.CSharp" Version="4.7.0" />
    <PackageReference Include="Newtonsoft.Json" Version="13.0.3" />
    <PackageReference Include="NLog" Version="5.4.0" />
    <PackageReference Include="System.Buffers" Version="4.6.0" />
    <PackageReference Include="System.Data.DataSetExtensions" Version="4.5.0" />
    <PackageReference Include="System.Diagnostics.DiagnosticSource" Version="9.0.2" />
    <PackageReference Include="System.Memory" Version="4.6.0" />
    <PackageReference Include="System.Numerics.Vectors" Version="4.6.0" />
    <PackageReference Include="System.Runtime.CompilerServices.Unsafe" Version="6.1.0" />
=======
>>>>>>> d6cf0c3a
  </ItemGroup>
  <ItemGroup>
    <EmbeddedResource Update="Properties\Resources.resx">
      <Generator>PublicResXFileCodeGenerator</Generator>
      <LastGenOutput>Resources.Designer.cs</LastGenOutput>
    </EmbeddedResource>
  </ItemGroup>
  <PropertyGroup>
    <PreBuildEvent>echo Statement 1: mkdir "$(TargetDir)Plugins\SamplePlugin\"
mkdir "$(TargetDir)Plugins\SamplePlugin\"
echo Statement 2: mkdir "$(SolutionDir)Chummer\bin\$(ConfigurationName)\Plugins\SamplePlugin\"
mkdir "$(SolutionDir)Chummer\bin\$(ConfigurationName)\Plugins\SamplePlugin\"
Exit 0</PreBuildEvent>
  </PropertyGroup>
  <PropertyGroup>
    <PostBuildEvent>echo Statement 1: copy "$(TargetDir)*" "$(TargetDir)Plugins\SamplePlugin\" /Y
copy "$(TargetDir)$(TargetName).*" "$(TargetDir)Plugins\SamplePlugin\" /Y
echo ----------------------------------------------------------------------------------------------------
echo ----------------------------------------------------------------------------------------------------
echo Statement 2: You need to copy every DLL here in the post-build step! This HAS to be done here!
echo ----------------------------------------------------------------------------------------------------
echo ----------------------------------------------------------------------------------------------------
echo Statement 3: copy "$(TargetDir)Newtonsoft.Json.*" "$(TargetDir)Plugins\SamplePlugin\" /Y
copy "$(TargetDir)Newtonsoft.Json.*" "$(TargetDir)Plugins\SamplePlugin\" /Y
echo Statement 4: copy "$(TargetDir)NLog.*" "$(TargetDir)Plugins\SamplePlugin\" /Y
copy "$(TargetDir)NLog.*" "$(TargetDir)Plugins\SamplePlugin\" /Y
echo Statement 5: copy "$(TargetDir)System.Composition.*" "$(TargetDir)Plugins\SamplePlugin\" /Y
copy "$(TargetDir)System.Composition.*" "$(TargetDir)Plugins\SamplePlugin\" /Y
echo Statement 6: copy "$(TargetDir)System.Diagnostics.DiagnosticSource.*" "$(TargetDir)Plugins\SamplePlugin\" /Y
copy "$(TargetDir)System.Diagnostics.DiagnosticSource.*" "$(TargetDir)Plugins\SamplePlugin\" /Y
echo Statement 7: copy "$(TargetDir)Microsoft.ApplicationInsights.*" "$(TargetDir)Plugins\SamplePlugin\" /Y
copy "$(TargetDir)Microsoft.ApplicationInsights.*" "$(TargetDir)Plugins\SamplePlugin\" /Y
echo Statement 11: copy "$(TargetDir)System.Memory.*" "$(TargetDir)Plugins\SamplePlugin\" /Y
copy "$(TargetDir)System.Memory.*" "$(TargetDir)Plugins\SamplePlugin\" /Y
echo Statement 12: copy "$(TargetDir)*.txt" "$(TargetDir)Plugins\SamplePlugin\" /Y
copy "$(TargetDir)*.txt" "$(TargetDir)Plugins\SamplePlugin\" /Y
echo Statement last: copy "$(TargetDir)Plugins\SamplePlugin\*" "$(SolutionDir)Chummer\bin\$(ConfigurationName)\Plugins\SamplePlugin\" /Y
copy "$(TargetDir)Plugins\SamplePlugin\*" "$(SolutionDir)Chummer\bin\$(ConfigurationName)\Plugins\SamplePlugin\" /Y</PostBuildEvent>
    <EnableNETAnalyzers>True</EnableNETAnalyzers>
    <AnalysisLevel>latest-minimum</AnalysisLevel>
    <NeutralLanguage>en-US</NeutralLanguage>
  </PropertyGroup>
</Project><|MERGE_RESOLUTION|>--- conflicted
+++ resolved
@@ -65,12 +65,7 @@
     <Folder Include="Resources\" />
   </ItemGroup>
   <ItemGroup>
-<<<<<<< HEAD
-    <PackageReference Include="Microsoft.ApplicationInsights" Version="2.23.0" />
-    <PackageReference Include="Microsoft.CodeAnalysis.Analyzers" Version="3.11.0">
-=======
     <PackageReference Include="Microsoft.CodeAnalysis.Analyzers" Version="4.14.0">
->>>>>>> d6cf0c3a
       <PrivateAssets>all</PrivateAssets>
       <IncludeAssets>runtime; build; native; contentfiles; analyzers; buildtransitive</IncludeAssets>
     </PackageReference>
@@ -79,18 +74,6 @@
       <PrivateAssets>all</PrivateAssets>
       <IncludeAssets>runtime; build; native; contentfiles; analyzers; buildtransitive</IncludeAssets>
     </PackageReference>
-<<<<<<< HEAD
-    <PackageReference Include="Microsoft.CSharp" Version="4.7.0" />
-    <PackageReference Include="Newtonsoft.Json" Version="13.0.3" />
-    <PackageReference Include="NLog" Version="5.4.0" />
-    <PackageReference Include="System.Buffers" Version="4.6.0" />
-    <PackageReference Include="System.Data.DataSetExtensions" Version="4.5.0" />
-    <PackageReference Include="System.Diagnostics.DiagnosticSource" Version="9.0.2" />
-    <PackageReference Include="System.Memory" Version="4.6.0" />
-    <PackageReference Include="System.Numerics.Vectors" Version="4.6.0" />
-    <PackageReference Include="System.Runtime.CompilerServices.Unsafe" Version="6.1.0" />
-=======
->>>>>>> d6cf0c3a
   </ItemGroup>
   <ItemGroup>
     <EmbeddedResource Update="Properties\Resources.resx">
