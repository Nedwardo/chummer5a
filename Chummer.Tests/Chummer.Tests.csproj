<Project Sdk="Microsoft.NET.Sdk">
  <PropertyGroup Condition="'$(Configuration)|$(Platform)' == 'Debuggable Release|AnyCPU'">
    <DebugSymbols>true</DebugSymbols>
<<<<<<< HEAD
    <OutputPath>$(MSBuildProjectDirectory)\bin\$(Configuration)\</OutputPath>
    <Optimize>false</Optimize>
    <NoWarn>VSTHRD003;VSTHRD100;VSTHRD103;VSTHRD200</NoWarn>
  </PropertyGroup>
  <PropertyGroup>
    <TargetFramework>net6.0-windows</TargetFramework>
=======
    <OutputPath>bin\$(Configuration)\</OutputPath>
    <Optimize>false</Optimize>
    <NoWarn>VSTHRD003;VSTHRD100;VSTHRD103;VSTHRD200</NoWarn>
  </PropertyGroup>
  <ItemGroup>
    <AssemblyAttribute Include="System.Runtime.InteropServices.ComVisible">
      <_Parameter1>False</_Parameter1>
      <_Parameter1_TypeName>System.Boolean</_Parameter1_TypeName>
    </AssemblyAttribute>
    <AssemblyAttribute Include="System.Runtime.InteropServices.Guid">
      <_Parameter1>8c20e7fa-9c93-42a9-a969-c3f5bdf093ea</_Parameter1>
    </AssemblyAttribute>
  </ItemGroup>
  <PropertyGroup>
    <TargetFramework>net48</TargetFramework>
>>>>>>> 8fd4fd43
    <GenerateAssemblyInfo>True</GenerateAssemblyInfo>
    <UseWindowsForms>true</UseWindowsForms>
    <ImportWindowsDesktopTargets>true</ImportWindowsDesktopTargets>
    <EnableNETAnalyzers>true</EnableNETAnalyzers>
<<<<<<< HEAD
    <Configurations>Debug;Release;Debuggable Release;Release with ChummerHub</Configurations>
    <AnalysisLevel>latest-minimum</AnalysisLevel>
    <NeutralLanguage>en-US</NeutralLanguage>
    <Nullable>disable</Nullable>
  </PropertyGroup>
  <PropertyGroup Condition="'$(Configuration)|$(Platform)'=='Release with ChummerHub|AnyCPU'">
    <Optimize>True</Optimize>
  </PropertyGroup>
  <ItemGroup>
=======
	<Configurations>Debug;Release;Debuggable Release</Configurations>
	<AnalysisLevel>latest-minimum</AnalysisLevel>
	<NeutralLanguage>en-US</NeutralLanguage>
    <EmbeddedResourceUseDependentUponConvention>true</EmbeddedResourceUseDependentUponConvention>
    <AppendTargetFrameworkToOutputPath>false</AppendTargetFrameworkToOutputPath>
    <AssemblyVersion>5.225.0.0</AssemblyVersion>
    <FileVersion>5.225.0.0</FileVersion>
    <InformationalVersion>5.225.0.0</InformationalVersion>
    <ApplicationVersion>5.225.0.0</ApplicationVersion>
    <VersionPrefix>5.225.0.0</VersionPrefix>
  </PropertyGroup>
  <ItemGroup>
    <Reference Include="WindowsBase" />
  </ItemGroup>
  <ItemGroup>
>>>>>>> 8fd4fd43
    <Compile Update="Properties\Settings.Designer.cs">
      <AutoGen>True</AutoGen>
      <DesignTimeSharedInput>True</DesignTimeSharedInput>
      <DependentUpon>Settings.settings</DependentUpon>
    </Compile>
  </ItemGroup>
  <ItemGroup>
    <None Update="Properties\Settings.settings">
      <Generator>SettingsSingleFileGenerator</Generator>
      <LastGenOutput>Settings.Designer.cs</LastGenOutput>
    </None>
    <None Update="TestFiles\Apex Predator.chum5">
      <CopyToOutputDirectory>PreserveNewest</CopyToOutputDirectory>
    </None>
    <None Update="TestFiles\Barrett.chum5">
      <CopyToOutputDirectory>PreserveNewest</CopyToOutputDirectory>
    </None>
    <None Update="TestFiles\Bastion.chum5">
      <CopyToOutputDirectory>PreserveNewest</CopyToOutputDirectory>
    </None>
    <None Update="TestFiles\Blindfire.chum5">
      <CopyToOutputDirectory>PreserveNewest</CopyToOutputDirectory>
    </None>
    <None Update="TestFiles\BLUE.chum5">
      <CopyToOutputDirectory>PreserveNewest</CopyToOutputDirectory>
    </None>
    <None Update="TestFiles\Davis Jones.chum5">
      <CopyToOutputDirectory>PreserveNewest</CopyToOutputDirectory>
    </None>
    <None Update="TestFiles\Draught.chum5">
      <CopyToOutputDirectory>PreserveNewest</CopyToOutputDirectory>
    </None>
    <None Update="TestFiles\Fuzzy-chargen.chum5">
      <CopyToOutputDirectory>PreserveNewest</CopyToOutputDirectory>
    </None>
    <None Update="TestFiles\Gentle Earthquake.chum5">
      <CopyToOutputDirectory>PreserveNewest</CopyToOutputDirectory>
    </None>
    <None Update="TestFiles\Ghile Mear.chum5">
      <CopyToOutputDirectory>PreserveNewest</CopyToOutputDirectory>
    </None>
    <None Update="TestFiles\Glessner.chum5">
      <CopyToOutputDirectory>PreserveNewest</CopyToOutputDirectory>
    </None>
    <None Update="TestFiles\Harmony.chum5">
      <CopyToOutputDirectory>PreserveNewest</CopyToOutputDirectory>
    </None>
    <None Update="TestFiles\Miko.chum5">
      <CopyToOutputDirectory>PreserveNewest</CopyToOutputDirectory>
    </None>
    <None Update="TestFiles\Mittens Chargen.chum5">
      <CopyToOutputDirectory>PreserveNewest</CopyToOutputDirectory>
    </None>
    <None Update="TestFiles\Monomax %28approved%29 3.chum5">
      <CopyToOutputDirectory>PreserveNewest</CopyToOutputDirectory>
    </None>
    <None Update="TestFiles\Munin.chum5">
      <CopyToOutputDirectory>PreserveNewest</CopyToOutputDirectory>
    </None>
    <None Update="TestFiles\Munin_Career%281%29.chum5">
      <CopyToOutputDirectory>PreserveNewest</CopyToOutputDirectory>
    </None>
    <None Update="TestFiles\Munin_Career.chum5">
      <CopyToOutputDirectory>PreserveNewest</CopyToOutputDirectory>
    </None>
    <None Update="TestFiles\Ocelot2.0.chum5">
      <CopyToOutputDirectory>PreserveNewest</CopyToOutputDirectory>
    </None>
    <None Update="TestFiles\Pañcama.chum5">
      <CopyToOutputDirectory>PreserveNewest</CopyToOutputDirectory>
    </None>
    <None Update="TestFiles\Popstar.chum5">
      <CopyToOutputDirectory>PreserveNewest</CopyToOutputDirectory>
    </None>
    <None Update="TestFiles\prime.chum5">
      <CopyToOutputDirectory>PreserveNewest</CopyToOutputDirectory>
    </None>
    <None Update="TestFiles\resub.chum5">
      <CopyToOutputDirectory>PreserveNewest</CopyToOutputDirectory>
    </None>
    <None Update="TestFiles\Rez0luti0n2.0.chum5">
      <CopyToOutputDirectory>PreserveNewest</CopyToOutputDirectory>
    </None>
    <None Update="TestFiles\SCSi.chum5">
      <CopyToOutputDirectory>PreserveNewest</CopyToOutputDirectory>
    </None>
    <None Update="TestFiles\Serpent.chum5">
      <CopyToOutputDirectory>PreserveNewest</CopyToOutputDirectory>
    </None>
    <None Update="TestFiles\Skink%281%29.chum5">
      <CopyToOutputDirectory>PreserveNewest</CopyToOutputDirectory>
    </None>
    <None Update="TestFiles\Skink.chum5">
      <CopyToOutputDirectory>PreserveNewest</CopyToOutputDirectory>
    </None>
    <None Update="TestFiles\Soma %28Career%29.chum5">
      <CopyToOutputDirectory>PreserveNewest</CopyToOutputDirectory>
    </None>
    <None Update="TestFiles\Soma.chum5">
      <CopyToOutputDirectory>PreserveNewest</CopyToOutputDirectory>
    </None>
    <None Update="TestFiles\Spirit_Warden.chum5">
      <CopyToOutputDirectory>PreserveNewest</CopyToOutputDirectory>
    </None>
    <None Update="TestFiles\Tenshi.chum5">
      <CopyToOutputDirectory>PreserveNewest</CopyToOutputDirectory>
    </None>
    <None Update="TestFiles\Ushi Resub.chum5">
      <CopyToOutputDirectory>PreserveNewest</CopyToOutputDirectory>
    </None>
    <None Update="TestFiles\Wesson.chum5">
      <CopyToOutputDirectory>PreserveNewest</CopyToOutputDirectory>
    </None>
    <None Update="TestFiles\Yeti-#ffffff2.chum5">
      <CopyToOutputDirectory>PreserveNewest</CopyToOutputDirectory>
    </None>
  </ItemGroup>
  <ItemGroup>
<<<<<<< HEAD
    <ProjectReference Include="$(SolutionDir)\Chummer\Chummer.csproj" />
  </ItemGroup>
  <ItemGroup>
    <PackageReference Include="Microsoft.CodeAnalysis.Analyzers" Version="3.3.4" />
    <PackageReference Include="Microsoft.CodeAnalysis.Common" Version="4.7.0" />
    <PackageReference Include="Microsoft.CodeAnalysis.CSharp" Version="4.7.0" />
    <PackageReference Include="Microsoft.CodeAnalysis.NetAnalyzers" Version="7.0.4" />
    <PackageReference Include="Microsoft.NET.Test.Sdk" Version="17.7.2" />
    <PackageReference Include="Microsoft.VisualStudio.Threading" Version="17.7.30" />
    <PackageReference Include="Microsoft.VisualStudio.Threading.Analyzers" Version="17.7.30" />
    <PackageReference Include="Microsoft.VisualStudio.Validation" Version="17.6.11" />
    <PackageReference Include="MSTest" Version="3.1.1" />
    <PackageReference Include="MSTest.TestAdapter" Version="3.1.1" />
    <PackageReference Include="MSTest.TestFramework" Version="3.1.1" />
    <PackageReference Include="XMLUnit.Core" Version="2.9.2" />
    <PackageReference Include="xunit" Version="2.6.1" />
    <PackageReference Include="xunit.analyzers" Version="1.4.0" />
    <PackageReference Include="xunit.core" Version="2.6.1" />
    <PackageReference Include="System.Runtime.CompilerServices.Unsafe" Version="6.0.0" />
    <PackageReference Include="System.Security.AccessControl" Version="6.0.0" />
=======
    <ProjectReference Include="$(SolutionDir)Chummer\Chummer.csproj" />
  </ItemGroup>
  <ItemGroup>
    <PackageReference Include="Microsoft.CodeAnalysis.Analyzers" Version="3.11.0">
      <PrivateAssets>all</PrivateAssets>
      <IncludeAssets>runtime; build; native; contentfiles; analyzers; buildtransitive</IncludeAssets>
    </PackageReference>
    <PackageReference Include="Microsoft.CodeAnalysis.NetAnalyzers" Version="9.0.0">
      <PrivateAssets>all</PrivateAssets>
      <IncludeAssets>runtime; build; native; contentfiles; analyzers; buildtransitive</IncludeAssets>
    </PackageReference>
    <PackageReference Include="Microsoft.NET.Test.Sdk" Version="17.12.0" />
    <PackageReference Include="Microsoft.VisualStudio.Threading.Analyzers" Version="17.12.19">
      <PrivateAssets>all</PrivateAssets>
      <IncludeAssets>runtime; build; native; contentfiles; analyzers; buildtransitive</IncludeAssets>
    </PackageReference>
    <PackageReference Include="MSTest" Version="3.6.4" />
    <PackageReference Include="MSTest.TestAdapter" Version="3.6.4" />
    <PackageReference Include="MSTest.TestFramework" Version="3.6.4" />
    <PackageReference Include="XMLUnit.Core" Version="2.10.0" />
    <PackageReference Include="xunit" Version="2.9.3" />
    <PackageReference Include="xunit.analyzers" Version="1.19.0">
      <PrivateAssets>all</PrivateAssets>
      <IncludeAssets>runtime; build; native; contentfiles; analyzers; buildtransitive</IncludeAssets>
    </PackageReference>
    <PackageReference Include="xunit.core" Version="2.9.3" />
>>>>>>> 8fd4fd43
  </ItemGroup>
</Project><|MERGE_RESOLUTION|>--- conflicted
+++ resolved
@@ -1,14 +1,6 @@
 <Project Sdk="Microsoft.NET.Sdk">
   <PropertyGroup Condition="'$(Configuration)|$(Platform)' == 'Debuggable Release|AnyCPU'">
     <DebugSymbols>true</DebugSymbols>
-<<<<<<< HEAD
-    <OutputPath>$(MSBuildProjectDirectory)\bin\$(Configuration)\</OutputPath>
-    <Optimize>false</Optimize>
-    <NoWarn>VSTHRD003;VSTHRD100;VSTHRD103;VSTHRD200</NoWarn>
-  </PropertyGroup>
-  <PropertyGroup>
-    <TargetFramework>net6.0-windows</TargetFramework>
-=======
     <OutputPath>bin\$(Configuration)\</OutputPath>
     <Optimize>false</Optimize>
     <NoWarn>VSTHRD003;VSTHRD100;VSTHRD103;VSTHRD200</NoWarn>
@@ -23,23 +15,11 @@
     </AssemblyAttribute>
   </ItemGroup>
   <PropertyGroup>
-    <TargetFramework>net48</TargetFramework>
->>>>>>> 8fd4fd43
+    <TargetFramework>net6.0-windows</TargetFramework>
     <GenerateAssemblyInfo>True</GenerateAssemblyInfo>
     <UseWindowsForms>true</UseWindowsForms>
     <ImportWindowsDesktopTargets>true</ImportWindowsDesktopTargets>
     <EnableNETAnalyzers>true</EnableNETAnalyzers>
-<<<<<<< HEAD
-    <Configurations>Debug;Release;Debuggable Release;Release with ChummerHub</Configurations>
-    <AnalysisLevel>latest-minimum</AnalysisLevel>
-    <NeutralLanguage>en-US</NeutralLanguage>
-    <Nullable>disable</Nullable>
-  </PropertyGroup>
-  <PropertyGroup Condition="'$(Configuration)|$(Platform)'=='Release with ChummerHub|AnyCPU'">
-    <Optimize>True</Optimize>
-  </PropertyGroup>
-  <ItemGroup>
-=======
 	<Configurations>Debug;Release;Debuggable Release</Configurations>
 	<AnalysisLevel>latest-minimum</AnalysisLevel>
 	<NeutralLanguage>en-US</NeutralLanguage>
@@ -55,7 +35,6 @@
     <Reference Include="WindowsBase" />
   </ItemGroup>
   <ItemGroup>
->>>>>>> 8fd4fd43
     <Compile Update="Properties\Settings.Designer.cs">
       <AutoGen>True</AutoGen>
       <DesignTimeSharedInput>True</DesignTimeSharedInput>
@@ -174,28 +153,6 @@
     </None>
   </ItemGroup>
   <ItemGroup>
-<<<<<<< HEAD
-    <ProjectReference Include="$(SolutionDir)\Chummer\Chummer.csproj" />
-  </ItemGroup>
-  <ItemGroup>
-    <PackageReference Include="Microsoft.CodeAnalysis.Analyzers" Version="3.3.4" />
-    <PackageReference Include="Microsoft.CodeAnalysis.Common" Version="4.7.0" />
-    <PackageReference Include="Microsoft.CodeAnalysis.CSharp" Version="4.7.0" />
-    <PackageReference Include="Microsoft.CodeAnalysis.NetAnalyzers" Version="7.0.4" />
-    <PackageReference Include="Microsoft.NET.Test.Sdk" Version="17.7.2" />
-    <PackageReference Include="Microsoft.VisualStudio.Threading" Version="17.7.30" />
-    <PackageReference Include="Microsoft.VisualStudio.Threading.Analyzers" Version="17.7.30" />
-    <PackageReference Include="Microsoft.VisualStudio.Validation" Version="17.6.11" />
-    <PackageReference Include="MSTest" Version="3.1.1" />
-    <PackageReference Include="MSTest.TestAdapter" Version="3.1.1" />
-    <PackageReference Include="MSTest.TestFramework" Version="3.1.1" />
-    <PackageReference Include="XMLUnit.Core" Version="2.9.2" />
-    <PackageReference Include="xunit" Version="2.6.1" />
-    <PackageReference Include="xunit.analyzers" Version="1.4.0" />
-    <PackageReference Include="xunit.core" Version="2.6.1" />
-    <PackageReference Include="System.Runtime.CompilerServices.Unsafe" Version="6.0.0" />
-    <PackageReference Include="System.Security.AccessControl" Version="6.0.0" />
-=======
     <ProjectReference Include="$(SolutionDir)Chummer\Chummer.csproj" />
   </ItemGroup>
   <ItemGroup>
@@ -222,6 +179,5 @@
       <IncludeAssets>runtime; build; native; contentfiles; analyzers; buildtransitive</IncludeAssets>
     </PackageReference>
     <PackageReference Include="xunit.core" Version="2.9.3" />
->>>>>>> 8fd4fd43
   </ItemGroup>
 </Project>