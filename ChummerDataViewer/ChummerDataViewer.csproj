<Project Sdk="Microsoft.NET.Sdk">
  <PropertyGroup>
<<<<<<< HEAD
    <TargetFramework>net6.0-windows</TargetFramework>
=======
    <TargetFramework>net48</TargetFramework>
>>>>>>> 8fd4fd43
    <OutputType>WinExe</OutputType>
    <GenerateAssemblyInfo>True</GenerateAssemblyInfo>
    <UseWindowsForms>true</UseWindowsForms>
    <ImportWindowsDesktopTargets>true</ImportWindowsDesktopTargets>
    <EnableNETAnalyzers>true</EnableNETAnalyzers>
<<<<<<< HEAD
    <Configurations>Debug;Release;Debuggable Release;Release with ChummerHub</Configurations>
    <AnalysisLevel>latest-minimum</AnalysisLevel>
    <PlatformTarget>AnyCPU</PlatformTarget>
    <NeutralLanguage>en-US</NeutralLanguage>
    <Nullable>disable</Nullable>
    <StartupObject>ChummerDataViewer.Program</StartupObject>
  </PropertyGroup>
  <PropertyGroup Condition="'$(Configuration)|$(Platform)' == 'Debuggable Release|AnyCPU'">
    <OutputPath>$(MSBuildProjectDirectory)\bin\$(Configuration)\</OutputPath>
=======
	<Configurations>Debug;Release;Debuggable Release</Configurations>
	<AnalysisLevel>latest-minimum</AnalysisLevel>
	<PlatformTarget>AnyCPU</PlatformTarget>
	<StartupObject>ChummerDataViewer.Program</StartupObject>
	<NeutralLanguage>en-US</NeutralLanguage>
    <EmbeddedResourceUseDependentUponConvention>true</EmbeddedResourceUseDependentUponConvention>
    <AppendTargetFrameworkToOutputPath>false</AppendTargetFrameworkToOutputPath>
  </PropertyGroup>
  <ItemGroup>
    <AssemblyAttribute Include="System.Runtime.InteropServices.ComVisible">
      <_Parameter1>False</_Parameter1>
      <_Parameter1_TypeName>System.Boolean</_Parameter1_TypeName>
    </AssemblyAttribute>
    <AssemblyAttribute Include="System.Runtime.InteropServices.Guid">
      <_Parameter1>9951d983-ed70-4f91-a958-8c13f006cb24</_Parameter1>
    </AssemblyAttribute>
  </ItemGroup>
  <PropertyGroup Condition="'$(Configuration)|$(Platform)' == 'Debuggable Release|AnyCPU'">
    <OutputPath>bin\$(Configuration)\</OutputPath>
>>>>>>> 8fd4fd43
    <Optimize>false</Optimize>
    <NoWarn>VSTHRD003;VSTHRD100;VSTHRD103;VSTHRD200</NoWarn>
  </PropertyGroup>
  <PropertyGroup Condition="'$(Configuration)|$(Platform)'=='Release with ChummerHub|AnyCPU'">
    <Optimize>True</Optimize>
  </PropertyGroup>
  <ItemGroup>
<<<<<<< HEAD
    <Compile Update="View\CrashReportView.cs">
      <SubType>UserControl</SubType>
    </Compile>
  </ItemGroup>
  <ItemGroup>
    <ProjectReference Include="$(SolutionDir)\Chummer\Chummer.csproj" />
  </ItemGroup>
  <ItemGroup>
    <PackageReference Include="AWSSDK.Core" Version="3.7.204.12" />
    <PackageReference Include="AWSSDK.DynamoDBv2" Version="3.7.203.12" />
    <PackageReference Include="Microsoft.CodeAnalysis.Analyzers" Version="3.3.4" />
    <PackageReference Include="Microsoft.CodeAnalysis.NetAnalyzers" Version="7.0.4" />
    <PackageReference Include="Portable.BouncyCastle" Version="1.9.0" />
    <PackageReference Include="System.Data.SQLite.Core" Version="1.0.118.0" />
    <PackageReference Include="Microsoft.CSharp" Version="4.7.0" />
=======
    <Reference Include="System.IO.Compression" />
  </ItemGroup>
  <ItemGroup>
    <Compile Update="Properties\Resources.Designer.cs">
      <DesignTime>True</DesignTime>
      <AutoGen>True</AutoGen>
      <DependentUpon>Resources.resx</DependentUpon>
    </Compile>
    <Compile Update="View\CrashReportView.cs">
      <SubType>UserControl</SubType>
    </Compile>
  </ItemGroup>
  <ItemGroup>
    <ProjectReference Include="$(SolutionDir)Chummer\Chummer.csproj" />
  </ItemGroup>
  <ItemGroup>
    <PackageReference Include="AWSSDK.Core" Version="3.7.401" />
    <PackageReference Include="AWSSDK.DynamoDBv2" Version="3.7.405.6" />
    <PackageReference Include="Microsoft.CodeAnalysis.Analyzers" Version="3.11.0">
      <PrivateAssets>all</PrivateAssets>
      <IncludeAssets>runtime; build; native; contentfiles; analyzers; buildtransitive</IncludeAssets>
    </PackageReference>
    <PackageReference Include="Microsoft.CodeAnalysis.NetAnalyzers" Version="9.0.0">
      <PrivateAssets>all</PrivateAssets>
      <IncludeAssets>runtime; build; native; contentfiles; analyzers; buildtransitive</IncludeAssets>
    </PackageReference>
    <PackageReference Include="Microsoft.CSharp" Version="4.7.0" />
    <PackageReference Include="Portable.BouncyCastle" Version="1.9.0" />
    <PackageReference Include="Stub.System.Data.SQLite.Core.NetFramework" Version="1.0.119" />
    <PackageReference Include="System.Data.SQLite.Core" Version="1.0.119" />
  </ItemGroup>
  <ItemGroup>
    <EmbeddedResource Update="Properties\Resources.resx">
      <Generator>PublicResXFileCodeGenerator</Generator>
      <LastGenOutput>Resources.Designer.cs</LastGenOutput>
    </EmbeddedResource>
>>>>>>> 8fd4fd43
  </ItemGroup>
</Project><|MERGE_RESOLUTION|>--- conflicted
+++ resolved
@@ -1,26 +1,11 @@
 <Project Sdk="Microsoft.NET.Sdk">
   <PropertyGroup>
-<<<<<<< HEAD
     <TargetFramework>net6.0-windows</TargetFramework>
-=======
-    <TargetFramework>net48</TargetFramework>
->>>>>>> 8fd4fd43
     <OutputType>WinExe</OutputType>
     <GenerateAssemblyInfo>True</GenerateAssemblyInfo>
     <UseWindowsForms>true</UseWindowsForms>
     <ImportWindowsDesktopTargets>true</ImportWindowsDesktopTargets>
     <EnableNETAnalyzers>true</EnableNETAnalyzers>
-<<<<<<< HEAD
-    <Configurations>Debug;Release;Debuggable Release;Release with ChummerHub</Configurations>
-    <AnalysisLevel>latest-minimum</AnalysisLevel>
-    <PlatformTarget>AnyCPU</PlatformTarget>
-    <NeutralLanguage>en-US</NeutralLanguage>
-    <Nullable>disable</Nullable>
-    <StartupObject>ChummerDataViewer.Program</StartupObject>
-  </PropertyGroup>
-  <PropertyGroup Condition="'$(Configuration)|$(Platform)' == 'Debuggable Release|AnyCPU'">
-    <OutputPath>$(MSBuildProjectDirectory)\bin\$(Configuration)\</OutputPath>
-=======
 	<Configurations>Debug;Release;Debuggable Release</Configurations>
 	<AnalysisLevel>latest-minimum</AnalysisLevel>
 	<PlatformTarget>AnyCPU</PlatformTarget>
@@ -40,7 +25,6 @@
   </ItemGroup>
   <PropertyGroup Condition="'$(Configuration)|$(Platform)' == 'Debuggable Release|AnyCPU'">
     <OutputPath>bin\$(Configuration)\</OutputPath>
->>>>>>> 8fd4fd43
     <Optimize>false</Optimize>
     <NoWarn>VSTHRD003;VSTHRD100;VSTHRD103;VSTHRD200</NoWarn>
   </PropertyGroup>
@@ -48,23 +32,6 @@
     <Optimize>True</Optimize>
   </PropertyGroup>
   <ItemGroup>
-<<<<<<< HEAD
-    <Compile Update="View\CrashReportView.cs">
-      <SubType>UserControl</SubType>
-    </Compile>
-  </ItemGroup>
-  <ItemGroup>
-    <ProjectReference Include="$(SolutionDir)\Chummer\Chummer.csproj" />
-  </ItemGroup>
-  <ItemGroup>
-    <PackageReference Include="AWSSDK.Core" Version="3.7.204.12" />
-    <PackageReference Include="AWSSDK.DynamoDBv2" Version="3.7.203.12" />
-    <PackageReference Include="Microsoft.CodeAnalysis.Analyzers" Version="3.3.4" />
-    <PackageReference Include="Microsoft.CodeAnalysis.NetAnalyzers" Version="7.0.4" />
-    <PackageReference Include="Portable.BouncyCastle" Version="1.9.0" />
-    <PackageReference Include="System.Data.SQLite.Core" Version="1.0.118.0" />
-    <PackageReference Include="Microsoft.CSharp" Version="4.7.0" />
-=======
     <Reference Include="System.IO.Compression" />
   </ItemGroup>
   <ItemGroup>
@@ -101,6 +68,5 @@
       <Generator>PublicResXFileCodeGenerator</Generator>
       <LastGenOutput>Resources.Designer.cs</LastGenOutput>
     </EmbeddedResource>
->>>>>>> 8fd4fd43
   </ItemGroup>
 </Project>