--- conflicted
+++ resolved
@@ -279,15 +279,10 @@
                         : strFileName;
                     Process.Start(new ProcessStartInfo(strFile) { UseShellExecute = true });
                 }
-<<<<<<< HEAD
-                string strFile = blnUseRelative ? Path.GetFullPath(_objSpirit.RelativeFileName) : _objSpirit.FileName;
-                Process.Start(new ProcessStartInfo(strFile) { UseShellExecute = true });
-=======
             }
             catch (OperationCanceledException)
             {
                 // swallow this
->>>>>>> 8fd4fd43
             }
         }
 
