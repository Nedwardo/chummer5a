<?xml version="1.0" encoding="utf-8" ?>
<!-- Isolate German (de) locale literals -->
<!-- Version -500 -->
<xsl:stylesheet version="1.0" xmlns:xsl="http://www.w3.org/1999/XSL/Transform">
  <xsl:variable name="lang"  select="'de'"/>
  <xsl:variable name="locale"  select="'de-de'"/>

  <!-- individual words -->
  <xsl:variable name="lang.Acceleration"  select="'Beschleunigung'"/>
  <xsl:variable name="lang.Accel"      select="'Beschl.'"/>
  <xsl:variable name="lang.Accessories"  select="'Zubehör'"/>
  <xsl:variable name="lang.Accuracy"    select="'Präzision'"/>
  <xsl:variable name="lang.Acid"      select="'Säure'"/>
  <xsl:variable name="lang.Addiction"  select="'Abhängigkeit'"/>
  <xsl:variable name="lang.Age"      select="'Alter'"/>
  <xsl:variable name="lang.AGI"      select="'GES'"/>
  <xsl:variable name="lang.Agility"    select="'Geschicklichkeit'"/>
  <xsl:variable name="lang.AI"      select="'KI'"/>
  <xsl:variable name="lang.Alias"      select="'Alias'"/>
  <xsl:variable name="lang.Ammo"      select="'Munition'"/>
  <xsl:variable name="lang.Amount"    select="'Menge'"/>
  <xsl:variable name="lang.AP"      select="'DK'"/>
  <xsl:variable name="lang.Applicable"  select="'Anwendbare'"/>
  <xsl:variable name="lang.AR"      select="'AR'"/>
  <xsl:variable name="lang.Archetype"    select="'Archetyp'"/>
  <xsl:variable name="lang.Area"      select="'Fläche'"/>
  <xsl:variable name="lang.Armor"      select="'Panzerung'"/>
  <xsl:variable name="lang.Arts"      select="'Künste'"/>
  <xsl:variable name="lang.as"      select="'als'"/>
  <xsl:variable name="lang.Astral"    select="'Astral'"/>
  <xsl:variable name="lang.Attack"    select="'Angriff'"/>
  <xsl:variable name="lang.ATT"      select="'ANG'"/>
  <xsl:variable name="lang.Attribute"    select="'Attribut'"/>
  <xsl:variable name="lang.Attributes"  select="'Attribute'"/>
  <xsl:variable name="lang.Available"    select="'Verfügbar'"/>
  <xsl:variable name="lang.Background"  select="'Hintergrund'"/>
  <xsl:variable name="lang.Base"      select="'Basis'"/>
  <xsl:variable name="lang.Bioware"    select="'Bioware'"/>
  <xsl:variable name="lang.BOD"      select="'KON'"/>
  <xsl:variable name="lang.Body"      select="'Konstitution'"/>
  <xsl:variable name="lang.Bonus"      select="'Bonus'"/>
  <xsl:variable name="lang.Bound"      select="'Gebunden'"/>
  <xsl:variable name="lang.Calendar"    select="'Kalender'"/>
  <xsl:variable name="lang.Career"    select="'Karriere'"/>
  <xsl:variable name="lang.Category"    select="'Kategorie'"/>
  <xsl:variable name="lang.CHA"      select="'CHA'"/>
  <xsl:variable name="lang.Charisma"    select="'Charisma'"/>
  <xsl:variable name="lang.CM"      select="'SM'"/>
  <xsl:variable name="lang.Cold"      select="'Kälte'"/>
  <xsl:variable name="lang.Combat"    select="'Kampf'"/>
  <xsl:variable name="lang.Commlink"    select="'Kommlink'"/>
  <xsl:variable name="lang.Composure"    select="'Selbstbeherrsch.'"/>
  <xsl:variable name="lang.Concept"    select="'Konzept'"/>
  <xsl:variable name="lang.Connection"  select="'Einfluss'"/>
  <xsl:variable name="lang.Contact"    select="'Kontakt'"/>
  <xsl:variable name="lang.ContactDrug"    select="'Kontakt'"/>
  <xsl:variable name="lang.Contacts"    select="'Kontakte'"/>
  <xsl:variable name="lang.Cost"      select="'Kosten'"/>
  <xsl:variable name="lang.Critter"    select="'Critter'"/>
  <xsl:variable name="lang.Critters"    select="'Critter'"/>
  <xsl:variable name="lang.Cyberware"    select="'Cyberware'"/>
  <xsl:variable name="lang.Damage"    select="'Schaden'"/>
  <xsl:variable name="lang.Data"      select="'Daten'"/>
  <xsl:variable name="lang.Date"      select="'Datum'"/>
  <xsl:variable name="lang.Day"      select="'Tag'"/>
  <xsl:variable name="lang.Days"      select="'Tage'"/>
  <xsl:variable name="lang.Dead"      select="'Tot'"/>
  <xsl:variable name="lang.Defense"      select="'Abwehr'"/>
  <xsl:variable name="lang.DEP"  select="'DEP'"/>
  <xsl:variable name="lang.Depth"  select="'Depth'"/>
  <xsl:variable name="lang.Description"  select="'Beschreibung'"/>
  <xsl:variable name="lang.Detection"    select="'Wahrnehmung'"/>
  <xsl:variable name="lang.Device"    select="'Gerät'"/>
  <xsl:variable name="lang.Devices"    select="'Geräte'"/>
  <xsl:variable name="lang.Direct"      select="'Direkt'"/>
  <xsl:variable name="lang.Down"      select="'K.O.'"/>
  <xsl:variable name="lang.DP"        select="'DV'"/>
  <xsl:variable name="lang.Drain"      select="'Entzug'"/>
  <xsl:variable name="lang.Drone"      select="'Drohne'"/>
  <xsl:variable name="lang.Duration"    select="'Dauer'"/>
  <xsl:variable name="lang.DV"      select="'Schaden'"/>
  <xsl:variable name="lang.E"        select="'E'"/>
  <xsl:variable name="lang.Echoes"    select="'Echos'"/>
  <xsl:variable name="lang.EDG"      select="'EDG'"/>
  <xsl:variable name="lang.Edge"      select="'Edge'"/>
  <xsl:variable name="lang.Electricity"    select="'Elektrizität'"/>
  <xsl:variable name="lang.Enemies"    select="'Feinde'"/>
  <xsl:variable name="lang.Enhancements"  select="'Adeptenkräfte'"/>
  <xsl:variable name="lang.Entries"    select="'Einträge'"/>
  <xsl:variable name="lang.Equipped"    select="'Angelegt'"/>
  <xsl:variable name="lang.ESS"      select="'ESS'"/>
  <xsl:variable name="lang.Essence"    select="'Essenz'"/>
  <xsl:variable name="lang.Expenses"    select="'Ausgaben'"/>
  <xsl:variable name="lang.Eyes"      select="'Augenfarbe'"/>
  <xsl:variable name="lang.Falling"    select="'Fall'"/>
  <xsl:variable name="lang.Fatigue"      select="'Erschöpfung'"/>
  <xsl:variable name="lang.Fettered"      select="'Gefesselt'"/>
  <xsl:variable name="lang.Fire"    select="'Feuer'"/>
  <xsl:variable name="lang.Firewall"    select="'Firewall'"/>
  <xsl:variable name="lang.Fly"      select="'Fliegen'"/>
  <xsl:variable name="lang.FWL"      select="'FWL'"/>
  <xsl:variable name="lang.Force"      select="'Kraft'"/>
  <xsl:variable name="lang.FV"      select="'Schwund'"/>
  <xsl:variable name="lang.Gear"      select="'Ausrüstung'"/>
  <xsl:variable name="lang.Grade"      select="'Kategorie'"/>
  <xsl:variable name="lang.Hair"      select="'Haarfarbe'"/>
  <xsl:variable name="lang.Handling"    select="'Handl.'"/>
  <xsl:variable name="lang.Health"    select="'Heilung'"/>
  <xsl:variable name="lang.Height"    select="'Grösse'"/>
  <xsl:variable name="lang.hit"      select="'hit'"/>
  <xsl:variable name="lang.Illusion"    select="'Illusion'"/>
  <xsl:variable name="lang.Implant"    select="'Implantat'"/>
  <xsl:variable name="lang.Indirect"      select="'Indirekt'"/>
  <xsl:variable name="lang.Info"      select="'Info'"/>
  <xsl:variable name="lang.Ingestion"      select="'Einnahme'"/>
  <xsl:variable name="lang.Inhalation"      select="'Inhalation'"/>
  <xsl:variable name="lang.Init"      select="'Init'"/>
  <xsl:variable name="lang.Initiation"  select="'Initiation'"/>
  <xsl:variable name="lang.Initiative"  select="'Initiative'"/>
  <xsl:variable name="lang.Injection"      select="'Injektion'"/>
  <xsl:variable name="lang.INT"      select="'INT'"/>
  <xsl:variable name="lang.Intentions"  select="'Intentionen'"/>
  <xsl:variable name="lang.Intuition"    select="'Intuition'"/>
  <xsl:variable name="lang.Instantaneous"  select="'Sofort'"/>
  <xsl:variable name="lang.Karma"      select="'Karma'"/>
  <xsl:variable name="lang.L"        select="'L'"/>
  <xsl:variable name="lang.Level"      select="'Stufe'"/>
  <xsl:variable name="lang.Lifestyle"    select="'Lebensstil'"/>
  <xsl:variable name="lang.Limit"      select="'Limit'"/>
  <xsl:variable name="lang.Limits"    select="'Limits'"/>
  <xsl:variable name="lang.Loaded"    select="'Geladen'"/>
  <xsl:variable name="lang.Location"    select="'Ort'"/>
  <xsl:variable name="lang.LOG"      select="'LOG'"/>
  <xsl:variable name="lang.Logic"      select="'Logik'"/>
  <xsl:variable name="lang.Loyalty"    select="'Loyalität'"/>
  <xsl:variable name="lang.M"        select="'M'"/>
  <xsl:variable name="lang.MAG"      select="'MAG'"/>
  <xsl:variable name="lang.Magic"      select="'Magie'"/>
  <xsl:variable name="lang.Mana"    select="'Mana'"/>
  <xsl:variable name="lang.Maneuvers"    select="'Manöver'"/>
  <xsl:variable name="lang.Manipulation"  select="'Manipulation'"/>
  <xsl:variable name="lang.Memory"    select="'Erinnern'"/>
  <xsl:variable name="lang.Mental"    select="'Geistig'"/>
  <xsl:variable name="lang.Metamagics"  select="'Metamagie'"/>
  <xsl:variable name="lang.Metatype"    select="'Metatyp'"/>
  <xsl:variable name="lang.Mod"      select="'Mod'"/>
  <xsl:variable name="lang.Mode"      select="'Modus'"/>
  <xsl:variable name="lang.Model"      select="'Model'"/>
  <xsl:variable name="lang.Modifications"  select="'Modifikationen'"/>
  <xsl:variable name="lang.Month"      select="'Monat'"/>
  <xsl:variable name="lang.Months"    select="'Monate'"/>
  <xsl:variable name="lang.Movement"    select="'Bewegung'"/>
  <xsl:variable name="lang.Mugshot"    select="'Portrait'"/>
  <xsl:variable name="lang.Name"      select="'Name'"/>
  <xsl:variable name="lang.Native"    select="'Muttersprache'"/>
  <xsl:variable name="lang.No"      select="'Nein'"/>
  <xsl:variable name="lang.None"      select="'None'"/>
  <xsl:variable name="lang.Notes"      select="'Notizen'"/>
  <xsl:variable name="lang.Notoriety"    select="'Schlechter Ruf'"/>
  <xsl:variable name="lang.Nuyen"      select="'Nuyen'"/>
  <xsl:variable name="lang.OVR"      select="'ÜbS&#160;'"/>
  <xsl:variable name="lang.Pathogen"    select="'Pathogen'"/>
  <xsl:variable name="lang.Permanent"    select="'Permanent'"/>
  <xsl:variable name="lang.Persona"    select="'Persona'"/>
  <xsl:variable name="lang.Pets"      select="'Haustiere'"/>
  <xsl:variable name="lang.Physical"    select="'Körperlich'"/>
  <xsl:variable name="lang.Physiological"  select="'Körperlich'"/>
  <xsl:variable name="lang.Pilot"      select="'Pilot'"/>
  <xsl:variable name="lang.Player"    select="'Spieler'"/>
  <xsl:variable name="lang.Points"    select="'Punkte'"/>
  <xsl:variable name="lang.Pool"      select="'Pool'"/>
  <xsl:variable name="lang.Power"      select="'Kräft'"/>
  <xsl:variable name="lang.Powers"    select="'Kräfte'"/>
  <xsl:variable name="lang.Priorities"  select="'Prioritäten'"/>
  <xsl:variable name="lang.Processor"    select="'Prozessor'"/>
  <xsl:variable name="lang.Program"    select="'Programm'"/>
  <xsl:variable name="lang.Programs"    select="'Programme'"/>
  <xsl:variable name="lang.Psychological"  select="'Psychisch'"/>
  <xsl:variable name="lang.Qty"      select="'Anz'"/>
  <xsl:variable name="lang.Quality"    select="'Gabe/Handicap'"/>
  <xsl:variable name="lang.Qualities"    select="'Gaben/Handicaps'"/>
  <xsl:variable name="lang.Radiation"      select="'Strahlung'"/>
  <xsl:variable name="lang.Range"      select="'Reichweite'"/>
  <xsl:variable name="lang.Rating"    select="'Stufe'"/>
  <xsl:variable name="lang.RC"      select="'RK'"/>
  <xsl:variable name="lang.Reaction"    select="'Reaktion'"/>
  <xsl:variable name="lang.REA"      select="'REA'"/>
  <xsl:variable name="lang.Reach"      select="'Reichweite'"/>
  <xsl:variable name="lang.Reason"    select="'Grund'"/>
  <xsl:variable name="lang.Registered"  select="'Registriert'"/>
  <xsl:variable name="lang.Requires"    select="'Benötigt'"/>
  <xsl:variable name="lang.RES"      select="'RES'"/>
  <xsl:variable name="lang.Resistance"    select="'Widerstand'"/>
  <xsl:variable name="lang.Resistances"    select="'Widerstände'"/>
  <xsl:variable name="lang.Resonance"    select="'Resonanz'"/>
  <xsl:variable name="lang.Resources"    select="'Ressourcen'"/>
  <xsl:variable name="lang.Rigger"    select="'Rigger'"/>
  <xsl:variable name="lang.Rtg"      select="'St.'"/>
  <xsl:variable name="lang.Run"      select="'Laufen'"/>
  <xsl:variable name="lang.S"        select="'K'"/>
  <xsl:variable name="lang.Seats"      select="'Sitze'"/>
  <xsl:variable name="lang.Services"    select="'Dienste'"/>
  <xsl:variable name="lang.Sensor"    select="'Sensor'"/>
  <xsl:variable name="lang.Sex"      select="'Geschlecht'"/>
  <xsl:variable name="lang.Show"      select="'Zeigen: '"/>
  <xsl:variable name="lang.Skill"      select="'Fertigkeit'"/>
  <xsl:variable name="lang.Skills"    select="'Fertigkeiten'"/>
  <xsl:variable name="lang.Skin"      select="'Hautfarbe'"/>
  <xsl:variable name="lang.Sleaze"    select="'Schleicher'"/>
  <xsl:variable name="lang.SLZ"      select="'SCH'"/>
  <xsl:variable name="lang.Social"    select="'Sozial'"/>
  <xsl:variable name="lang.Sonic"      select="'Schall'"/>
  <xsl:variable name="lang.Source"    select="'Quelle'"/>
  <xsl:variable name="lang.Special"    select="'Besondere'"/>
  <xsl:variable name="lang.Speed"      select="'Geschw.'"/>
  <xsl:variable name="lang.Spell"      select="'Zauber'"/>
  <xsl:variable name="lang.Spells"    select="'Zauber'"/>
  <xsl:variable name="lang.Spirit"    select="'Geist'"/>
  <xsl:variable name="lang.Spirits"    select="'Geister'"/>
  <xsl:variable name="lang.Sprite"    select="'Sprite'"/>
  <xsl:variable name="lang.Sprites"    select="'Sprites'"/>
  <xsl:variable name="lang.Stream"    select="'Stream'"/>
  <xsl:variable name="lang.STR"      select="'STR'"/>
  <xsl:variable name="lang.Strength"    select="'Stärke'"/>
  <xsl:variable name="lang.Stun"      select="'Geistig'"/>
  <xsl:variable name="lang.Sustained"    select="'Aufrechterhaltend'"/>
  <xsl:variable name="lang.Swim"      select="'Schwimmen'"/>
  <xsl:variable name="lang.Target"    select="'Ziel'"/>
  <xsl:variable name="lang.Total"      select="'Summe'"/>
  <xsl:variable name="lang.Touch"      select="'Berührung'"/>
  <xsl:variable name="lang.Toxin"      select="'Toxin'"/>
  <xsl:variable name="lang.Tradition"    select="'Tradition'"/>
  <xsl:variable name="lang.Type"      select="'Typ'"/>
  <xsl:variable name="lang.Unbound"    select="'Ungebunden'"/>
  <xsl:variable name="lang.Unknown"    select="'Unbekannt'"/>
  <xsl:variable name="lang.Unregistered"  select="'Unregistriert'"/>
  <xsl:variable name="lang.Under"      select="'Unterlauf'"/>
  <xsl:variable name="lang.Vehicle"    select="'Fahrzeug'"/>
  <xsl:variable name="lang.Vehicles"    select="'Fahrzeuge'"/>
  <xsl:variable name="lang.VR"      select="'VR'"/>
  <xsl:variable name="lang.W"        select="'W'"/>
  <xsl:variable name="lang.Walk"      select="'Gehen'"/>
  <xsl:variable name="lang.Weaknesses"    select="'Schwächen'"/>
  <xsl:variable name="lang.Weapon"    select="'Waffe'"/>
  <xsl:variable name="lang.Weapons"    select="'Waffen'"/>
  <xsl:variable name="lang.Week"      select="'Woche'"/>
  <xsl:variable name="lang.Weeks"      select="'Wochen'"/>
  <xsl:variable name="lang.Weight"    select="'Gewicht'"/>
  <xsl:variable name="lang.WIL"      select="'WIL'"/>
  <xsl:variable name="lang.Willpower"    select="'Willenskraft'"/>
  <xsl:variable name="lang.with"      select="'mit'"/>
  <xsl:variable name="lang.Yes"      select="'Ja'"/>

  <!-- multiple word phrases / composite words -->
  <xsl:variable name="lang.ActiveSkills"    select="'Aktionsfertigkeiten'"/>
  <xsl:variable name="lang.AdeptPowers"    select="'Adeptenkräfte'"/>
  <xsl:variable name="lang.AIandAdvanced"    select="'AI Programme und fortgeschrittene Programme'"/>
  <xsl:variable name="lang.AlreadyAddicted"  select="'Schon abhängig'"/>
  <xsl:variable name="lang.ArmorValue"    select="'Panzerungswert'"/>
  <xsl:variable name="lang.AstralInitiative"  select="'Astrale Initiative'"/>
  <xsl:variable name="lang.CombatSkill"    select="'Kampffertigkeit'"/>
  <xsl:variable name="lang.ComplexForm"    select="'Komplexe Form'"/>
  <xsl:variable name="lang.ComplexForms"    select="'Komplexe Formen'"/>
  <xsl:variable name="lang.ConditionMonitor"  select="'Zustandsmonitor'"/>
  <xsl:variable name="lang.ContactList"    select="'Kontaktliste'"/>
  <xsl:variable name="lang.CoreTrack"  select="'Core Damage Track'"/>
  <xsl:variable name="lang.CritterPowers"    select="'Critterkräfte'"/>
  <xsl:variable name="lang.CurrentEdge"    select="'Aktuelles Edge'"/>
  <xsl:variable name="lang.DamageType"  select="'Schadensart'"/>
  <xsl:variable name="lang.DataProc"      select="'Datenverarb.'"/>
  <xsl:variable name="lang.DataProcessing"  select="'Datenverarbeitung'"/>
  <xsl:variable name="lang.DecreaseAttribute"    select="'Attribut senken'"/>
  <xsl:variable name="lang.DerivedAttributes"  select="'Abgeleitete Attribute'"/>
  <xsl:variable name="lang.DeviceRating"    select="'Gerätestufe'"/>
  <xsl:variable name="lang.FadingValue"    select="'Schwund'"/>
  <xsl:variable name="lang.HobbiesVice"    select="'Hobbys/Untugend'"/>
  <xsl:variable name="lang.InitiateGrade"    select="'Initiationsgrad'"/>
  <xsl:variable name="lang.JudgeIntentions"  select="'Menschenkenntnis'"/>
  <xsl:variable name="lang.KnowledgeSkills"  select="'Wissensfertigkeiten'"/>
  <xsl:variable name="lang.LiftCarry"      select="'Heben/Tragen'"/>
  <xsl:variable name="lang.LineofSight"    select="'Sichtlinie'"/>
  <xsl:variable name="lang.LinkedSIN"      select="'Verbundene SIN'"/>
  <xsl:variable name="lang.MartialArt"    select="'Kampfkunst'"/>
  <xsl:variable name="lang.MartialArts"    select="'Kampfkünste'"/>
  <xsl:variable name="lang.MatrixAR"      select="'Matrix AR'"/>
  <xsl:variable name="lang.MatrixCold"    select="'Matrix Kalt'"/>
  <xsl:variable name="lang.MatrixHot"      select="'Matrix Heiß'"/>
  <xsl:variable name="lang.MatrixTrack"    select="'Matrix Schadensleiste'"/>
  <xsl:variable name="lang.MeleeWeapons"    select="'Nahkampfwaffen'"/>
  <xsl:variable name="lang.MentalAttributes"  select="'Geistige Attribute'"/>
  <xsl:variable name="lang.NotAddictedYet"  select="'Noch nicht abhängig'"/>
  <xsl:variable name="lang.Nothing2Show4Devices"    select="'Keine Geräte zur Liste'"/>
  <xsl:variable name="lang.Nothing2Show4Notes"    select="'Keine Notizen zur Liste'"/>
  <xsl:variable name="lang.Nothing2Show4Vehicles"    select="'Keine Fahrzeuge zur Liste'"/>
  <xsl:variable name="lang.OptionalPowers"    select="'Optional Powers'"/>
  <xsl:variable name="lang.OtherArmor"      select="'Andere Panzerung'"/>
  <xsl:variable name="lang.OtherMugshots"    select="'Andere Portraits'"/>
  <xsl:variable name="lang.PageBreak"      select="'Seitenumbruch: '"/>
  <xsl:variable name="lang.PersonalData"    select="'Charakterdaten'"/>
  <xsl:variable name="lang.PersonalLife"    select="'Privatleben'"/>
<<<<<<< HEAD
  <xsl:variable name="lang.PhysicalNaturalRecovery"  select="'Natürliche Genesung Pool (1 Tag)'"/>
=======
  <xsl:variable name="lang.PhysicalAttributes"  select="'Körperliche Attribute'"/>
  <xsl:variable name="lang.PhysicalNaturalRecovery"  select="'Natural Recovery Pool (1 day)'"/>
>>>>>>> 09979679
  <xsl:variable name="lang.PhysicalTrack"  select="'Körperliche Schadensleiste'"/>
  <xsl:variable name="lang.PreferredPayment"    select="'Bevorzugte Zahlungsmethode'"/>
  <xsl:variable name="lang.PrimaryArm"    select="'Primärer Arm'"/>
  <xsl:variable name="lang.PublicAwareness"  select="'Prominenz'"/>
  <xsl:variable name="lang.RangedWeapons"    select="'Fernkampfwaffen'"/>
  <xsl:variable name="lang.RemainingAvailable"  select="'Verbleibend Verfügbar'"/>
  <xsl:variable name="lang.ResistDrain"    select="'Entzugswiderstand mit'"/>
  <xsl:variable name="lang.ResistFading"    select="'Schwundwiderstand mit'"/>
  <xsl:variable name="lang.RiggerInitiative"  select="'Rigger AR Initiative'"/>
  <xsl:variable name="lang.SkillGroup"    select="'Fertigkeitsgruppe'"/>
  <xsl:variable name="lang.SkillGroups"    select="'Fertigkeitsgruppen'"/>
  <xsl:variable name="lang.SpecialAttributes"  select="'Spezialattribute'"/>
  <xsl:variable name="lang.StreetCred"    select="'Straßenruf'"/>
  <xsl:variable name="lang.StreetName"    select="'Straßenname'"/>
  <xsl:variable name="lang.StunNaturalRecovery"  select="'Natürliche Genesung Pool (1 Stunde)'"/>
  <xsl:variable name="lang.StunTrack"    select="'Geistige Schadensleiste'"/>
  <xsl:variable name="lang.SubmersionGrade"  select="'Wandlungsgrad'"/>
  <xsl:variable name="lang.TotalArmor"  select="'Insgesamt ausgestattete höchste Rüstung und Zubehör'"/>
<<<<<<< HEAD
  <xsl:variable name="lang.UnnamedCharacter"  select="'Unbenannter Charakter'"/>
=======
  <xsl:variable name="lang.ToxinsAndPathogens"  select="'Toxine und Pathogene'"/>
  <xsl:variable name="lang.UnnamedCharacter"  select="'unbenannter Charakter'"/>
>>>>>>> 09979679
  <xsl:variable name="lang.VehicleBody"    select="'Rumpf'"/>
  <xsl:variable name="lang.VehicleCost"    select="'Fahrzeugkosten'"/>

  <!-- "limits" list -->
  <xsl:variable name="lang.AstralLimit"    select="'Astrales Limit'"/>
  <xsl:variable name="lang.MentalLimit"    select="'Geistiges Limit'"/>
  <xsl:variable name="lang.PhysicalLimit"    select="'Körperliches Limit'"/>
  <xsl:variable name="lang.SocialLimit"    select="'Soziales Limit'"/>

  <!-- spell types list -->
  <xsl:variable name="lang.CombatSpells"    select="'Kampfzauber'"/>
  <xsl:variable name="lang.DetectionSpells"  select="'Wahrnehmungszauber'"/>
  <xsl:variable name="lang.Enchantments"    select="'Verzauberungen'"/>
  <xsl:variable name="lang.HealthSpells"     select="'Heilzauber'"/>
  <xsl:variable name="lang.IllusionSpells"   select="'Illusionszauber'"/>
  <xsl:variable name="lang.ManipulationSpells" select="'Manipulationszauber'"/>
  <xsl:variable name="lang.Rituals"      select="'Rituale'"/>

  <!-- test values -->
  <xsl:variable name="lang.tstDamage1"  select="'K'"/>
  <xsl:variable name="lang.tstDamage2"  select="'G'"/>
  <xsl:variable name="lang.tstDuration1"  select="'S'"/>
  <xsl:variable name="lang.tstDuration2"  select="'P'"/>
  <xsl:variable name="lang.tstDuration3"  select="'A'"/>
  <xsl:variable name="lang.tstRange1"    select="'B'"/>
  <xsl:variable name="lang.tstRange2"    select="'BF'"/>
  <xsl:variable name="lang.tstRange3"    select="'BF(F)'"/>
  <xsl:variable name="lang.tstRange4"    select="'BF (F)'"/>

  <!-- miscellaneous signs and symbols -->
    <!-- currency symbol -->
  <xsl:variable name="lang.NuyenSymbol"  select="'&#165;'"/>
  <!-- diacrtic marks: decimal mark and grouping separator -->
    <xsl:variable name="lang.marks"    select="',.'"/>
</xsl:stylesheet><|MERGE_RESOLUTION|>--- conflicted
+++ resolved
@@ -298,12 +298,8 @@
   <xsl:variable name="lang.PageBreak"      select="'Seitenumbruch: '"/>
   <xsl:variable name="lang.PersonalData"    select="'Charakterdaten'"/>
   <xsl:variable name="lang.PersonalLife"    select="'Privatleben'"/>
-<<<<<<< HEAD
+  <xsl:variable name="lang.PhysicalAttributes"  select="'Körperliche Attribute'"/>
   <xsl:variable name="lang.PhysicalNaturalRecovery"  select="'Natürliche Genesung Pool (1 Tag)'"/>
-=======
-  <xsl:variable name="lang.PhysicalAttributes"  select="'Körperliche Attribute'"/>
-  <xsl:variable name="lang.PhysicalNaturalRecovery"  select="'Natural Recovery Pool (1 day)'"/>
->>>>>>> 09979679
   <xsl:variable name="lang.PhysicalTrack"  select="'Körperliche Schadensleiste'"/>
   <xsl:variable name="lang.PreferredPayment"    select="'Bevorzugte Zahlungsmethode'"/>
   <xsl:variable name="lang.PrimaryArm"    select="'Primärer Arm'"/>
@@ -322,12 +318,8 @@
   <xsl:variable name="lang.StunTrack"    select="'Geistige Schadensleiste'"/>
   <xsl:variable name="lang.SubmersionGrade"  select="'Wandlungsgrad'"/>
   <xsl:variable name="lang.TotalArmor"  select="'Insgesamt ausgestattete höchste Rüstung und Zubehör'"/>
-<<<<<<< HEAD
+  <xsl:variable name="lang.ToxinsAndPathogens"  select="'Toxine und Pathogene'"/>
   <xsl:variable name="lang.UnnamedCharacter"  select="'Unbenannter Charakter'"/>
-=======
-  <xsl:variable name="lang.ToxinsAndPathogens"  select="'Toxine und Pathogene'"/>
-  <xsl:variable name="lang.UnnamedCharacter"  select="'unbenannter Charakter'"/>
->>>>>>> 09979679
   <xsl:variable name="lang.VehicleBody"    select="'Rumpf'"/>
   <xsl:variable name="lang.VehicleCost"    select="'Fahrzeugkosten'"/>
 
