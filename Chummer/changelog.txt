<<<<<<< HEAD
=======
Build 182:
Application Changes:
- Prototype transhuman is now correctly removed. This fix does not apply to older characters.
- Knowledge skills now load correctly
- The Crash Form Crash ID is now selectable
- Crash handler now asks the user before atempting to create a crash report...

>>>>>>> fc505dc0
Build 181:
Application Changes:
- Fixed a crash when creating MAG/RES characters using Priority/Sum-to_Ten. Fixes #922.
- Added Cyberlimbs as Plugins for Modular Connectors.
- Fixed an issue where Chummer would crash when loading a Life Module character. Fixes #925.
- Fixed an issue with taking specialisations in karmagen without the house rule for free karma points enabled. Fixes #929.
- Fixed the total cost of vehicles to include discounts from the Dealer Connection quality. Fixes #934.
- Fixed an issue that prevented the Prototype transhuman improvements from being removed. This fix does not apply to older characters.
- Fixed an issue that prevented knowledge skills from loading properly. 

Data Changes:
- Fixed a crash when creating an e-ghost AI. Fixes #918.
- Added the missing Nausea Gas toxin SR5. Fixes #940.

New Strings:
- String_AttributeESSShort
- String_AttributeESSLong

Build 180:
Application Changes:
- Fixed an issue with skills not rendering in a localized language when selecting skill groups for Aspected Magicians. Fixes #867.
- Fixed a crash caused by adding an exotic weapon without having the relevant exotic weapons skill. Fixes #888.
- Fixed a crash caused when loading a character that has a tradition that isn't being used. Fixes #893.
- Changed the HTML doctype of all existing character sheets to support CSS3. Fixes #568.
- Changed the button string for adding an initiate grade in creation mode. 
- Skills can now have notes applied to their tooltip. To do this, right-click on the skill name and click the Add Notes button. 
- Fixed a bug where skill improvements could stack if using the Change Priority Selection menu. Note: characters that have already been affected by this bug will have to be edited manually to remove the improvements, which will have a sourcename of Heritage and an improvedname of whatever the skill is. Fixes #880.
- Fixed a bug where changing between technomancers and mages would leave both resonance and magical skills available. Fixes #890.
- Altered the uniquename for the Damage Resistance improvement to allow stacking, instead of using the highest single bonus. This may be wrong, but I can't find any RAW statements against it. Fixes #879.
- Fixes a UI localization issue where skill attributes defaulted to BOD. Fixes #897.
- Fixed a UI issue that stopped a character as needing to be saved if the skills were updated in career mode. Fixes #899.
- Added Option for not showing metagenetic qualities. Fixes #889.
- Added Physical Limit as accuracy for infected natural weapons.
- Fixed freezing when removing a Specialization and Skill Dicepools now refresh when changing the Specialization. Fixes #876.
- Now shows Source when selecting a normal lifestyle.
- Fixed a bug where Knowledge Specializations didn't cost Knowledge Skill Pints. Fixed #902.
- Fixed a bug where the attribute tooltip would show qualities that didn't alter the attribute value or augment it. Fixed #901.
- Added different PDF-Opening parameters for Linux/Unix/etc.
- Fixed a Bug where Specializations had no Karma costs in Karma build mode. Fixes #908.
- Fixed a Bug where Karma cost of Magic/Resonance were calculated wrongly when Essence Loss occurred. Fixes #912.
- Improved the update method to prevent update check loops. 
- Improved the handling of changing priority selections to remember previous selections. Not all settings will be immediately available for existing characters. Fixes #709.

Data Changes: 
- Fixed an issue with mystic adepts not unlocking the appropriate magical skills. Fixes #869.
- Changed how existing character sheets render mugshots when saved as HTML. Fixes #817.
- Added Textfield when selecting Grid Subscription Lifestyle quality. Fixes #875.
- Corrected limit note for vision enhancement cyberware. Fixes #887.
- Added missing karma values for infected metatypes in priority selection.
- Added Reach for all infected metatypes to prevent crashes.
- Reorganized Data Trails AI Qualities and added missing ones.
- Added Chrome Flesh BTLs. Fixes #885.
- Fixed an incorrect limitation on the Home Ground quality. Fixes #904.

Translation Changes:
- Updated the German translation files, courtesy of HaukeW.

Build 179:
Application Change:
- Total rewrite of skills. 
	* Eliminated a lot (all?) old bugs
	* Opening the skills tab first time is now signifigantly faster
	* Searchbox for skills
	* Custom sorting of skills. Sort by Rating, Dicepool, Category and more
	* Skill tooltip now display dicepools for cyberarms
	* In Career mode, it is possible to calculate the dicepool using another attribute that the default one.
	* Some minor UI changes to acomodate new skill features
	* Skills that cannot be defaulted has their name in italics.
	* Easier maintainance
	* Reduced file size
- First things first, good news bad news. Good news, automatic updates will be functional again for updates after 179. Bad news, due to a change in implementation of the automatic updates this brings an end to .Net 4.0 support. Chummer will no longer launch without .Net 4.5 or higher installed on your system. 
- Rewrote crash handling. Now dumps most/all internal state, making debugging easier.
- Built-in weapon accessories are automatically assigned to the Internal accessory slot by default. If a weapon accessory should take up a slot naturally, just add a <mount> value to the accessory. This change only affects newly created/purchased weapons, so any existing weapons will need to be altered manually or deleted and re-added. Fixes #566.
- Ammunition can now add and replace the fire modes of weapons, using the firemode and firemodereplace nodes of weaponbonus. This change only takes effect during career mode, and is currently used exclusively for the Taurus Omni-6's heavy ammo type. Fixes #577.
- Fixed a crash issue caused by changing priority selection in Sum to Ten mode. Fixes #572.
- Qualities can have their Limit assigned as either 'no' or a numeric value. This is intended as something of a placeholder until proper levels for qualities are implemented at a later date. 
- Support for AI characters added. Xeno/Protosapients and E-Ghosts are treated as Metavariants.
- Weapon Accessories can now modify the AP, Damage and FireMode of weapons using the damage, damagereplace, damagetype, ap, apreplace, firemode and firemodereplace keys. Currently this is used exclusively for the Overclocked mod (Okay technically it's currently an accessory, but there's no practical difference between the two at the moment so it goes where I say it goes.) Fixes #472
- Handling for vehicles has been split up into normal and offroad handling. The implementation method should prevent any issues from cropping up, but I've eaten my hat on that before.
- Calendar entries can now be removed. Fixes #552.
- The optional rule to have Essence Loss only reduce RES/MAG maximums has been re-enabled. Fixes #596.
- Each spare clip added to a weapon now tracks ammo individually rather than the previous hard-coded limit of four active slots. As a result of this change, Spare Clips no longer have the ability to directly store ammunition as a child item; they will be updated to display their currently loaded ammunition as an Extra value shortly.
- New key node for Weapon Accessories: ammoslot. ammoslot is an integer that adds the associated number of 'spare clip' items to the parent weapon. In most cases this will be 1 (Spare Clip, Speed Loader, etc.), but someone will probably come up with banana magazines that count as two mags or something eventually. Future proofing!
- Qualities can now add natural weapons directly using the naturalweapons node. Mostly this is for the infected, because "Bite (Infected) 2" offends me.
- Fixed a string formatting issue that prevented Accuracy modifications from adept powers from working properly for translated Chummer.
- Fixed an issue that prevented priority/sum-to-ten from using the gameplay options for their nuyen limit.
- Sum to Ten and Priority now use the same form for character generation. Doesn't mean anything particularly interesting for you guys, but may reduce or introduce some interesting new bugs. 
- Contacts can now be dragged around and reordered according to your whims. It's only really easy to do when the control you want to move is expanded. 
- Armor can now have a Rating; currently this is used exclusively for the cloaks from Hard Targets.
- Fixed the percentage discount for basic lifestyles.
- Fixed a translation issue for licences.
- Fixed a translation issue for basic lifestyles. Fixes #608.
- Armor improvements can now use Precedence attributes; this means that we can prevent a group of armour improvements from stacking with each other. Currently this is used for a small selection of skin-related qualities and biowares. See the Data Changes for more details. Fixes #602.
- Fixed an issue with advanced lifestyles that created zombie qualities. Fun for the vodoun and shedim, everyone else not so much. Fixes #583.
- Fixed an issue that prevented infected from moving to career mode.
- Added a tooltip for the Movement label in the Other Info tab to show the calculated movement speed in meters per combat turn or Kilometres per Hour. Implements #574.
- Note tooltips now have a maximum with of 100 pixels. Prevents the tooltips for contact descriptions and such from running across the whole screen. There's a good chance I missed one or two, so let me know if you see any. Fixes #581.
- Fixed an issue relating to the Improved Ability power causing other powers to revert to 0 ranks. Fixes #488, fixes #436, fixes #378.
- Fixed an issue with Improved Ability and exotic weapon skills not working together. Fixes #492.
- Fixed adept powers to stack properly with free levels from qi foci and mentor spirits. May break in interesting ways. Should fix #615.
- Matrix initiative can now benefit from the MatrixIniaitivePass improvement. Fixes #618.
- Added support for FixedValues for vehicle mods. Fixes #622.
- Exotic Weapon skills without any karma spent on them can now be removed once you've entered career mode. 
- Exotic Weapon skills can now properly have their karma costs refunded in career mode.
- Exotic Weapon skills can't change their specialisation dynamically anymore once you're in career mode, because it breaks the karma refund. This is intentional and is unlikely to be changed unless you can present me with better-implemented code or a reason it shouldn't be like it is.
- Skill specializations will now save their value as the English string if possible rather than whatever the user enters; this should fix #595. Note that this fix is PROBABLY not retroactive.
- Fixed some issues with lifestyle qualities not saving properly if they contained an extra value. Fixes #623.
- Active Hardwires now implemented according to the rules, fixes #617. They're effectively similar to skillwires, but you select the affected skill at the time of purchase. They're currently mutually exclusive, so you can't have skillwires and hardwires affecting the same skill. As with skillwires, the character's actual rating and their hardwire rating don't stack.
- Fixed an issue that prevented accessories that came with a weapon from being flagged as Internal.
- Fixed some calculation issues for priority metatypes not showing the correct karma value when changing from a metavariant to a base metatype. Fixes #537.
- Fixed a crash with metavariants in Priority/Sum to Ten. Fixes #647.
- Fixed a crash caused by weapon accessories that have a cost based on rating. Fixes #650, fixes #656.
- Added spell defence calculations in a tab on the right side of the career and creation windows. Closes #573.
- Changed the Improved Potential powers to use the limit modifier bonus instead of selectlimit; makes it a bit neater.
- Did some stuff to enable selecting multiple powers through the selectpower bonus node. This shouldn't affect any existing characters, but if you're using the Chaos Mentor Spirit I'd recommend deleting it and removing it. This miiiiight also break existing characters with Qi Foci. Probably not though. Like 70/30 at most.
- Did various shenanigans with the karma selection form to make it show qualities and karma costs properly. 
- Rebuilt the functionality for Black Market Pipeline nad the Dealer Connection quality. Both should now work properly; there's a teeny tiny chance that existing characters that have the qualities might break, please raise a ticket if so.
- Fixed a crash caused by adding Genemods to a character with the Burnout's Way. Fixes #674.
- Fixed a UI issue that left the dropdown null when switching between genemods and bioware. Fixes #674.
- Enabled Vehicle Modifications to gain flat increases to Speed,Handling or Acceleration based on the Rating of the mod. Partial fix for #675.
- Fixed a visual bug with Limit Modifiers in creation mode. Fixes #665.
- Expanded the category selection mechanism to support falling back to default values. The general idea is that for each priority category loaded, it will attempt to load nodes that have a gameplayoptions node. If it can't do that, it'll load the Standard settings instead. This is intended to support alternate gameplay options as requested by #357. The actual data will need to be added for the appropriate categories, which I really can't be bothered transcribing.
- New Feature: Weapon Mounts will now limit the available weapons based on a predefined list of weapon categories. This also enables the weapon mounts added in Rigger 5.0 for adding weapons. I'm not particularly happy with how this looks in the XML so the underlying code might get changed over time. For now it's all good though.
- Fixed an issue that prevented magic- or reseonance-enabled karma-created characters from moving to Career mode.
- New Feature: Added a bunch of prompts to warn the user if they still have free contact points, knowledge points, skill points and such before moving to Career mode. 
- Fixed an issue that caused a crash when adding armour to vehicles and drones.
- Partially implemented the Overclocker feature for Career mode. Code works, but I haven't added it on for Vehicles yet. Fixes #198.
- Added support for CTRL-A in the Notes forms. Slim chance I've missed other multiline forms Fixes #693. 
- Fixed a crash caused by loading custom Critters related to movement strings.
- Fixed the display of Locations created by cybewrware or weapons with AllowGear properties. Fixes #536.
- Added some support for creating an Ally Spirit, per #244. Not 100% RAW yet, but it doesn't crash so that's a start.
- Added support for enabling calculated Public Awareness, per the rules from SR4. Hides the tooltips and calculations if not in use.
- Fixed the creation method for custom packs kits to not treat included mods as being purchased. Should fix #707 and fix #691.
- Save files is now in UTF-8 instead of UTF-16. This should not have any visible impact but it is more tool frindly and leads to smaller files
- Fixed an issue where qualities that add other qualities for free didn't discount properly. Fixes #762.
- Fixed an issue where default build methods other than Karma would cause a crash while launching the Options menu. Fixes #796.
- Fixed an issue with the Acceleration Enhancement modification causing a crash when printing. Fixes #772.
- Fixed an occasional issue in the Options menu where a null default character sheet caused a crash. Fixes #774.
- Added house rules to gain free contacts and knowledge skills based on the total value of your CHA or LOG+INT. Fixes #783.
- Fixed a bonus point calculation issue for YNT Softweave and Cloaks. 
- Fixed a crash issue related to the Overclocker quality in career mode.
- Fixed a loading issue for commlinks with armor capacity values. 
- Fixed an issue where removing a Foci before unbonding it would leave the Improvement enabled. Fixes #660. Note: Characters that have already been affected by this bug will need to manually remove the improvement. 
- Fixed the ability to switch between adepts, magicians or technomancers when changing priority selections. Fixes #745.
- Added a method for grouping armour value improvements with the 'group' attribute. Fixes #758.
- Fixed an issue that prevented some old characters from being saved. Fixes #806.
- Added and consolidated some code to update initiation costs and discounts properly. Fixes #810.
- Implemented a minor quality of life update; the most recently used folder location is not stored for mugshots, per character. Fixes #458.
- Contacts, spirits and pets can now be linked to non-Chummer files; when clicking on the Open Character Sheet button, the file will be opened in the default application for that extension. Fixes #636.
- Prime runners now get twice the amount of free contacts compared to standard
- Essence Hole value is not impacted by grade or ware essence cost reductions. You don't get a little essence back each time now. Fixes #673
- "Test Subject" and "Factory Child Worker" life modules now give bonus nuyen. Fixes #811
- Fixed a crash caused when saving characters without mugshots.
- Fixed an incorrect value for binding spirit services. Fixes #827.
- Fixed karma costs for the Inspired quality from Sail Away, Sweet Sister in karmagen. Fixes #828.
- Added a close icon for the Options window, allows you to cancel out of saving any changes you make. Should fix #700.
- Chummer now correctly uses the "Characters don't gain Karma after Quality Limit" option in Karma and Life Module mode.
- Removing the "MEtagenetic Improvement" quality now works correctly in Karma and Life Module mode. Fixes #234.
- Myostatin Inhibitor now correctly reduces Karma Cost of raising Strength. Fixes #365.
- Chummer now correctly uses the "Ignore Art requirement" option for showing metamagics. Fixes #614.
- Fixed crash when checking "Limited Spell" without selecting a Spell.
- All Armors, Cyberware, Bioware, and Gear should now add correct limit modifiers. Fixes #625.
- Added Attribute Display for Cyberlimbs.
- Added option to not use Cyberlimbs for augmented Attribute calculation.
- Rewrote RedlinerCheck
- Added Redliner/Cyber-Singularity Seeker Quality names to ToolTip
- Added Redliner bonus to cyberlimbs
- Added backwards Compability with old Redliner implementation (Only need to load once with the new Version to remove artifacts)
- Fixed crashes when adding a PACK. Fixes #843.
- Fixed Black Market Discount not decreasing Gear/Cyberware/Armor/Weapon/Vehicle Cost. Fixes #845.
- Fixed Hanuman agility and changed Low-Light to thermographic vision. Fixes #847. Fixes #848.
- Fixed limitation on Karma to nuyen when ignoring character creation rules. Fixes #846.
- Fixed crash when loading a character with more than 200 Karma to Nuyen. Fixes #850.
- Fixed issue where cyberlimb stats were increased with cyber-singularity seeker. Fixes #857.


Data Change:
- Added missing required values for the Hospitalized lifestyles.
- The quality Practice, Practice, Practice now excludes Combat Active skills from being selected.
- The Foregrip accessory has both an Under and Barrel slot. 
- Fixed the Range for the spell Knockout to be Touch.
- Included Life Modules from Rigger 5.0, courtesy of Eric Dufurrena.
- Included content from Rigger 5.0, courtesy of Fweeba. Note: Most modifications do the things they're supposed to, with the exception of Sensor. New modification point system won't be done for a while. https://www.reddit.com/r/Shadowrun/comments/3xv4qp/rigger_50_chummer_files
- Addweapon nodes removed from the Infected.
- SumtoTen.xml is no longer required by the project and can be removed from existing installs.
- Minimum MAG/RES/DEP levels have been set to 0 for the appropriate metatypes.
- Removed the quality "Natural Weapon: Claws" for the Sasquatch.
- Added ammoslots entries for Speed Loader, Spare Clip, Explosive Magazine and Extended Clip.
- Fixed a stupid error with the toxin/pathogen resistance qualities, dwarves and translation files. Fixes #590.
- Cloaks now have Ratings and calculated values instead of the initial implementation. 
- Fixed a formatting issue for the German version of the Shadowrun 5 Base character sheet.
- The following armour improvements can no longer stack with each other: 
	* Dermal Deposit changeling qualities
	* Troll metatype dermal plating
	* Orthoskin bioware
	* Dermal Plating cyberware
- Fixed a crash for the Mutaqua infected qualities.
- Fixed an incorrect limit modifier value for the Audio Analyser and Balance Tail cyberware that made some weird stuff happen. Fixes #616.
- Did some boring admin stuff with armour and bioware.
- Removed extraneous quality requirements from the Flexible Signature, Masking, Flux and Efficient Ritual metamagics.
- Added <matrixinitiativepass>1</matrixinitiativepass> to the Multidimensional Coprocessor.
- Fixed crashes for the Festo pidgeon and Shiawase i-Doll.
- Renamed the Chameleon Coating from Stolen Souls to prevent conflicts with the Rigger 5.0 version.
- Removed a couple of redundant lifestyle qualities. 
- Altered the bonus for toolkits, facilities and workshops to be selectskill instead of selecttext. No real effect, just sets the extra value to the skill in question.
- Fixed some stat issues for the Hanuman metavariant. Fixes #537.
- Removed the skill bonus from the Combat Focus formula again. Mixup with a previous merge.
- Removed Fangs from Oni. 
- Customised Agility and Strength for cyberlimbs now increase based on the rating. Fixes #654.
- Added the necessary qualities for the Metasapient A.I. Fixes #668.
- Fixed an issue with the Faceless quality not being visible. 
- Restricted initiative improvements to the highest value. Will probably be broken in some way I haven't considered. Fixes #194.
- Removed gameplayoptions from the priorities file. 
- Added a new mod for vehicles, Paraplegic Modification. This is intended to support the Paraplegic Negative Quality, which increases the cost of vehicles by five percent.
- Fixed the lifestylecost improvement for the Paraplegic quality to affect Advanced Lifestyles.
- Fixed incorrect costs for Move-By-Wire.
- Fixed an incorrect value for the UCAS (Seattle) Life Module. Fixes #699.
- Fixed the karma cost for the Loss of confidence quality. Fixes #706.
- Fixed the name for Poor Self Control (Sadistic). Fixes #737.
- Fixed the calculation for Street Cred. Fixes #735.
- Contact archetypes are now sorted alphabetically; mostly affects custom files. Fixes #733.
- Added woogy woogy cyberfingers from Chrome Flesh.
- Fixed an incorrect Limit value for the Chameleon Skin bioware.
- Removed the Distinctive Style quality from the Gnome metavariant. 
- Removed an extra Victorinox Collapsible Hatchet from the weapons XML.
- Fixed incorrect capacity values for the Responsive Interface Gear.
- Added missing GUIDs for some AI qualities.
- Fixed missing quality restrictions for AIs.
- Added a missing concealment bonus for the Hidden Gun Arm Slide. Fixes #723.
- Fixed cost and availability for Monofilament Chainsaw, Blast Shield, and Battering Rams. Fixes #808.
- Reverted precedence 0 settings for dermal plating cyberware.
- Reverted precedence 0 settings for orthoskin bioware.
- Reverted precedence 0 settings for dermal alteration SURGE qualities.
- Added a missing skillwire rating to Move-By-Wire. 
- Fixed an incorrect AP value for Stick-n-Shock ammo. Fixes #818.
- Added an unarmed AP value equal to rating for the adept power Penetrating Strike. Fixes #829.
- Fixed incorrect Essence values for bio-tattoos. Fixes #834.
- Altered the improvements for the Missile Mastery power. Fixes #832.
- Fixed a typo in the name for LED tattoos.
- Fixed an incorrect ammo value for the RPK HMG.
- Added German Street Grimoire to books List. Fixes #841.

New Strings:
- Message_DeleteCalendarWeek
- Button_DeleteWeek
- Tip_CalculatedMovement
- Message_ConfirmExoticSkillRemove
- MessageTitle_ExtraPoints
- Message_ExtraPoints
- Tip_OptionsDontDoubleQualityRefunds
- Tip_OptionsDontDoubleQualityPurchases
- Checkbox_Options_DontDoubleQualityPurchases
- Checkbox_Options_DontDoubleNegativeQualityRefunds
- String_Attack
- String_Sleaze
- String_DataProcessing
- Checkbox_Options_UseCalculatedPublicAwareness
- Checkbox_Options_UseTotalValueForFreeKnowledge
- Checkbox_Options_UseTotalValueForFreeContacts
- Message_Options_SaveForms
- Checkbox_Options_UseCyberlimbCalculation
Removed Strings:
- Checkbox_Options_DontDoubleQualities
- Tip_OptionsDontDoubleQualities

Changed Strings: 
- Tip_StreetCred

Build 178: 
Application Change: 
- Fixed a calculation issue for the Edge attribute when using Sum-To-Ten or Priority.
- Fixed a crash issue caused when adding commlinks and cyberdecks.
- Standard Knowledge Skills are suffixed with the Category they're a part of. There's a minor issue that preserves the skill name until the character is next loaded that will be fixed later. 
- Clicking Add Again on the Spell Selection menu will preserve the currently opened spell categories. This is more or less just a proof of concept and will be expanded to other forms in later patches.

Build 177:
Application Change:
- Fixed a crash when selecting positive lifestyle qualities. 
- Life Module backstories are now generated by a button press on the Character Info page. 
- Print Preview mode is accessible from a context menu in the Character Print Viewer. 
- Vehicles, Cyberware and Drones now have a Matrix Condition Monitor tracker. Note; the cyberware CM is effectively limited to 'root' devices, as in cyberlimbs, Wired Reflexes, things you wouldn't normally expect to be attached to other things. While I can fiddle with this setting easily enough, a bit of internal testing just left my testers confused as to whether they were bricking the parent device or not. Looking for feedback on this.
- Refactored a chunk of the Improvements code to use the new Log formatting. Mostly just stops it from throwing warnings at me during builds, but is a bit more human-readable.
- Fixed a bug that stopped lifestyle qualities from loading properly when edited. 
- Fixed an incorrectly calculated Drain value.
- The Create Natural Weapon form can now select STR in addition to the current STR/2 option. 
- Fixed an issue that caused the prompt for adding an enhancement metamagic to show the wrong value.
- Fixed an issue with Basic Lifestyles not being editable.
- Fixed an issue with Lifestyle costs not calculating correctly for metatypes and some other edge cases.
- The Adept Powers panel now includes an automatic scroll button that triggers when the list of powers exceeds the panel height.
- Fixed some issues with genemods being able to benefit from cyber/bioware grades. 
- Gear and Cyberware can now use the variable value Parent Cost in a similar manner to Weapon Cost for weapon accessories. Currently this is used exclusively for the Implant Medic Hard Nanoware. 
- Concealability modifiers for Gear can now be based on Rating. Currently used for the Extended Clip modifier.
- Fixed a calculation issue for lifestyle qualities.
- Fixed some issues that cropped up for 'ware that adds qualities (Daredrenaline, Metatype Reduction, etc.)
- Implemented support for selecting the slot that a weapon modiciation occupies. May break in interesting ways, but should allow holdouts and such to attach spare clips again.
- Commlinks and cyberdecks can now switch their ASDF attributes around. This capability will be properly segregated out into Cyberdecks in a later patch.
- Previous Priority selections are preserved when you use the Change Priority Selection button in Create Mode. Fixes #497.
- Fixed an issue that stopped Sum to Ten from completing properly. 
- Fixed some calculation and appearance issues for special attributes. 
- Build Summary for Primary and Special Attributes during Priority/Sum to Ten now shows Karma cost in addition to point cost expenditure.
- Fixed a crash in the Spell Selection window caused by clicking the Accept Form button with a Category node selected.

Data Change:
- Fixed an issue with Cloaks from HT that caused a crash.
- Fixed missing data values for discounted adept powers.
- Adept Way Discount values enabled for all eligible powers (IE, anything except powers that cost .25.)
- Fixed an issue with gas-vents that caused a crash.
- Renamed the Low-Light Vision metagenetic quality to prevent it from clashing with the metatype quality.
- Renamed the Magic Sense metagenetic quality to prevent it from clashing with the metatype quality.
- Fixed incorrect data values for the Extreme Cyber-Implant weapon.
- Hard Nanoware from Chrome Flesh has been added. Because of the way it interacts with cyberware, the Implant Medic is listed as a piece of cyberware. 
- Altered the way Weapon Accessories are handled to enable pre-configured Ratings. Custom-made weapons with built-in accessories will need to have their format changed to <accessories><accessory<name>Whatever</name></accessory></accessories>. Existing characters should load properly; please contact me if you run into any issues with this.
- Fixed a crash caused by the Extended Clip.
- Added Nanoware from Chrome Flesh.
- Proper bonuses added for most of the genetech from Chrome Flesh. Myostatin Inhibitor still doesn't have the karma discount, because it's tedious to implement.
- Fixed the minimum INT for Wakyambi to 2.
- Holdouts have had the <allowaccessory> tag set to true as a result of code changes to how accessories can be attached to a weapon. May not take effect on existing weapons; if not, remove and re-add the weapon.
- Renamed the description for the Cat Mentor to not refer to Infiltration.
- Removed the Sail Away, Sweet Sister version of the Personalised Grip, as it's replaced by the Hard Targets version.

New String:
- Menu_FilePrintPreview

Renamed String:
- String_OverContactPoints renamed to String_OverPriorityPoints

Build 176:
Application Change:
- Gauss Ammo is now considered ammo for heavy weapons instead of normal guns.
- Free contacts don't violate the (C+L)>7 limit when creating a character. This allows prime dataheaven membership to pass inspection...
- Changed the default value for maritial art techniques to cost 5 instead or 4 karma, to conform with official rules. For older instalations, delete the settings file or change this in options.
- When selecting life modules that brings an attribute above chargen limit, chummer don't crash anymore.
- Reflex recorder now properbly affects skills linked to a physical attribute instead of the physical skill group.
- Redliner and Cyber Singularity Seeker now grant the proper bonuses.
- Fixed a crash caused by double-clicking Spell Categories.
- Implemented an Improvement node for Public Awareness increases. 
- Fixed Jack of All Trades (The Career and Create versions were switched.)
- Lifestyle Qualities can now check for character qualities. Currently used for the Corporate Limited SIN.
- If the Ignore Rules option is checked, Skills and Skill Groups can exceed the 6 point limit enforced by standard character creation.
- Fixed an issue that stopped rulebook selections from saving properly.
- Fixed an issue in Life Modules if trying to add more than one Real Life Module.
- Prototype Transhuman works. Personal new metric: if I get more than twenty requests for a quality to be implemented within a month of the book coming out, that quality is broken.
- Made some changes to the calculation method for a character's Metagenetic Limit. Fixes an issue with the changeling limit being set incorrectly to 0 or making certain metagenetic qualities flag as standard.
- Weapon Accessories can have Ratings. Currently for things like Ceramic Components that have multiple levels. 
- Fixed an issue with Weapon Costs caused by Ceramic Components. 
- Fixed an error caused by Life Modules trying to give you attribute points over your metatype limit.
- Qualities that are not yet implemented in code will now have an <implemented>no</implemented> key that highlights them in red.
- New improvement node type: <selectimprovements>. This allows us to perform the selectattribute improvement more than once for a particular quality. This is mostly used for the Infected pseudo-quality. 
- Fixed the method for generating Advanced Lifestyle LP.

Data Change:
- Poor Self Control (Attention Seeking, Sadistic) now properly grant karma.
- First-pass addition of Hard Targets content has been added. Big thanks to Reddit's /u/Fweeba and HaikenEdge.
	Some provisional issues:
	- Adept Spell does not work properly. 
	- There are a few items that use Ratings in ways that haven't previously been required (Ie, the cloaks), so they're not as clean as I'd otherwise like. 
- Ares Thuderstruck Gauss Rifle renamed to Ares Thunderstruck Gauss Rifle.
- The Fame qualities provide the associated Public Awareness increases.
- Added prompts for sides (Left, Right) for most cyberware that could reasonably be expected to need it. 
- The Improved Potential power has been split up into three different powers, due to the way it works. Characters that have the existing power should work fine. 
- Bioware Limbs from Chrome Flesh added.
- Additional Life Modules added. Most Life Modules now have a random story attached. The bulk of these stories are jokes, because it's good to laugh. Note: Checking and unchecking the Automatic Backstory checkbox on the Character Info page will select new random values, if they're present.
- Removed the Extravagant Eyes metagenetic quality.
- Fixed Karma values for the Cyclopean Eye, Vestigial Tail and Feathers metagenetic qualities.
- The Extended Masking Metamagic has been enabled as a power Adepts can take, as it's functionally identical to the Improved Masking power.
- Added the Body Sculpt power from Bloody Business.
- Fixed a crash caused by lifestyles with qualities.
- Fixed a crash when selecting the drug Snuff.

Build 175:
Application Change:
- Removed extraneous code for the Infirm quality.
- Minor quality of life update; if you have no Settings file present when creating a new character, Chummer will prompt you to launch the Options menu. 
- You can now press Ctrl-W to close a character file.
- Fixed an issue with purchasing additional months of a lifestyle in career mode.
- Fixed an issue with lifestyle qualities that had the selecttext bonus.
- The Quality selector will show negative metagenetic qualities by default, but hide positive ones unless you're a Changeling. 
- Support for the Trust Fund quality added. 
- The Technomancer registered sprite limit is now based on LOG instead of CHA.
- Fixed an issue with the cyberware selection screen not showing Essence costs.
- Complex Forms show their translated name properly.
- Redid how basic lifestyles work. Should make them behave better, should prevent crashes for older characters.
- Fixed an issue that caused initiation schooling to show as a nuyen gain in the karma/nuyen log.

Data Change:
- Nanohive crash issue fixed.
- Ratings for the Expanded Volume and Amplified Immune System bioware fixed to 4. 
- Fixed incorrect category for certain rituals.
- Missing drugs from Chrome Flesh added. Custom drugs aren't implemented yet. As an interim, you can use Custom Item to emulate the drugs.
- Fixed incorrect data for the Nitama Sporter.

String Changes:
- Message_CharacterOptions_OpenOptions
- MessageTitle_CharacterOptions_OpenOptions

Build 174:
Application Change:
- Calculation of Essence discounts is now multiplicative instead of additive. I am assured this is a good thing.
- Fixed the default values for free karma knowledge. If you have an existing settings file, please reset to defaults by clicking Tools > Options > Karma Costs > Reset to Default.
- Issues with Sum to Ten character generation artifically granting a MAG value higher than the metatype maximum should be fixed. I expect it'll break again in a week or so somehow, so please let me know if you experience any issues.
- Chummer's main window now shows the current version in the title to aid troubleshooting.
- Fixed a crash issue with Dwarves and the Resistance to Pathogens/Toxins metaquality, courtesy of Argo2445.
- Fixed a crash caused by missing information in SURGE qualities. 
- Fixed a crash when trying to add items that include the selecttext bonus to vehicles.
- Public Awareness is no longer an automatically calculated value.
- Positive Metagenetic Qualities are hidden by default UNLESS you have one of the Changeling qualities, or disable the 'hide qualities I can't take' checkbox. Not particularly happy with the implementation for this; feedback appreciated.

Data Change:
- Magical Education Life Module now has a proper karma cost; prevents crashes.
- Myostatin Inhibitor genemod now adds 1 Strength. The karma cost needs additional code support and hasn't been implemented properly yet.
- Fixed skill usage for cyber implant weapons.
- Fixed missing categories for the Attention-Seeking and Sadistic variants of Poor Self Control.
- Fixed an issue with the Net weapon that caused a crash.
- Fixed a crash issue with the Trauma Damper, courtesy of SolitarySky.
- Changed the Priority B Elf's Special points to 6. 

Translation Changes:
- Added French translations courtesy of sethsatan.

Build 173:
Application Change:
- Dumpshock link changed to issue tracker.
- A First-pass effort at adding a filter for Missions-restricted items has been added to the Options menu. Will be getting a later review to enable better filtering of the qualities, but for now it's just a global option.
- Fixed a bug with life modules where Tír Tairngire wouldn't show demographics.
- Chummer now handles essence holes automatically. Old items may need to be re-added.
- College Education/School of Hard Knocks/Linguist and Jack of All Trades work properly for knowledge skills during character creation. Again. 
- Most of the functionality for Infected has been implemented. Todo: Fix up the free attribute gain to not use qualities because it's ugly, and put in the data files content.
- N of M contact points in priority build works again.
- Fixed an issue where chummer failed to open when clicking on a .chum5 file.
- Implemented functionality for the quality "Friends in High Places".
- Save/Load methods for Advanced Lifestyles should actually work properly now, but it's still a bit fragile. Bugs are to be expected, particularly if you change your mind a lot.
- Most issues with adepts getting levels of powers from multiple sources should be resolved. (Mentor Spirits, Foci, etc.)
- Rounding issue for Recoil Compensation from Strength resolved.
- Variable costs for Qualities enabled to support the Rank quality. May eventually lead into redoing the way Qualities with multiple ratings work, because High Pain Tolerance (Rating 6) offends me every time I scroll past it.

Data Change:
- Organising data file contents into regions to keep things easy to work with. 
- Rank Quality added.
- The Debug Lifestyle has been hidden.
- Lifemodules no longer contains a "Magical Education (Archetype)".
- Tír is now spelled correctly a few more places.
- Equipment, Weapon and Ammo PACKs from run faster added.
	There are a couple of important caveats with this:
	First, we generally haven't bothered to input PACKs that are a single item. If someone would like to write them up then that's fine, but there's only so many hours of data entry one can do. 
	Second, items that don't currently exist haven't been added in, like backpacks. Again, mostly a tedium thing but the PACKs code doesn't play nice with Custom Item and I don't like littering up the data files with fluff items. 
	  Items not added include:
	  - Backpack.
	  - Sound-link on the earbuds.
	  - Disposable inhaler from Cheap Soldier Pack.
	  - Orange vest from Sportsman Pack.
	  - Reusable Syringe from Tranq Darter Pack and Tranq Pistol Darter Pack.
	  - Bug-out bag's dufflebag.
	  - Mechanic Shop's duct-tape.
	  - Surveillance pack's Periscope.
	  - Infiltration Kit contains a Micro-Transceiver on the assumption that that's the correct item.
	  - Medium Machine gunner pack doesn't contain ammo belts, but does come with the ammo.
  - Ammo packs not added as stacks split among multiple types of weapons is not possible in Chummer5a.
  - Rigger Pack gets Reaction Enhancers instead of the mythical reflex enhancers. Come on guys, it's a list of items. Seriously, if you need an editor I'm sure there's tons of people who'd be happy to sign an NDA.
  - Big Boom Pistoleer pack has 190 rounds of heavy regular amunition, because Chummer doesn't care about your brass.
  - Most lifestyles ignored, per the 'we can't be bothered adding single items' policy mentioned above.
  - Gunbunny pack not added as it contains unattached accessories, which Chummer doesn't currently like handling. To be added in a future patch.
  - Some custom packs added from reddit's shadowrun comunitieswith permission from /u/NotB0b and ShadowNET SysOp.
  - Fixed an issue with the Extreme Cyberimplant and Junkyard Jaw from Chrome Flesh.
  - Pulse Weave costs Rating * 3000.

New strings:
- Message_HighContact
- Checkbox_Options_Missions

Build 172:
Application Change:
- Due to the return of Move-By-Wire, Initiative is no longer capped to your REA+INT's augmented maximum. 
- Fixed an issue with lifestyle quality costs that caused a crash on print.
- The cap for Qualities is now based on your Gameplay Option. For example, a Prime Runner can spend up to 35 Karma on Positive qualities, and gain 35 from Negative qualities.
- Compability mode added. Chummer should now **run** on .NET 4.0, but some stuff might not work, and we (the Chummer5a team) won't provide support.
- Fixed a bug where advanced (and normal?) lifestyles would crash on other languages
- More specific spirit data is available for charsheets to use.
- Chummer now has a crash reporter. If Chummer encounters an error it can't recover from, it will (if given permision) send a data package (hopefully) identifying the source of the crash. 
- Chummer now won't pretend you have 25 BP in SumToTen/Priority build modes
- Fixed edge case where Sum To Ten would ask for a karma amount like Karma/Life Module builds
- Prime Data Haven now automatically creates/removes an appropriate 5C/3L contact. 
- Cyberware can now add qualities. Not particularly happy with the implementation, but it works.
- Cyberware can have a metatype restriction.
- Born Rich quality works properly.
- The Select Bioware/Cyberware form can now display a special notes text field to indicate weird workaroundy stuff that I can't be bothered fixing with code. 
	- For example, Striking Calluses are treated as a Rating item, with the Notes field explaining why. Currently has no support for translations.
- Essence Discount house rule enabled. Can be used to emulate the Prototype Transhuman quality for you munchkin mages that need your pain editors and whatnot until I get around to implementing it properly.
- Fixed an issue with the incorrect cap being used for spell selection. There's still a couple of UI failures that need to be resolved, but they're a relatively low priority. 

Data Change:
- The Water Sprite quality confers +2 to Diving and Swimming, instead of prompting you to select one of them.
- Machine Pistols were missing a few accessory slots; they can now mount stocks and such.
- Cyberware Holdout Pistol typo fixed. 
- Gameplay Options have been moved into their own XML file, gameplayoptions.xml.
- Added the missing qualities "Poor Self Control (Sadistic)" and "Poor Self Control (Attention-Seeking)"
- Lifestyles.xml GUIDs populated to support the language fix.
- Adapsin bioware properly discounts cyberware costs. 
- Fire Modes for the Colt Inception have been fixed.
- Metatype Reduction has been added. Due to the differing benefits, it is split up into two different items for Orks and Trolls, respectively.
- Troll Reduction has been added.
- Assorted bits of cosmetic bioware and bio-weapons from Chrome Flesh have been added. 
- Life Modules have been added from all existing source books, courtesy of joha4270 and angelforest. Functionality is complete-ish, but there are some awkward modules in Further Education and such that may not quite work as expected. Feedback and suggestions for this is greatly appreciated.
- Fixed an issue that stopped Aspected Magicians from gaining access to the Spells and Spirits tab. Replace-all is nobody's friend.

String Changes:
Altered:
- Checkbox_Options_ExceedNegativeQualitiesLimit
- Checkbox_Options_ExceedPositiveQualities
- Checkbox_Options_ExceedNegativeQualities
- Message_SpellLimit

New:
- MessageBox_NoValidContactFound

Build 171:
Application Change:
- Fixed an issue with Priority characters not loading properly. Malformed XML file.

Data Change:
- Accuracy for the Cougar Fine Blades altered. 
- Chakram weapon added.
- The PPSK-4 has had a Collapsed Frame accessory added to it that confers -6 Concealability to represent the collapsible box thing you can put it in. Accessory mods can also no longer be installed on the gun.
- Blowgun range changed.
- Sound suppressor added to the Barret.
- Missing Ammo from Run and Gun added.
- Skilljacks and Skillwires have had their costs adjusted to match Chrome Flesh values, because apparently errata isn't a thing that's done these days. 
- Wireless Skillsoft Networks have been added as Lifestyle Qualities. Yes, Advanced Lifestyles are still a little broken. It's on the list. 

IMPORTANT NOTE:.NET 4.5.1 IS CURRENTLY A REQUIRED COMPONENT. CHUMMER WILL CRASH ON VERSIONS BELOW 4.5.1.

Build 170:
Application Change:
- Metasapient cost is properly counted in Sum to Ten and Priority.
- Fixed an issue with the default Free Contact Multiplier value. Existing installations may still have a Contact Multiplier value of 1. To fix this, open Tools > Options > House Rules and enable/disable the "Free Contact Points equal to Charisma times X" rule.
- Fixed an issue with the Critical Strike power that caused a crash, due to the name being changed.
- Jack of All Trades shows the proper tooltip value.
- Variable Sum to X character creation enabled. Changing Build Methods still doesn't work quite right, so it's recommended to make a new character if you want to do this.
- Genemods and Symbionts are locked to Standard grade properly. 
- Internal changes to how some values are stored. Shouldn't affect characters.
- Added support for building characters with Life Modules.
	| If a character has multiple knowledge skills with the same name, they can optionally be folded in to one another by clicking the Collapse button on the right side of the skill. 
	| Only debug life modules have been created thus far; any assistance in writing up the data for this would be greatly appreciated. 
	| Selecting Life Modules will pre-generate a Background for your character. This can still be edited normally, but makes for a useful springboard. Development is still in the early stages, but is more or less functional. Full thanks to joha4270 for implementing this.

Data Change:
- Priviliged Family Name's SIN requirement changed to National or Corporate, rather than Corporate (Limited).
- Ambidextrous quality is now enabled for multiple limbs. Shine on, you crazy Indian diamonds.
- Dragonslayer Mentor Spirit fixed to give +2 to Combat Spells instead of Detection.
- Fixed a missing value for the Linguist property that was preventing its bonus from working.
- Casemods can be removed from Cyberware.
- Living Focus and Keratin Control have been added to the Street Grimoire book. The Shadowrun Forum Post 1 book has been removed.
- German Language files from Haekel on Reddit have been included.

New Strings:
- Label_SelectBP_StartingKarma
- Label_SelectBP_SumToX
- String_Improvement_SelectOptionalPower
- String_All
- String_LifeModule
- String_Life_Module
- Label_Stage
- Tip_CombineItems
- Tip_SplitItems

Build 169:
Application Change:
- Fixed an issue with skill and karma values defaulting to 0 in character creation. 
- Fiddled with Auto-update a bit, might work better. Please test and advise.

Data Change:
- New book: Chrome Flesh.
- Content for Chrome Flesh added. Data provided courtesy of Fweeba.

Build 168:
Application Change:
- Did some stuff to make spell descriptors show up in character sheets.
- Karma carry-over for build methods other than Point Buy fixed to 7. You may need to reset your options to defaults for this to take effect. Tools > Options > Karma Costs.
- Fixed an issue with skills changing their values incorrectly.
- Fixed an issue with discounts for knowledge skills not working properly.

Data Change:
- Fixed a fault with the calculation of Net ranges that caused a crash.
- Data Trails content added. Some additional functionality for commlink dongles and such is still required, so they haven't been included yet. Much thanks to Iridios for his work with this.

Build 167:
New collaborator on the project acquired! joha4270 has been assisting with a variety of issues, and is currently tackling the implementation of Life Modules, along with several other tricky problems. Huzzah!

Application Change:
- Changes made to the Contact controls; most features of a contact are now only visible on hover. Makes things a bit neater. Looking for feedback on implementation of this. Good? Not good? 
- Support for free contacts enabled. 
- Support for group contacts from Run Faster implemented.
- Support for the Made Man quality from Run Faster implemented.
- Karma and Nuyen graphs now scale with time.
- Fixed a bug with calculation of Street Cred.
- Fixed a bug with Nuyen and Karma graphs being in order of addition instead of date. Also makes neat plateus and valleys.
- Fixed an issue in which the Maximum Modified Rating rule could not be disabled.
- Fixed issues with Limit Enhancements not saving. 
- Technical School, College Education, Linguist qualities do the discounty things they're supposed to.
- Fixed issues with the optional rule to re-group skill groups if the skills were balanced when the character was saved.
- Fixed an embarassing issue with broken skill groups levelling themselves back down to the grouped rating.
- Fixed the behaviour of Custom Fit so that it only counts if the Custom Fitted item is also equipped. Not super happy with the code, but I'm also tired of looking at it, so eh.
- Undocumented inherited feature of the day: the <armoroverride> key supports Custom Fit. If an item with the Custom Fit (Stack) mod is equipped, and has an Extra value that matches another equipped piece of armour, the armour value of the item will be changed to the override value.
- Character creation validation now checks for Betaware/Deltaware and stops you from having nice things.
- Firemodes now work properly for languages other than English. (Original code didn't expect that someone would actually change the string for the firemode abbreviations, so kudos to you, random German guy who translated everything!)
- Made some alterations to the appearance and function of contacts. Outstanding issues: Made Man and karma costs don't update properly. 

Data Change:
- Fixed a big with Colt Agent Special not using Heavy Pistol ammunition.
- Fixed incorrect calculation for varieties of Indomitable.
- Hanuman name fixed again. Frankly CGL should take the initiative of spelling the name correctly, for I am incapable of spelling errors.
- Enhanced Articulation no longer prompts for the skill bonus.
- Keen-eared and Balance Receptor are properly marked as Metagenetic qualities.
- Digital Doppelganger now prompts for a text entry, and requires that you be a SINner.

New strings:
Label_Contact_Free
Message_InvalidExConWare
Message_InvalidCyberwareGrades

Build 166
Application Change:
- Fixed an issue with Point Buy characters transitioning to career mode causing an exception error for skills.
- Values for Contact and Knowledge Multipliers will now reset to their default values if the relevant house rules are disabled.
- Value for Contact and Knowledge Multipliers reset to proper defaults.
- Fixed several magic traditions to use valid spirit names. 'Spirit of Plant'. Pfft.
- Fixed an issue with Spirit Bane being available to non-magic users.
- Fixed an issue that enabled the free knowledge skills for point buy if the free contact point house rule was enabled.

Build 165
Application Change:
- Knowledge skills actually fixed now. Is now completely buildmethod-agnostic, so won't break when you look at it funny.

Data Change: 
- Fixed an issue with Hanuman in Sum-to-Ten/Priority.

Build 164
Application Change:
- Martial Arts are no longer included in the calculations for positive quality limits at chargen.
- Fixed an issue in which point-buy characters weren't having points removed after patch 162.
- Fixed an issue with characters that had Middle/Medium lifestyles causing a crash.
- Fixed a number of stupid errors with knowledge skill and contact calculation. Knowledge skills still need an errata to confirm whether/how they're supposed to interact with karma and free points in point buym but should otherwise work correctly.
- House rules enabled to provide for a different contact and knowledge skill multiplier. 
- House rules to override quality limits without otherwise breaking chargen rules enabled.

Data Change:
- Fixed an incorrect Category for the Obscure/Difficult to Find lifestyle quality.
- Nitama Sportier uses heavy pistol ranges.

New Strings:
- Checkbox_Options_ContactMultiplier
- Checkbox_Options_KnowledgeMultiplier

Administrative Change:
- Changelog.txt, Manifestdata.xml and manifestlang.xml added to the Admin folder. Not included in the client files; used for pushing automatic updates.

Build 163
Administrative Change:
- Controls (Skills, groups, etc.) moved into a separate folder because I'm tired of looking for them and can't be bothered prefixing. Organisation is love. Organisation is life.

Application Change:
- AUTOMATIC UPDATES ENABLED. Now I just have to not forget to update the version metadata every time I fiddle with something...
	- To use automatic updates, open the Tools window and click on Check For Updates. Any new file versions should be available for download. Select the files, hit the download button and cross your fingers.
- Fix for Friends in High Places causing a crash due to invalid bounds.
- Fixed an issue with free karma knowledge reverting values to 0.
- Rewrite of Knowledge Skill BP calculation to support free points. Needs some logic validation.
- Fixed an issue with the Blind (Mage) quality causing an exception.
- Added functionality for the Jack of All Trades, Master of None quality.
- Added functionality for the College Education quality from Run Faster.

Data Change:
- Updated some spells with correct ranges, from the errata.
- Updated some martial arts, courtesy of Urs Zeidler.

Build 162
Application Change:
- Points for free Contacts include Karma values.
- Amended an issue where the first point of Connection or Loyalty was free for Contacts. Basing this off the example text on page 99, but I'm moderately sure that there was a falling out between the development team and the writers at some point, so they may not have been talking at that point.
- Added an optional rule to generate free contacts during Point Buy. Currently working on adding free contact points during Point Buy. Shouldn't be much longer to complete.
- Refixed an issue with skill groups adding points to the Priority number counters.  Will also clean up karmagen characters that were built accidentally using Points instead of just Karma. 
- Fixed issues with the Uneducated, Infirm, and Uncouth qualities during chargen. (Additional karma costs, wrong karma costs, just generally broken.)
- Support added for the School of Hard Knocks quality. 
- Build Summary now reports the Karma used by Contacts if you exceed the free points.

Data Change:
- Blind (Mage) quality is now available for Adepts that have the Astral Perception quality.

New Strings:
- String_OverContactPoints

Build 161 (Reverting things that weren't broken Hotfix)
Application Change:
- So it turns out that the default options don't actually populate from where they're defined, but are an entirely separate int. Todo: buy scotch. Try not to cry. Cry deeply.
- Fixed the issue with skills doubling their rating on load. Commenting out code without explaining why you did it is dangerous, kiddies. Don't uncomment things you don't know the purpose of.

Build 160
Application Change:
- When using Point Buy, karma can no longer be carried over into Career Mode, because Point Buy cannot have nice things.
- Sum to Ten now validates over/under limits.
- Nuyen cost for Martial Arts and styles removed, because I'm an idiot and didn't pay attention to what Instruction Cost meant.
- Revalidated default karma options again, default value for contacts changed. 
- Added a prompt to close open characters when changing Options. Will look at this again properly later to support saving the characters and reloading them, but for now it just closes, prompting the user to save any modified characters.
- Did some fiddling with the UI for Point Buy and the optional 'Free Knowledge Skills like Priority' rule. Buy With Karma is enabled by default, etc.
- Removing Rituals should no longer cause terrible crashes in chargen mode.
- Complex Forms limited to the correct amounts during Chargen and Career mode.
- Drone Condition Monitor assigned to correct value, courtesy of BodieSullivan.

New Strings:
- Message_Options_CloseForms
- MessageTitle_Options_CloseForms
- Message_ComplexFormLimitCareer

Data Changes: 
- Dwarf metavariants are tagged as Run Faster again.
- Formatting typo in de_data.xml resolved, courtesy of UrsZeidler.
- Several issues with the German character sheet resovled, courtesy of Zwixx.

Build 5.159.1
Application Change:
- Reset the cost for Complex Forms to the proper value again.
- Removed some needless return values for including percentages in lifestyle costs.
- Lifestyle Qualities will no longer add a blank node if you hit the Cancel button.

Build 5.159
Application Change:
- Issue with Initiation/Submersion in chargen forgetting Ordeals and Schooling fixed.
- Martial Arts and Maneuvers cost Nuyen to learn.
- Contact Connection rating limited to 6 during Character generation, 12 Connection during Career mode. TODO: Validate contacts during completion stage; contacts should not exceed 7 Karma.
- Improved Ability (Skill) now has a maximum value of (Skill + (Skill/2)). Note: Exotic Weapon skills aren't working properly just yet.
- Base Recoil Compensation increased to 1. Recoil granted by Strength reduced to STR/3.
- Default state of the rule "Allow broken skillgroups to be regrouped if they have an equal value." changed to enabled.
- Improvements generated by Foci binding (Improved Physical Attribute, for example) are now removed when a Focus is unbound. Should fix edge cases that were effected in a similar manner.
- Negative Metavariant karma points count towards the Negative Quality limit. (Ie, a priority C hobgoblin can only take 20 Karma worth of Negative Qualities.)
- Limited support for using web-browsers (Chrome, Firefox) as your PDF application added. IE doesn't work, and I'm not interested in figuring out why. 
- Power Point limits are re-calculated when Karma values are changed.
- Essence Loss during Karmagen correctly pulls from Karma.
- PACKs validated for functionality. They should work, but TERRIBLE HORRIBLE CRASHES WILL HAPPEN IF A PACK INCLUDES AN ITEM THAT DOESN'T EXIST. The default set of PACKs will be created in the near future.
- Advanced Lifestyles are enabled in creation mode. Basic lifestyles have currently been disabled, because I am lazy and haven't remade it. I've only done limited testing with this, so please report any issues that you come across.

Data Change:
- Concealed Quick-Draw Holster: Concealment value set to -1.
- Custom Ballistic Mask: Social Limit increased to 2.
- Uniform (Disguise) crash fixed.
- Maglock with Anti-Tamper Circuits crash fixed.
- Full Body Armour Helmet capacity fixed.
- New book: Nothing Personal.
- The ridiculous F-B Bumblebee from Nothing Personal has been added.

New Strings:
Label_SelectAdvancedLifestyle_Base_Comforts
Label_SelectAdvancedLifestyle_Upgrade
Label_SelectAdvancedLifestyle_Base_Security
Label_SelectAdvancedLifestyle_Base_Area
Message_NegativeQualityAndMetatypeLimit
Checkbox_Options_OpenPDFsAsURLs
Label_Options_URLApplicationPath

Build 5.158
Application Change:
- Qualities now capped at 25 points instead of 35.
- Knowledge Skills calculated based on proper value (Was metatype base, is now actual value.)
- New House Rule: Point Buy grants free Knowledge Skills. Todo: enable free knowledge multiplier as a house rule variable.
- SURGE qualities are free if a character has the Changeling qualities.
- 1 Karma will be subtracted from free karma if Positive and Negative Changeling qualities are unbalanced.
- Deleting Submersion properly decrements augmented maximum. Also fixes being able to remove earlier initiate grades.
- Default value for purchasing a Complex Form set to 4.

Data Change: 
- Technomancer, Adept, Mystic Adept, Magician, Aspected Magician and Changeling qualities no longer contribute towards quality limit during karmagen.
- SURGE qualities all tagged as metagenetic improvements to support the new way SURGE works. Also should have been done from the start, but that's neither here nor there.
- Colt New Model Revolver amended to use proper statistics.

New Strings:
Message_OverNegativeMetagenicQualities
Message_MetagenicQualitiesUnbalanced
Message_MetagenicQualitiesInsufficientKarma
Message_MetagenicQualitiesSubtractingKarma

Build 5.157
Application Change: 
- Karma calculation issue fixed in karmagen for special attributes. (Sure, let's include a specific handler for priority gen and nothing else. Makes sense.)

Build 5.156.1
Application Change: 
- Karma calculation issue fixed in karmagen. (Wasn't counting metatype minimmums.)
- Default value for nudKarmaQuality changed to 1x. 

Data Change:
- Special Attributes for Priority-Gen and Sum-to-Ten fixed to proper values. Got a bit lazy copying the data.

Build 5.156
Application Change:
- Karma Costs tab re-enabled in Options. This will allow the user to change character generation details without file editing directly. The Nuyen Per BP field has also been relocated into this tab.

Data Change:
- Metavariant/Metasapient BP costs and karma values shifted into Priorities/SumtoTen.xml files because Hobgoblins are terrible.
- Ares HVAR book reference altered to proper book (Run and Gun)

Issues: 
- Metavariants that confer bonus karma (Hobgoblin, Oni at Priority C) currently are not counted against the maximum limit for Negative Qualities.

Build 5.155
Application Change:
- Settings.xml default values validated against what they're actually supposed to be. Fixes some issues with Quality prices, fixes the 5000 Nuyen per Build Point issue AGAIN.
- Metasapients partially added. (They're in, but prices are largely incorrect)

Build 5.154
Application Change: 
- Change Metatype/Priority Selection special menu fixed to remove and disable Special attributes if you no longer have the relevant Talent. Needs some extra things done later to clean it up, but it works.
- Fixed a Nuyen calculation issue that stopped starting nuyen from being included.
Data Change: 
- Restored a fix to Elf metavariants that caused a crash.
- Settings.xml will no longer be published in builds, to prevent issues with debugging data.

Build 5.153.2
Application Change:
- Fixed typo in SelectSkill.cs that caused a crash (Case sensitivity is fun)
- Removed needless, broken validation that stopped karma-nuyen conversion from working in priority/sum-to-ten builds.

Build 5.153.1
Application Change:
- Fixed skills so that they don't cause terrible, horrible crashes. (Was using the wrong method to verify Build method.)

Build 5.153
Application Change:
- Submersion Grades can now be deleted properly during chargen.
- Quality list available for Priority and Sum-to-Ten.
- Special Qualities of Metavariants are enumerated properly.

Build 5.152
Application Change:
- Metavariants fixed for Sum to Ten and Priority. 
- Karma costs of metavariants are now deducted properly.
- Purchased Nuyen no longer defaults to maximum value.
- Submersion during karmagen fixed to not refer to metamagics, arts, etc.
- Removing the Adept, Technomancer, Magician, or Mystic Adept refunds any allocated MAG or RES before disabling the controls.

Build 5.151
Application Change:
- Saved Nuyen values resetting to 0 on load
- Variable Nuyen per build point values not updating properly if changed from 2000

Build 5.150
Data change:
- Nocturna and Xapiri Thëpë quality-related crash fixed.
Application Change:
- Lazy workaround fix for karmagen attributes not increasing properly.

Build 5.149
Application Change:
- Skill groups no longer cost BP when using Sum-to-Ten (Or in one weird case, Priority)
- Maximum Contact Connection rating increased to 12, per p386, SR5 Core. Todo: Limit Connection to 6 during character creation.

Build 5.148a
Application Change:
- Condition Monitor for vehicles corrected to use the correct formula (12+ 1/2 Body)

Build 5.148
Application change: 
- Fixed "Special" qualities not enabling resonance, magic, etc. if the talent was selected from a search filter.

Build 5.147
Application change:
- Fix for Chummer ignoring changes to the Nuyen per BP option.
Data change:
- Typo in Sum-to-Ten generation fixed that stopped Adepts from working properly. (More like 4depts, amirite?)

Build 5.146
Application change: 
- Qualities with text input (SINner, Allergy, etc.) fixed to not attempt and fail language validation. No more Error text in the field, basically.

Build 5.145
Administrative change: 
- Data files now embedded in the solution, rather than maintained separately. 

Build 5.144
Data changes:
- "Resistance to Pathogens and Toxins" renamed to "Resistance to Pathogens/Toxins" due to weird dwarf racism issue.
Application changes:
- The base statistics can no longer be modified during karmagen due to a counting fault. Shouldn't be necessary anyway.
Administrative changes:
- frmMetatype renamed to frmKarmaMetatype for organisational purposes.
Mea culpa changes:
- SVN/Backup issue forced a rollback of 5.141's Submersion fix. 

Build 5.143 
- Metavariant statistics fixed to update properly. 

Build 5.142
- Weapons.xml validated to permit Stocks, Internal components, etc.

Build 5.141
- 'Special' qualities such as technomancer restricted so that you can't be a technomancer adept.
- Attribute count not counting current values in Sum-to-Ten fixed. 
- Submersion fixed; Echoes are now purchasable.

Build 5.140
- Fixed the tooltip showing the karma values for raising magic in career mode.
- Added a new Dwarven racial quality to include the resistance to pathogens and toxins rather than using the Resistance to Pathogens and Toxins positive quality. This will only impact characters created with this version or later.

Build 5.139
- Added in the ability to multi-specialize in skills post character creation.
- Updated Mnemonic Enhancer to provide its bonus to the Mental Limit and Memory Tests.
- Updated Tailored Pheromones to provide a flat bonus to the social limit instead of a limit modifier.
- Fixed a bug with Qi Foci that could prevent it from showing the power it provides in the bound foci list.
- Updated Martial Arts so that it prevents taking the same Technique via the same Martial Art so you can have stacked bonuses.
- Fixed the Advanced Safety System from Run and Gun so that it would be available for use.
- Added the new spirits from Spirit Grimoire to the specialization lists for each of the Summoning skils.
- Fixed a bug that would occur when undoing adding a submersion grade in Career mode that was preventing it from correctly removing echoes attached to that submersion grade.
- Fixed a bug that was causing vehicles to show a Signal rating which was an artifact from 4th Edition.
- Fixed a bug that was failing to calculate the available contact points.
- Fixed a bug that was allowing multiple attributes at maximum during character creation if the character had the Exceptional Attribute positive quality.

Build 5.138 (beta)
- Fixed the spelling on the name of the Evo Armadillo Armored Spacesuit.
- Fixed the calculation of the Mortimer of London coats when dealing with unequipped armor.
- Updated Chem Seal and Environmental Adaptation for Full Body Armor to be mods for Full Body Armor rather than armors themselves.
- For the Translator: Fixed both the Page and Translated columns so that they correctly save changes.

Build 5.137 (beta)
- Before anything else, I want to thank Geg (chummer5de@gmail.com) for going above and beyond working on the German translation for Chummer. A very large part of Chummer's data files have been translated into German by Geg over the last week and I cannot thank him enough for taking it upon himself to do this.
- In order to resolve differences between the English and German printings, I've added a new book entitled "Shadowrun 5th Edition (German)".  I've attached to this book the German versions of the Raven Mentor Spirit and Skilljack Cyberware.  This should allow German players to use the versions printed in their books and other players to use them if their group is treating those rules as errata to the English book.
- Updated Contacts by splitting the Name field into three fields: Name, Location, and Archetype. The dropdown has been moved to Archetype. Any existing Contacts will show any existing info under Name.  The character sheets have been updated to show the new Contact fields.
- Updated the Ultimax Rain Forest Carbine to use the updated stats provided in the Missions FAQ Update version 1.1.1.
- Removed the Restrictive quality from SWAT Armor that was there in error.
- Fixed a bad tooltip for the Cyberlegs house rule.
- Fixed the price for the Horizon Flying Eye with the Flash Pak and Smoke Grenade option.
- Fixed a bug that was ignoring book selections when showing the list of mentor spirits.
- Fixed the AP modifier for Gel Rounds.
- Changed the Gecko Grip weapon modification to not require that the weapon have a Stock slot.
- Added the missing Strike the Darkness and Neijia Martial Art Techniques.
- Fixed the price of the Armanté Suit and Dress.
- Fixed a formatting problem with the skills list so that the list should now scroll properly.
- Fixed a bug preventing leftover nuyen from being carried over after character creation.
- Added the ability to enter notes for Martial Art Techniques which are also shown on the character sheet.
- Added the Custom Tradition to Career mode.
- Fixed the Drain Resist dice pool for limited spells.
- Fixed the armor calculation for stacking armor including occasionally stacking items like the Mortimer's High-Fashion armor.
- Fixed a bug that would prevent adding the free adept powers granted by a mentor spirit if in Career mode.

Build 5.136 (beta)
- Due to popular request, Enemies are back again. These are not part of 5th Edition (at least not yet) so using them is a house rule.
- The Contacts/Enemies UI has been updated to use tabs rather than being stacked.  This gives a little more room for both contacts and enemies.
- Contacts now show a dropdown list for the name allowing you to enter your own contact information or select one from a list. As of yet, Enemies have no options in the list but this will be added at a later date (suggestions welcome).
- Added logging to the update function. Hopefully this will be helpful in tracking down issues when downloading updates.
- Removed a possible bug that could cause the update to go into a loop.
- Added a new Buy With Karma checkbox to each of the Active and Knowledge skills in Creation mode that allows you to buy the specialization with karma instead of skill points.
- Added tooltips to the house rules on the options dialog to help explain which each house rule does.
- Added a house rule to the Options dialog that will allow Initiation and Submersion during Create mode.
- As it was pointed out to me that I missed the sentence on page 66 that explicitly allows spending Attribute Points on the bonus point granted by Exceptional Attribute or Lucky, I've removed the house rules relating to Exceptional Attribute and am now following the rules as specified.  Sorry for any confusion.

Build 5.135 (beta)
- Minor fix to enable downloading the translator app via Chummer update.

Build 5.134 (beta)
- Now includes a translator application (Translator.exe).  This app allows you to create and edit the language files to translate Chummer into non-English languages.  If you're interested in doing a translation for distribution with Chummer, please let me know via srchummer5@gmail.com and we'll make arrangements for you to send me updated language files.  This is the first release of this translator app so please let me know if you run into problems using it. There's a bit more to come for handling translation, this was just the first big step.
- To resolve an issue with Exotic weapon skills, special weapons were moved into the appropriate Exotic weapon category.
- Fixed a bug that could cause Adept Power Points to be miscalculated in Career mode when adding cyber/bioware.
- Fixed a bug that could cause a crash when printing your character.
- Removed the Enemies section as this was a leftover from 4th Edition.
- Removed the duplicate Narcoject entry.
- Added the low-light and infrared flashlights from the core book.

Build 5.133 (beta)
- Fixed a bug that could cause a crash when adding adept powers.

Build 5.132 (beta)
- Added a House Rule "Use Skill Points on broken groups" that allows you to spend Active Skill Points in Creation mode on skills belonging to broken skill groups.
- Fixed a bug that would prevent raising Edge, Magic, or Resonance to maximum.
- Fixed a bug that would cause a crash if a skill group was raised which included a skill that had free levels.
- Fixed the page numbers for a handful of Illusion Spells.
- Removed a duplicate entry for Gamma-Scopolamine.
- Removed the button to add Adept Power Points in Career mode for Mystic Adepts.
- Fixed a bug that would erroneously charge a special attribute point when puchasing cyberware or bioware.
- Fixed a bug that was preventing the range values for a number of thrown weapons from being shown.
- Fixed a bug causing new spirits added in Create mode being added by a Mystic Adept to have the wrong Force value.
- Fixed a spelling error on the Shadowrun Forum Post 1.
- Added Advanced Medkits from Bullets & Bandages.  No availability is listed for Advanced Medkits in B&B so I just used the availability for standard Medkits.
- Updated the validation warning message concerning having gear over capacity so that it now specifies exactly which items are over capacity.
- Fixed a bug that would throw up a validation error on characters using Prime Runner stats that have more than 25 karma in positive or negative qualities.
- Fixed a bug that was preventing Prime Runners from converting to Career mode.
- Fixed a bug that was causing the character load to fail if it was a Prime Runner with more than 10 karma spent on nuyen.
- Updated the Missile Mastery Adept Power to include the +1DV and +1 Dice on Thrown Weapons.  Not sure this is the correct fix though as this is only supposed to apply to non-explosive thrown weapons.
- Fixed a bug allowing purchase of more levels than should be allowed on Flexibility, Stillness, and Penetrating Strike.  This fix will only apply on powers added after this update.
- Fixed a bug with the Ares Giantslayer Slingshot that was causing a crash when selecting it.

Build 5.131 (beta)
A quick shout out... I had programming help on this build from a friend of mine named Ed.  Thank you Ed!

- Completely rebuilt how karma is spent on Attributes, Special Attributes, Skill Groups, Active Skills, and Knowledge Skills to reflect the RAW on the steps in character creation. All existing characters should load up just fine but karma costs may have changed to reflect applying the RAW. Each of these now have separate entry boxes for applying points from your Priority selection and for buying up with Karma. Validation now checks to see if you've overspent on your points.  I believe I've been able to correctly handle the steps as written while giving a UI that allows you to treat it as a single step (rather than going through a gateway similar to "Mark as Created").  The only thing I haven't updated as part of this is whether skill specialization is paid for with skill points or karma... at this time it automatically uses skill points to pay for skill specialization but I'll update this in a future enhancement when I will also tackle being able to have multiple specializations per skill.  There are two new house rules to allow you to tailor how these rules are applied to some degree. If others are needed, send along a request and I'll take a look.
- Added custom Traditions. If you select the Custom Tradition from the dropdown, it will enable additional fields for you to provide your tradition name, select your drain attributes, and select your spirits for each school.  This information is saved with the character and is portable with it.
- Fixed the skill bonus from the Cat Mentor Spirit so that it will apply to Sneaking (the English core book says Infiltration on page 321).
- Spell dice pools should now pull from the correct skill (Spellcasting, Ritual Spellcasting, Alchemy, Artificing) for each spell.
- Corrected the drain value for the Resist Pain Spell.
- Fixed the values on the Build Summary tab for Spells, Complex Forms, and Contacts which under some conditions might show the wrong value.
- Fixed the Armor value on the Condition Monitor tab in Career Mode to show the correct value.
- Added the armor encumberance rule from page 169 so that it applies to armor accessories such as helmets and shields.
- Removed the duplicate Astral Powder gear entry.
- Fixed the missing availability and price for Fetishes.
- Clicking on a blank area within the Contacts, Skill Groups, Active Skills, or Knowledge Skills regions will allow you to scroll them with the scroll wheel.
- Removed the tooltips that were showing the wrong text on the labels on the Limits tab.
- Added a house rule to allow paying only the standard cost for Qualities in Career Mode instead of double as per RAW.
- Removed the option to buy a vehicle used as this was from 4th Edition and has not been carried over into 5th.

Build 5.130 (beta)
- Removed some duplicate specialties from the Politics Knowledge Skill.
- Made the Adept Way Qualities not available for non-adepts.
- Added the Astral Limit to the Limits tab and the character sheets.  Keep in mind that limit modifiers to either your mental limit or social limit that can apply in the astral might conditionally apply to your astral limit during play.
- Fixed Enhanced Articulation Bioware so that it applies the correct skill bonuses.
- Fixed several issues surrounding full Cyberlimbs. Attribute averaging has been removed as it was a 4th Edition rule. The limb on the character sheet now shows the limb's total Strength, Agility, and its Physical Limit.
- Movement rate now uses the augmented Agility value.
- Added an option under House Rules to use derived Attributes from Cyberlegs when calculating movement speed.
- Added all that lovely Qi Foci code from build 5.129 to Career Mode as well. Completely missed that one.
- Now correctly charges double for positive qualities added or negative qualities deleted after character creation.
- When selecting YNT Softweave in the Select Armor Mod dialog, it will now show "+50%" in the capacity field.
- Removed the button in Career mode that allowed adding more Mystic Adept Power Points. You're not actually allowed to add points this way after character creation.
- Added Custom Ballistic Mask.
- Added the specialized silencer for the Ares Light Fire 75 and added it to the Ares Light Fire 75.
- Added some very minor fixes for the underbarrel weapons from Run and Gun so at least they won't cause a crash.  They still don't behave the way I want them to though so I'll be revisiting this "soon".

Build 5.129 (beta)
- Qi Foci will now ask what power they're providing when you bind the foci and that power will now show up on your list of powers with the appropriate free levels if any and the name of the Qi Foci will be updated to show the power it is providing.  For Improved Reflexes, select the level you want your character to have and the foci rating, it will reduce the power point cost accordingly.
- Fixed a bug preventing weapons from being added to Heavy Weapon Mounts.
- Updated firearms that come stock with a Smartgun System to have the internal version.
- Added the Gas-Vent 2 System that the Ares Crusader II should have.
- Fixed the AP on the Colt M23.
- Manabolt is now correctly a Mana based spell.

Build 5.128 (beta)
- First and foremost, recent builds (including this one) have been getting updates to the French translation files courtesy of Lous_59. Thank you for your amazing work!
- Fixed a bug preventing loading bows or crossbows with ammunition in Career mode.
- Cleaned up the former Commlinks section on the Character Sheet.  It now is the Device section and each Commlink, RCC, or Cyberdeck shows itself as such.  Fixed a few problem items that were showing their stats incorrectly.
- Added device stat labels to cyberware, armor, weapon, gear, and vehicle tabs so that you can see the stats for selected commlinks, cyberdecks, or rigger command consoles.
- For newly created characters only, limit modifiers will now inlcude the condition under which they operate.  I'd make this retroactive but it would be a nightmare to code.
- Fixed the Quality Indomitable and the Adept Power Improved Potential to add directly to the calculated limits rather than add limit modifiers as these bonuses apply at all times.  This also resolved the issue with the Chaos Mentor Spirit where it was not applying the bonus from the granted Improved Potential power.
- Fixed a bug where in some cases carry-over karma from character creation would not be carried over.
- Will now automatically remove the Allergy when removing the Eagle Mentor Spirit.
- Fixed the Initiation/Submersion tab so that it will allow adding multiple instances of metamagics and echoes that allow it.
- Updated the Infusion of [Matrix Attribute] and Defusion of [Matrix Attribute] so that they will ask for you to enter the name of the attribute being adjusted.  For now it is a text entry, at some later date it may become a drop down.
- Fixed a bug that was breaking the karma calculation when increasing skills belonging to a broken skill group in creation mode.
- Updated the Select a Mentor Spirit dialog to not show choices you're not eligible for.  So Magician options won't show up for Adepts and Adept options won't show up for Magicians.  Mystic Adepts still see all options.

Build 5.127 (beta)
- Fixed a bug where it was not rounding Essence up when calculating your Social Limit.
- Fixed a bug which would prevent adding Sensor Functions to Sensors.
- Fixed a bug which would prevent any metamagics from being shown when selecting a new metamagic.

Build 5.126 (beta)
- Completely replaced the Initiation tab. It now should correctly handle Initiation (with discounts), Arts, Enchantments, Enhancements, Metamagics, and Rituals. Add an Initiation grade and then right click on the grade to add Arts, Enchantments, Enhancements, Metamagics, and Rituals.  In case you're not using Street Grimoire or choose not to use the Arts system, there is a new item on the House Rules tab of the Options dialog that you can use to ignore the Art requirements for metamagics and the like.
- Fixing the above item led to two powers referenced in Street Grimoire that haven't previously been published.  These have only been provided via a forum post by one of the designers.  So that post is now a source (SFP1) that can be enabled in order to provide those powers (Keratin Control and Living Focus).
- Updated all "Source" labels on all dialogs to open the linked PDF to that page if you have linked the book to the PDF in the Options dialog.  Also linked the names of skills and powers as they don't show a "Source" label in their listings.  And finally, the above mentioned forum post will open in your default browser if a Source pointing to it is clicked.
- Added the Small Unit Tactics Knowledge Skill from Run and Gun.
- Fixed a bug allowing the Seducer's Adept ability to allow any skill. It now restricts to the correct list. Thank you Ariketh for the solution!
- Fixed the Voice Control Adept power to allow for multiple levels.
- Fixed a bug that would cause a crash when using YNT Softweave on an armor with an odd armor value.
- Added a variable price to Personalized Grip to reflect that it probably should cost something.
- Removed cyber-weapons from the Select a Weapon dialog. These can only be purchased now on the Select Cyberware dialog.
- Fixed a bug preventing the Respirator from being available to add to armor.
- Fixed a bug causing newly added Knowledge Skills to cap at 6 in career mode.
- Fixed a bug that would cause the tooltip on the button to increase your skill level to show the wrong value when in career mode and at rating 6.
- Fixed a bug that prevented adding Sensor Arrays (and quite a few other things) to vehicles while in Career mode.
- Adjusted the Select Weapon and Select Armor dialogs so that they'll have better performance.
- Fixed the price of the Monofilament Chainsaw.
- Fixed a multitude of bugs with the Complex Forms and Sprites tab in Career mode for Technomancers.
- Fixed a bug that was causing the wrong cost to be calculated for binding Counterspelling, Ritual Spellcasting, Spellcasting, or Sustaining Foci in Career mode.

Build 5.125 (beta)
- Fixed Damage and AP value for EXplosive Ammo
- Fixed a bug which would prevent the Dragonslayer Mentor Spirit from getting the bonus to a social skill.
- Added a separator between gear items attached to armor on the "Shadowrun 5" character sheets.
- Fixed a bug preventing refunding of Complex Form points when deleting a Complex Form.
- Weapons will now correctly inherit availability modifiers from accessories which should increase the weapon's availability.
- Removed 4th Edition artifact where Improved Physical Attribute was charging double for attributes raised above metatype max.
- Fixed a bug which could cause the movement formula to give incorrect values (it wasn't using the total value including augmentations).

Build 5.124 (beta)
- Fixed the crash non-US users were having when adding a Mentor Spirit.

Build 5.123 (beta)
- Fixed Security Armor: Heavy's armor rating.
- Added debug logging. By default this is turned off for performance reasons but if you encounter a significant error, I may ask you to turn it on so that the error can be captured and logged which will make my fixing the problem much easier.  If you do need to turn it on, you'll find it on the Options dialog listed as "Use Debug Logging".  For space reasons, if the log is turned on it will automatically clear itself each time you start Chummer.  At this time, only a small portion of Chummer's code is set up for debug logging but I'll be expanding this as I can.

Build 5.122 (beta)
- Fixed a number of bugs relating to Mentor Spirits and as best as I can tell, they're all working as intended. If you find otherwise, please email me a copy of your character sheet with a brief explanation of what's going wrong.
- Mountain Mentor Spirit now provides its bonus to Counterspelling
- Doom Mentor Spirit now correctly provides a +2 to the combat skill of your choice if you choose that option.
- Mutation Mentor Spirit now correctly asks for which ability to apply Attribute Boost.
- Eagle Mentor Spirit now automatically applies "Polutants" as the trigger of your Allergy.
- Dog Mentor Spirit now asks which senses are being improved.
- Moved the Smartgun System on the Savalette Guardian to be Internal.

Build 5.121 (beta)
- Fixed a bug that was preventing purchase of Binoculars (both digital and optical).
- Fixed a bug that was causing a soft crash when clicking on a weapon accessory.

Build 5.120 (beta)
- Updated the counters on the Build Summary tab to go into negative values if you use karma to overspend.  So if you have 3 contact points and add a 2/2 contact, it'll show "-1 of 3".
- Replaced the karma calculation for over-spending on Knowledge Skills. In short, the old mechanism was what was built in original Chummer and made you pay for the most expensive Knowledge Skill point from any of your Knowledge Skills when you went over. The new mechanism works just as the Active Skills (and Attributes) does meaning it looks for the cheapest possible option.  So if you had four points of Knowledge skills available and put 4 in skill A and 1 in skill B, the old method would charge you for raising skill A from 3 to 4 while the new method charges you to raise skill B to 1 (figuring out that the cheapest method is to put those four free points in skill A and pay karma for B).  This means that if you have an existing character still in character creation mode that spent karma on Knowledge Skills, you'll likely get some karma back.
- Fixed a bug that was incorrectly calculating your spent contact points.
- Fixing an issue with auto-update. I think this will stabilize auto-update and handle broken downloads better but I won't know for sure until we try.
- Fixed the price of the Redundant Power Supply.
- Changed Ares Predator V from External to Internal Smartgun System. This change will only apply on newly purchased Predators.

Build 5.119 (beta)
- Added Alchemical Preparations.
- Fixed a bug causing a crash when using Weapon Commlinks and Commlink Accessories.
- Fixed a bug that would improperly load adept powers if the character has more than one instance of that power.
- Fixed a bug with the Wolf Mentor Spirit that would cause a crash when selecting the Adept power.
- Fixed the capacity cost of Trodes.
- Fixed a bug that would excessively reduce the attribute minimum for Magic or Resonance when taking on an Essence reduction. This would cause Chummer to attempt to raise the attribute back to where it was by spending karma if need be.
- Fixed a bug that prevented Hand Blades from being available for purchase.
- Added a few more license options (based on Third Edition SR with the help of SpellBinder).
- Fixed a bug with audio enhancements (specifically the Audio Enhancement and Select Sound Filter) that weren't consuming capacity.

Build 5.118 (beta)
- Auto-update is back! For builds after 5.118 you'll be able to use the auto-update and check for update functionality to get new builds.
- Really fixed the Awaken spell so that it only appears once and has the correct book and page. Honestly, I got it this time!
- Removed the alternate Leadership and Arcana skills from 4th Edition.
- Fixed the weapon mounts on the Ares Duelist drone.
- Resolved the error on the Options dialog by setting the Shadowrun 5 sheet as the default if one isn't present.
- Adept powers will now sort by name when you load the character.
- Updated vehicles to allow adding any gear. This resolves several issues... First, being able to replace the standard sensors. Second, until we have vehicle capacity rules, there's really no programmatic means to say what does and does not belong in a car.

Build 5.117 (beta)
- Fixed a bug that could cause a bug while browsing weapons.

Build 5.116 (beta)
- Updated how Limit Modifiers work. In short, there are now two kinds. First, there's those provided by a specific source... for example the Indomitable quality. When you add the quality to or remove the quality from your character, it will automatically add or remove the limit modifier for you. Second, there's custom modifiers. These you add and remove yourself from the Limits tab.  I'm leaving this in place because there's always going to be some limit modifier I've left off and this gives one handy place to view and adjust your modifiers.  Unfortunately this does mean that limit modifiers on existing characters are going to be a problem.  You can however delete the existing limit modifiers, and then remove and re-add the items, qualities, powers, and so on that provide limit modifiers and this will add them back in correctly.
- Added a new Browse feature to the select Weapons and Armor dialogs. In the upper right corner of the dialog, there's a button marked "Browse". If you click it, you'll be shown a grid showing the items belonging to the selected category. You can sort the grid by clicking on the column headers. Otherwise it works the same as the list and you can switch back and forth as you like.
- Added a new Custom Item in Gear under the Custom category.  This item will ask you for a name and a price. You will be charged the amount you specify and the item will take on the name you give it, showing in your inventory as that name.  This should allow for any odd custom or table/campaign specifc item you may need.
- Added the content from Sail Away, Sweet Sister (SASS).
- Added the content from Stolen Souls (SS).
- Added the option to create Prime Runner and Street Level characters.
- Fixed the Demolitions bonus to the Doom mentor spirit.
- Updated the Exceptional Attribute quality to allow selection of Magic and Resonance.
- Fixed the availability calculation for Alpha/Beta/Deltaware for certain pieces of cyber and bioware.
- Removed the Throwing Weapons category from the Select Weapon dialog because these are all purchased as Gear.
- Added priority selection to the Text-Only character sheet.  This information will only appear for new characters created with version 5.116 or later.
- Fixed my own fix for limited spells. When I enabled limited spells to modify the DV of the spell, I accidentally broke the spells with drain greater than their force, for example Element Aura with its F+1 DV. This is now fixed properly.
- Removed the text entry when purchasing reagents.
- In light of the Personalized Grip, various holsters, and Spare Clips, I've updated all weapons to allow accessories. I may in the future add some more specialized handling of weapon accessories to be more specific to the weapon in question but for now this will at least allow usage of standard accessories.  In the end, while it's good if Chummer helps you follow the rules, it shouldn't prevent you from doing something that is legal within the rules.
- Fixed Social Modifiers for Voice Control (power), Tailored Pheromones (bioware), and Sleeping Tiger (armor).
- Fixed the karma costs of Foci during character advancement.
- Removed the Special menu item that would allow you to change your BP as it doesn't really make sense in 5th Edition.
- Reverted The Beast's Way and The Spiritual Way back to costing 20 karma AND added code so that if you have either of these qualities, you will not be charged to add a Mentor Spirit.  In Creation mode, you will be refunded the cost of your Mentor Spirit if you already have one. In Career mode you won't (you've already spent that karma).
- Updated the adept way qualities so that you may only pick one.
- During Career mode and as a Mystic Adept, taking Essence loss sufficient that it reduces your Magic score will also reduce your points allocated to Adept if they exceed your new Magic score.
- Fixed a bug which prevented a cyber weapon from using the Strength of the cyberlimb it is implanted within.
- Added Biotechnology to the Biotech skill group per the errata.
- Fixed Forgery by making it use Logic instead of Agility.
- Updated the character validator to not include the availability of Armor mods marked as "included in base armor" when determining the acceptability of the availability of the character's gear.
- Added Fetishes to Gear in the Magical Supplies category. They have no cost (and per the rules your character must create them) but this addition will enable you to show them in your inventory.
- Fixed a bug causing a character in Creation mode to show their starting nuyen instead of available nuyen on their character sheet.

Build 5.115 (beta)
- Added all of the remaining Street Grimoire content including Toxic Mentor Spirits, Blood Rituals, Insect Shaman tradition, Spirit Champion and Spirit Pariah Qualities, and Magical Items and Compounds.  If you find something that is missing, please let me know.
- Fixed Mentor Spirits with the Improved Ability adept power bonus which were causing a crash.
- Fixed a string bug that would cause a crash on Rituals using an Organic Link descriptor.
- Fixed the Ares Alpha by making its Smartgun System Internal rather than External.
- Fixed the various Cyber Implanted Guns by making their Smartgun System Internal rather than External.
- Fixed an error in the Select an Armor Mod dialog where some items allowed selecting a zero rating.
- Fixed an error in the Select an Armor Mod dialog where some items would cause a crash because they could be given a zero rating.
- Fixed Handheld Housing, Wall-Mounted Housing, Grenade-Cam, and Periscope Cam so that they can be purchased. Once purchased, you should be able to add a single sensor or sensor array (if you have enough capacity) and then populate the single sensor or sensor array with sensor functions. As best as I understand pages 445 and 446, this looks like how this is intended to function.
- Fixed an issue with vehicle sensors. Again, going by pages 445 and 446 and specifically the line "Most vehicles and drones come factory-equipped with a sensor array (at a rating listed with their stats)." I've set the rating of the Sensor Arrays for each vehicle equal to their sensor rating (or 2 if the vehicle/drone has a sensor rating of 1). If I got this wrong, please explain where I went wrong so I can correct it.
- Fixed the calculation for Unarmed Combat damage. Existing characters should delete and re-add their Unarmed Attack on the weapons list.
- Updated the license dialog to suggest more useful options. If you prefer the old method, you can turn it back on in the Options dialog on the Miscellaneous tab.  Either way, you can enter your own values by typing into the dropdown box.  For the XML inclined, you can add your own entries in licenses.xml. If you have suggestions for licenses to be included in the dropdown, send them to me.
- Updated Cool Resolve to provide its bonus to each of the Social skills.
- Fixed several bugs with the Enhanced Accuracy (skill) Adept Power. It was adding to the dice pool in error and not adding to the accuracy of weapons tied to that skill. Both of these issues have been resolved.
- Fixed a bug which would cause a weapon to not benefit from the correct skill.
- Cleaned up the tooltip for Initiative on the Other Information tab.
- Fixed the Matrix Initiative (Cold) calculated value.
- Fixed Limited spells so that they calculate the Drain Value correctly.
- Added 5th Edition Initiative values to the Other Info tab when in Career Mode.
- Removing the One Trick Pony quality will also remove the Martial Art. Removing the One Trick Pony Martial Art will also remove the Quality.

Build 5.114 (beta)
- Renamed the character sheets from "Shadowrun 4" to "Shadowrun 5".  If you're just copying the new version into the same directory, you'll want to delete the files in the \sheets subdirectory named "Shadowrun 4" with the .xsl or .xslt extention.
- Added new book Bullets & Bandages and its contents (BB).
- Fixed a bug that prevented karma from being charged if points were added to Magic in excess of the character's Special Attribute points.
- Updated the cost of The Beast's Way and The Spiritual Way to 15 points to reflect the free mentor spirit these qualities grant.
- Added a discount field below the Bonded Foci listing on the Gear tab that can be used to enter the number of foci qualifying for your Adept Way's foci bonding discount. This was the simplest and most straightforward way to handle the Adept Ways and the foci bonding discounts they might provide.
- Added a new Standard (Burnout's Way) cyberware/bioware grade that is enabled if you take the Burnout's Way quality. It is always available on the Cyberware and Bioware tab on the grade dropdown to handle cases where an Adept had the Burnout's Way, got cyber/bio, and later dropped the Burnout's Way in favor of another Way.
- Fixed a bug preventing the Suprathyroid Gland from increasing your lifestyle costs.
- Fixed Skills and Skill Groups so that if Ignore Rules was selected they cap at 99.
- Fixed a bug that would cause a crash when selecting the Adept power for the Thunderbird Mentor Spirit.
- Fixed several bugs causing errors with the Urban Tribe Tomahawk.
- Fixed an artifact from 4th edition where Chummer was including Martial Arts when calculating the number of points spent on Positve Qualities.
- Fixed the missing Ingram Valiant.
- Fixed Unarmed Attack so that it is automatically added.
- Fixed the price of the SecureTech Vitals Kit.
- Fixed a bug preventing commlinks, rigger command consoles, and cyberdecks from showing on the character sheet. Unfortunately you will need to remove and re-add the item to have it show correctly.
- Updated the "Shadowrun 5" character sheets, cleaning up the skills section slightly to reflect numbers needed in 5th Edition.
- Updated the "Commlinks" character sheet to show Shadowrun 5 specific values. Also now shows Cyberdecks and Rigger Command Consoles.
- Updated the "Vehicle Block" character sheet to show Shadowrun 5 specific values. Also now shows Seats on vehicles added with 5.114 or later versions and Accuracy on vehicle mounted weapons.
- Updated the "Game Master Summary" character sheet to show skill limits, the full set of initiatives, weapon accuracy, and single armor ratings.
- Updated the "Text Only" character sheet to show skill limits, the full set of initiatives, weapon accuracy, and single armor ratings.
- Fixed a bug that was preventing usable ammunition (Grenades, Minigrenades, Missiles, and Rockets) from appearing on the Weapons list.
- Added the missing Minigrenade: Flash-Bang.
- Added the missing Biomonitor to the Urban Explorer Jumpsuit.

Build 5.113 (beta)
- Added a fix to enable backward compatibility in reading characters created before 5.112.

Build 5.112 (beta)
- Added Rituals from Street Grimoire (SG).
- Added Metamagics from SG.
- Added Adept Ways from SG. I've included the discounts but just like Original Chummer, it's up to the player not to take more discounted powers than the 1 per 2 Magic. I will do a 2nd pass on the ways in the near future to restrict the discounts and to take a stab at adding the small bonuses the ways have like the karma discounts that some ways have as well as the cyberware essence discount that the Burnout's Way has and the skill bonus the Beast's Way has. For now, I was happy just getting the discounts working correctly.
- Fixed the price of the Yamaha Growler.
- Enabled the Spells and Spirits tab for Adepts. This allows Adepts to see the stats associated with their Mentor Spirit and to purchase Rituals. I'm currently omitting Rituals with the Spell keyword from the list they can purchase but will change this if it is appropriate to do so. I'm also omitting Rituals with the Adept keyword from the list for Magicians and Aspected Magicians.
- Updated the Add Spell dialog for use by Adepts by restricting selection to Rituals with the Adept keyword.
- Fixed the Taurus Omni-6 so that it gets the Revolver specialization in addition to Automatics.
- Fixed the Enhanced Accuracy Adept Power so that it asks which combat skill to enhance.
- Fixed a bug which allowed characters with more than 25 points in Negative Qualities to validate.
- Fixed a bug with YNT Softweave Armor which would cause it to show more capacity remaining than it should.
- Fixed a bug with broken Skill Groups during character creation not loading correctly from a save file.

Build 5.111 (beta)
- Added Rigger Control Consoles.
- Added a tooltip for weapon Recoil Compensation that shows the sources of RC and their values.
- Fixed Priority D Aspected Magician so that it still requires a skill group selection.
- Fixed a bug that caused an unhandled exception when adding a skill group that includes a skill given free ranks from a priority selection.
- Fixed the Negative Quality Incompetent to require selecting a skill group, not a single skill.
- Fixed the cost of the Positive Quality Strive for Perfection.
- Changed the name of the Natural Immunity qualities to Natural Immunity (Natural) and Natural Immunity (Synthetic). In addition, these qualities are no longer limited to selecting only one of them once.  Whether these should be restricted as such is a GM call.
- Fixed qualities available at multiple ratings so that once that quality is selected at whatever rating, all ratings of that quality no longer appear available for selection.
- Made Resistance to Toxins, Resistance to Pathogens, and Resistance to Pathogens and Toxins mutually exclusive.
- Corrected Positive Quality Agile Defender's karma cost.
- Corrected Positive Quality Resistance to Toxins' karma cost.
- Changed the Positive Qualities Lucky and Exceptional Attribute so that they are no longer compatible.
- Changed the Positive Qualities Rad-Tolerant and Radiation Sponge so that they are no longer compatible.
- Fixed Positive Qualities which grant a bonus to a skill so that they grant that bonus even when defaulting.
- Removed the 4th edition limitation upon skills that limited skill bonuses to half of the skill rating.
- Fixed the Positive Quality Spirit Affinity to require that the character is an Aspected Magician, Magician, or Mystic Adept.
- Cleaned up the Priorities dialog and reordered the fields to match the Priority table on page 65.
- Removed two options from the Options dialog that no longer apply in 5th edition.
- Fixed a book reference on the Options dialog.
- Fixed the Critical Strike Power by correcting its price, making it ask for a weapon category, and applying a +1 DV bonus to the selected category.
- Fixed the spells that were missing the text entry dialog such as Corrode [Ojbect].
- Fixed the powers that were missing the text entry dialog such as Elemental Strike.
- Fixed Skill Groups so that they use a maximum rating of 6 during character creation and a maximum rating of 12 during character advancement.
- Fixed the priority selection dialog so that it shows the correct augmented maximums.
- Fixed a case where your Magic and Resonance priority could be given an "E" priority and it wasn't auto-selecting Mundane.
- Fixed an issue preventing spare clips from being added as gear to firearms and preventing adding ammunition to spare clips.
- Fixed a lot of bugs relating to sensors, vehicle sensors, and sensor functions. I think I've got it right but please feel free to tell me how wrong I am.
- Fixed skill rating calculation for Mystic Adepts for skills based on Magic.
- Fixed a bug preventing bonus skill selection from appearing for Mystic Adepts while selecting priorities.
- Updated Mystic Adept Power Point cost to use the Errata value of 5 karma. I will add this as an option at a later date when I'm able to flesh out the Options dialog.
- Fixed the Wise Warrior Mentor Spirit so that the Improved Ability (skill) applies correctly.
- Fixed the Dragonslayer Mentor Spirit so that the Enhanced Accuracy (skill) applies correctly.

Build 5.110 (beta)
- Added the entry for Street Grimoire (SG).
- Added the Traditions from SG.
- Added the Mentor Spirits from SG.
- Added the Spells from SG.
- Added the Adept Powers from SG.
- Trimmed the text displayed for Mentor Spirit choices so the text would fit better. You may need to delete and re-add the Mentor Spirit Quality on existing characters.
- Adjusted the position and size of the Mentor Spirit choice dropdowns to give them more room.
- Fixed an error on the Wise Warrior Mentor Spirit that would prevent it from offering its choices.
- Fixed an error where a cyberlimb would apply modifiers to BOD.
- Fixed a bug which would prevent adding a commlink to an implanted commlink.
- Fixed a bug which would prevent increasing a skill above 6 during character creation if Ignore Rules was chosen.
- Fixed an error preventing several of the common allergy negative qualities from being available.
- Fixed a bug preventing sensors (Sensor Array and Single Sensor) from being available to add to armor.
- Fixed the calculation for augmented maximum attribute cap.
- Fixed a bug preventing Focused Concentration from being available to Aspected Magicians and Technomancers.
- Fixed a bug preventing Cyberdecks from being added to a Cyberware Head Cyberdeck.
- Fixed a bug with the Horizon Flying Eye so that the variant with the Flash Pak and Smoke Grenade is correctly listed.
- Fixed a bug granting more Knowledge Skill points than proper. Was figuring on (INT + LOG) x 3 instead of x 2.
- Fixed the qualities that have ratings (Focused Concentration, High Pain Tolerance, etc...) to be listed in the Select Qualities dialog for each rating value.  Previously it was only allowing you to select the quality once, preventing reaching higher ratings. Unfortunately this means that if you pick Focused Concentration (Rating 2), rating 1 and 3 are still there in the list.  This isn't my optimal fix for this and I'm going to try to find something better. Suggestions are welcome.
- Updated Electrochromic Clothing to be an allowed mod for armor.

Build 5.109 (beta) MILESTONE BUILD
- Fixed a bug with Kinesics that was causing an error when selected.
- Updated career mode (post creation character advancement) to handle purchasing additional power points for Mystic Adepts.

Build 5.108 (alpha)
- Fixed the tooltip for social skill limits to show the correct Essence value.
- Fixed the Yamaha Growler by using its on road speed within Chummer.
- Fixed a bug which prevented raising skills above 6 during character advancement.
- Fixed a bug in adding a gear-based weapon counterpart when adding a grapple gun as gear.
- Fixed the pricing on Software Agents.
- Updated the Taurus Omni-6 Light Pistol to show 6P damage, the damage value when using light pistol rounds.
- Fixed an error which was preventing limit modifiers from populating during character advancement.
- Fixed an error in the talent priority dropdown that was listing technomancer as an option with a "D" priority.
- Fixed a bug in which selecting the Additional Power Point metamagic was not adding an additional power point.
- Updated the skills and skill groups to reduce the maximum rating to 0 for magical skills and skill groups outside of the chosen skill group.  This happens when the priorities are selected and will not update existing characters.
- Fixed a bug which could cause the karma cost of Magic to be calculated incorrectly when the character has Bioware or Cyberware.
- Removed the limit of single skill at 6 or two at 5 during character creation.

Build 5.107 (alpha) MILESTONE BUILD
- Fixed the karma cost for Martial Arts during character advancement.
- Fixed nuyen entry so that it will correctly load karma spent on nuyen.
- Fixed a bug preventing gear with ratings from being addeed to armor.
- Fixed a bug allowing characters to carry over more karma than they should from character creation.
- Fixed a bug which would sometimes show the Starting Nuyen dialog even if the character failed validation.
- Added the Limits tab for created characters. Remember that limit modifiers are not added directly to the calculated limits but are shown on the character sheet.
- Fixed how Martial Arts are handled during character advancement.
- Removed discounts (group, ordeal) from Initiation and Submersion.
- Removed fields related to joining a group or network.
- Updated how lifestyles are handled during character advancement.
- Fixed how armor values are displayed during character advancement.
- Fixed how values were displayed on the Other Information tab during character advancement.
- Added weapon accuracy to the Weapons tab.

Build 5.106 (alpha)
- Fixed a bug which could cause an error when loading a character that has a commlink.
- Fixed a bug which could cause an error when loading a character with a martial art.

Build 5.105 (alpha) MILESTONE BUILD
- Fixed the starting MAG and RES for Talent priority A selections.
- Added support for Technomancers including Complex Forms, Living Persona, and Sprites. Submersion and Echoes will be added as character advancement support is added back in.
- Now shows Cyberdecks on the character sheet with stats.
- Now correctly shows Commlinks on the character sheet with stats.

Build 5.104 (alpha)
- Fixed a bug which could cause completed character files not to load.
- Fixed an issue preventing Synthacardium from appearing.
- Fixed a bug preventing gear plugins with ratings from being added to other gear.
- Changed the Code of Honor negative quality to all the user to enter text for their code.
- Fixed the costs for skill specialization. Per pages 89 and 107, skill specialization uses one skill point during character creation and 7 karma as part of character advancement.
- Fixed an issue causing skill group points (and the resulting karma costs) to be handled incorrectly.

Build 5.103 (alpha)
- Moved registry settings for Chummer to a new Chummer5 key to better support side-by-side installation.
- Now calculates karma cost when overspending on Primary Attributes and auto-calculates the cheapest option.
- Now calculates karma cost when overspending on Special Attributes and auto-calculates the cheapest option.
- Now allows purchasing Nuyen for Karma at a rate of 2000 Nuyen per Karma, max 10.
- Fixed karma cost calculation when getting free skill ratings from the character's talent priority selection.
- Fixed karma costs for spirits.
- Fixed karma costs for contacts including free contact points from CHA.
- Fixed karma costs for bound foci.
- Now charges karma correctly both when selecting spells provided by your talent selection and when purchasing extra spells.
- Fixed karma costs for skill groups when buying more than your priority selection grants.
- Fixed karma costs for skills when buying more than your priority selection grants.
- Fixed karma costs for knowledge skills when buying more than your attributes grant. This uses the original code for calculating these costs which forces the player to pay for the most expensive points rather than what might be the most optimal.  As an example, if you have two knowledge skills named A and B and have 6 free knowledge skill points. If you set A at a value of 4 and B at 3, you'll use your 6 free points to raise them each to three and then pay karma to raise A to 4 costing you 4 karma. The optimal path would raise A to 4, B to 2, and then pay karma to raise B to 3 costing you 3 karma.  I've coded everything else (active skills, skill groups, and both primary and special attributes) to use the optimal path for paying karma for items raised beyond what your priorities provide for and wonder if it might be the right thing to do that here as well.
- Fixed character loading so that it loads the total available primary and special attributes per priority selection.
- Now ignores armor encumbrance (was a holdover from 4th edition).
- Fixed an issue where gear standard to a piece of armor wasn't showing up.
- Added the missing Home Ground positive quality.
- Added the missing Uneducated, Unsteady Hands, and Weak Immune System negative qualities.
- Fixed an error with the High Pain Tolerance positive quality.
- Removed the ability to add the Ambidextrous positive quality multiple times (this was a holdover from 4th edition where there was the ability to have more than 2 arms).
- Fixed the suprathyroid bioware so that it doesn't cause an error. There is a remaining issue where it isn't updating the lifestyle cost accordingly. This will be fixed in a future release.

Build 5.102 (alpha)
- Added bonus skills during priority selection that are based on the character's talent priority selection.
- Made a change which now auto-selects the first available metatype on the list when selecting metatype
- Fixed the broken weapon accessories that was causing UI errors
- Fixed errors when selecting certain gear that was causing UI errors
- Fixed issues with vehicle acceleration that was causing UI errors
- Fixed issues with quality selection that was causing UI errors
- Fixed movement rates to calculate using augmented AGI
- Fixed an issue with there being two dropdowns when selecting a mentor spirit
- Fixed an issue with armor and armor mod capacity calculation
- Fixed an issue preventing the select spell dialog from being shown
- Fixed an issue preventing the complex form dialog from being shown
- Fixed an issue causing the karma cost for the code of honor negative qualities to be shown incorrectly
- Fixed an issue causing the Social Limit to use the wrong Essence value for calculation.
- Fixed an issue allowing Low-Light Vision and Thermographic Vision to be selectable qualities.
- Fixed an issue which allowed armor enhancements which should not be user-selectable to show up in the armor mod dialog.

Build 5.101 (alpha)
- Chummer5 alpha initial release

Build 490
- corrected how Essence information is stored in regions that use something other than "." to separate decimal places would cause an error to be thrown
- fixed an issue where ammoreplace values for Weapons were not being handled correctly
- added an Option on the Miscellaneous tab: Karma cost for increasing Special Attributes is reduced with Essence Loss (see below)

Karma cost for increasing Special Attributes is reduced with Essence Loss
When the option is enabled, the Essence cost to improve MAG or RES is affected by Essence Loss. For example, the character an Essence Penalty of 1 and MAG of 3. Normally, Chummer calculates the cost based on its perceived MAG value of 4 (MAG 4 - Essence Penalty 1 = 3), meaning the cost of improving MAG would be for going from MAG 4 to MAG 5. With this option enabled, Chummer instead calculates the cost based on the shown value of 3, meaning the cost of improving MAG would be for going from MAG 3 to MAG 4. This only impacts Career Mode.

New Strings
- Checkbox_Options_SpecialKarmaCost

Build 489
- fixed an issue where the Mystic Adept MAG split would apply Essence Penalties to the Adept portion of MAG a second time
- fixed an issue where using Save As would not fix MAG/RES correctly before moving to Career Mode; Save and Save As now use the same code

Build 488
- corrected an issue where saving the character would not take regional number settings into consideration, causing Essence Penalties to be calculated incorrectly in regions that do not use "." to indicate decimal places

Build 487
- changed when MAG/RES value is calculated when saving to Career Mode to hopefully get this working properly

Build 486
- Essence value when access to MAG/RES is gained is now only recorded in Career Mode as intended

Build 485
- fixed an issue where MAG/RES values are not saved correctly if the character has an Essence Penalty when moving to Career Mode
- fixed an issue in Career Mode where the Magician/Adept MAG split was calculated based on Maximum MAG instead of actual MAG

Build 484
- added support for <essencemax /> to the Improvement Manager which increases the character's maximum Essence
- changed the Essence Custom Improvement to only affect the current value of the character's Essence as intended
- characters now record their Essence when MAG/RES is added to them and use that point to determine Essence Penalties instead of basing it on the Metatype's maximum Essence value (corrects issues for Latent Technomancer/Latent Awakening)
- fixed an issue where Melee Weapons would incorrectly believe they contained splash damage in their DVs and showed their DV formula instead of their calculated DV
- changed how Weapons calculate their Ammo capacity to correct an issue with adding the Extended Clip Weapon Mod to Weapons that have multiple clips

Build 483
- undoing a Removed Negative Quality Expense now adds the Quality back to the character
- only Skills from currently active sourcebooks are shown in the Skills list
- hopefully fixed the issue with MAG/RES, Essence penalties, and the Essence Loss Only Reduces MAG/RES Maximum house rule status
- MAG and RES should no longer show values less than 0 in Career Mode
- fixed an issue that caused non-Exotic Weapons that use an Exotic Weapon Skill to not appear properly in the Exotic Weapon Skill Specialization list
- Nexi can now be marked as being a Home Node for an A.I.
- added Vehicles Notes to the Vehicle Block sheet

Build 480
- added support for <cyborgessence /> to the Improvement Manager which permanently reduces a character's Essence to 0.1.
- Weapons that deal splash damage such as Grenades now have their bonus damage from More Lethal Gameplay and Weapon Mods calculated properly

Build 478
- Gear now retains its given name when moved between a character's Gear and Vehicle
- when moving Gear between the character's Gear and Vehicles, items must also have matching custom/assigned names and notes in order to be considered a match and stack
- fixed an issue where Martial Art Advantages would show their ID instead of their Name in tooltips
- fixed an issue where purchasing a Spell Formula would cause the Select Spell window to throw an error
- changed how Essence Loss is calculated when the Essence Loss Only Reduces MAG/RES Maximum house rule is turned on in Career Mode
- changed when Essence Loss is calculated when updating displayed Attribute values in Career Mode

Build 476
- added an option to only download language updates for your chosen language instead of all languages
- fixed an issue where Armor Mods that cost a percentage of the base Armor's cost may cause an error to be thrown when their final cost resulted in a decimal
- Power Foci and Spellcasting Foci now have a precedence set so that only the highest active value of each is used (must select Special > Re-apply Improvements to fix existing Foci)
- Skills now properly handled Skill Attribute precedence

New Strings
- Checkbox_Options_LocalisedUpdatesOnly

Build 473
- Default Character Sheet option is now saved correctly
- added a Apply Linux printing fix option to the Character and Printing tab in the Options window (see below)
- fixed an issue with printing character sheets when running Chummer through Wine (see below)

Printing with Linux/Wine
This update introduces a fix to allow machines using Wine to load Chummer on a non-Windows OS to print character sheets if they were previously crashing. To fix the printing issue, go to Tools > Options > General Tab > Character and Printing sub-tab. Turn on the Apply Linux printing fix checkbox, then click OK. You should now be able to print without crashing.

New Strings
- Checkbox_Option_PrintToFileFirst

Build 472
- save files now include <gameedition /> to indicate which edition of Shadowrun they are for
- <gameedition /> is now checked when loading a save file to ensure the edition of Chummer and the save file match
- fixed an issue where a failed roll with 0 Hits and not enough 1s to cause a Glitch would incorrectly show a Glitch
- fixed an issue where increasing the quantity of Ammo using the Qty + button or the Buy Additional Ammo button would incorrectly multiply the total cost of the purchase
- fixed an issue where removing an item that gave the character access to the Initiation/Submersion tab in Create Mode would not properly refund the cost of any Initiation/Submersion Grades that were purchased
- Underbarrel Weapons now show their Dice Pools on the SR4 character sheet

New Strings
- Message_IncorrectGameVersion_SR4
- Message_IncorrectGameVersion_SR5
- MessageTitle_IncorrectGameVersion

Build 467
- added a Threshold field to the Dice Roller window which will tell you if the roll was a success or failure
- Karma and Nuyen tab now display charts to show the character's total Karma and Nuyen over time
- fixed an issue where the Karma cost for increasing Initiation/Submersion Grade would not round correctly in the tooltip with Group and/or Ordeal checked
- when selected, Armor Bundles now show the Ballistic and Impact Ratings of their equipped pieces
- added support for <damageresistance /> to Quality requirements which requires a character's total Damage Resistance Pool to meet or exceed the specified size
- Panzer Quality now requires Damage Resistance Pool of 5 instead of BOD 5
- Paragons that offer a choice of bonuses now display their selected bonus on the Complex Forms and Sprites tab
- Paragons that offer a choice of bonuses no longer prompt for a value to be entered in a textbox
- fixed an issue where undoing an Nuyen Expense for an Armor Mod would not properly remove it from the list until reloading
- removed the Concealable Holster from the Mortimer of London: Berwick Suit Jacket Ensemble
- purchasing plugins for Gear with a quantity higher than 1 now costs the correct amount of Nuyen (plugin's cost x parent's quantity)
- fixed an issue where Gear that is added as a plugin to another piece of Gear plugged into a piece of Armor could not be deleted until reloading the save file
- increased maximum Rating for Wireless Negating Paint and Wallpaper from 6 to 10 to correspond to the Ratings of Jammers
- changed Target Autosoft on Dragonfly Minidrone to Exotic Melee Weapon as per Arsenal Errata
- corrected the Capacity for Clothing Ensembles
- corrected the Avail for Firewall and System Vehicle Mods (0)
- corrected the cost of Pelagos, Mediterranean

New Strings
- Label_DiceRoller_Threshold
- String_DiceRoller_Success
- String_DiceRoller_Failure

Build 458
- added support for Anaconda Shifters from Corporate Intrigue
- added an optional rule to allow any Detection Spell to be taken as an Extended version (see below)
- fixed an issue where Adept Powers that affected the base Rating of an Attribute would not be properly reflected in the Attribute's Augmented value on the Common tab
- fixed an issue where adding a Cyberware Commlink would not automatically create the Headerware: Commlink Location on the Gear tab
- added support for Aerodynamic Grenades which appears as a checkbox in the Select Gear window when a throwable Grenade is selected
- SR4 character sheet now shows the Power Point cost and total Power Point cost for each Adept Power

Extended range Spells Optional Rule
When the Allow any Detection Spell to be taken as Extended range version (SM 165) optional rule is enabled, the Extended versions of Spells are no longer shown in the Spell list. Instead, an Extended version of each Detection Spell can now be selected by checking the Extended Spell checkbox. If this optional rule is disabled, the Extended versions of the Spells still appear in the list as normal.

New Strings
- Checkbox_Aerodynamic
- Checkbox_SelectSpell_ExtendedSpell
- Checkbox_Options_ExtendAnyDetectionSpell
- Tip_SelectSpell_ExtendedSpell
- String_SpellExtended

Build 456
- fixed an issue where adjusting individual Skill Ratings with the Allow Skill Groups to be broken during character creation rule turned on would calculate the BP cost incorrectly
- fixed an issue where attempting to undo an Expense for a piece of Gear that has been moved to the non-default Location would throw an error

Build 455
- fixed an issue where the Select Weapon Accessory window would display items from all sourcebooks instead of only the ones selected in the Options window
- added an optional rule to enable the breaking of Skill Groups while in Create Mode
- added support for purchasing Cyberware Suites in Career Mode (see below)

Cyberware Suites in Career Mode
Cyberware Suites can now be purchased for a character while in Career Mode. However, please note that it is not possible to undo the Nuyen Expense for the Cyberware Suite as it is a collection of multiple pieces of Cyberware. If you're uncertain about a Cyberware Suite, please save your character before adding one to them in Career Mode.

New Strings
- Checkbox_Options_BreakSkillGroupsInCreateMode
- String_ExpensePurchaseCyberwareSuite

Build 453
- added support for linking to PDF files (see below)
- fixed an issue where the More Lethal Gameplay optional rule was not applying its bonus to Weapons loaded with Ammo that replaces the Weapon's DV, such as Stick-N-Shock Ammo
- fixed an issue where undoing a Karma Expense for a Focus would not remove the appropriate Focus from the list of Bondable Foci
- Sideways Genetic Infusion (Bioware) now affects Combat Active Skills
- added an option to control whether or not times need to be entered when creating a new Expense (they are still shown in the list to provide proper sorting)
- Expenses no longer show the seconds of the time since they are not relevant

PDF Support
PDF support has been tested with both Adobe Reader and Foxit Reader. Clicking on a sourcebook field (such as SR4 324) will open the linked PDF to the appropriate page. PDF links can be configured in the Options window. There are a few things to note with each application in terms of behaviour. With Adobe Reader, a new instance of the application is opened each time you click on a PDF link in Chummer. If you have the SR4 book open already then click on another SR4 link, a new copy of Adobe Reader is opened to the appropriate page, meaning you will have multiple copies of the SR4 book open at the same time. With Foxit Reader, if you already have the SR4 book open and click on an SR4 link, Foxit Reader will gain focus but will not jump to the appropriate page. Foxit Reader will only jump to the appropriate page if you do not already have a copy of that PDF open. Unfortunately these are not things I can control; they are how these reader applications have been setup to behave.

New Strings
- Label_Options_PDFApplicationPath
- Label_Options_PDFLocation
- Label_Options_PDFOffset
- Button_Options_PDFTest
- Checkbox_Options_DatesIncludeTime

Build 449
- added support for <ignorecmpenaltystun /> and <ignorecmpenaltyphysical /> to the Improvement Manager which ignore the character's Stun and Physical Condition Monitor Penalties respectively
- added Restore Defaults buttons to the BP Cost and Karma Cost tabs in the Options window to restore the default values
- fixed an issue where the Special Attributes do not count towards 50% Karma limit during character creation house rule would not work correctly if a Special Attribute put the character over the 50% Karma threshold
- added support for relative file paths to Contacts and Spirits (see below)
- changed how the total values of Cyberware is calculated in an attempt to avoid crashes on non-Windows computers using Wine
- fixed an issue where adding a Weapon Focus to a Weapon would throw an error
- Adept Power requirements can now filter on <allof /> and <oneof />
- Shadowrun 4 sheets now display any entered notes for Cyberware/Bioware
- Update is now prevent from running if there is more than one instance of Chummer open at the time to prevent errors
- corrected the costs for the Gentlemen's Cane Sword variations
- Gentlemen's Cane with Sword options now creates a Gentlemen's Cane Sword Weapon
- marking a Nuyen Expense as being a Refund now records the Refund correctly and no longer counts towards the character's Career Nuyen total

Relative File Paths for Contacts and Spirits
Contacts and Spirits now support relative file paths for improved portability between computers. Chummer first looks for the exact file name that was linked. If it cannot be found, it falls back to using the relative path that was stored when the save file was linked to it. This will only work with save files that are linked in this and later versions of the application. In order to get this behaviour with previous save files, you will need to remove the link and re-link the save file to the Contact or Spirit.

New Strings
- Button_Options_RestoreDefaults
- Message_Options_RestoreDefaults
- MessageTitle_Options_RestoreDefaults
- Message_Update_MultipleInstances

Build 445
- Qualities that require Street Cred to be equal to or greater than Notoriety now meet the requirements when Street Cred and Notoriety are the same value (previously had to be greater which was wrong)
- Monofilament Chainsaw now adds a Weapon to the character when selected
- fixed an issue where Weapons that did not belong to an Exotic Category but used an Exotic Active Skill would only calculate their Dice Pools correctly if the character had a non-Specialized Exotic Active Skill
- added True Drake Qualities from The Clutch of Dragons
- the break Skill Group confirmation window now correctly shows the name of the Skill Group the Active Skill is a member of instead of the name of the Active Skill
- swapping a Latent Quality for its fully-realised version now allows the character to start with MAG/RES of 1 and has the same effect as turning on the "Essence loss only reduces MAG/RES maximum" house rule
- Convert to Cyberzombie now marks the character as having unsaved changes
- Reduce Attribute now marks the character as having unsaved changes
- fixed an issue where a Metavariant could be selected before selecting a Metatype which causes an error to be thrown
- added a link to the current Dumpshock Thread to the Help menu
- corrected the DV for the Fangs Weapon created by the Positive Quality
- corrected the sourcebook for the Body Glove Spell
- changed how the OK button positions itself in the Settings window in an attempt to keep its text being cutoff by the bottom of the window
- Exotic Active Skills now populate their Specialization lists with the names of Weapons that make use of the Active Skill
- added an option to select the default character sheet that will be used when opening the print view for a character

New Strings
- String_Break
- Label_Options_DefaultCharacterSheet

Build 441
- fixed an issue where the default plugins that come with Cyberware (such as Image Link for Cybereyes) would not have their parent associated to them until loading a saved file, allowing their Grade to be changed
- fixed an issue where clicking the Add & More button in the Select Cyberware window would cause plugins to be added to the last added item instead of the item originally selected
- changed how the Select a Cyberware Suite calculates the total Nuyen and Essence costs
- Cyberware Suites allow plugins up to any depth (recursive to any number)
- Improvement Manager now supports forcing an item to use a specific side of the body
- adding a Cyberware Suite now marks the character as having unsaved changes
- Qualities can now have Essence, combined Attribute values, total Attribute value, Cyberware, Bioware, Cyberware categories, combined Skill Group values, Active Skills, and Street Cred being higher than Notoriety as prerequisites for selecting them to support the new Way of the Samurai Qualities
- changed how the total values of Lifestyles are calculated in an attempt to avoid crashes on non-Windows computers using Wine
- changed a number of items to use OS-independent path strings
- Active Commlink checkbox no longer appears when a Commlink Upgrade is selected
- Gear with Signal, Response, Firewall, and System can now be affected by Commlink Upgrade and Commlink Operating System Upgrade items to improve their Ratings

Build 439
- Cyberware attached to the character can now have plugins attached to plugins (recursive to any number)
- Cyberware now supports items that both grant and consume capacity (X/[Y])
- Commlinks on the Gear tab can now be marked as being the character's Active Commlink which automatically updates Matrix Initiative to use the proper Response
- Program Packages and Software Suites can now be Hacked
- added support for deleting Custom PACKS Kits through the Add PACKS Kits window
- fixed an issue where Commlinks that came with plugins would create multiple copies of them when purchased
- items in Custom PACKS Kits no longer include all of their default plugins and instead only add the plugins that were attached to them when the Kit was saved
- added a "Generic Mod" Vehicle Mod to allow one-off Mods for Vehicles (typically Drones) more easily
- fixed an issue where Gear with a <selecttext /> Improvement would not prompt for a value when added to a Vehicle
- undoing a Nuyen Expense for a piece of Cyberware now removes any Weapons that the Cyberware created
- added an Essence Consumption section to the Cyberware and Bioware tab that show the character's total values for Cyberware, Bioware, and Essence Hole deductions
- added an option to control the number of decimal places that Essence is rounded to (2 by default)
- a Complex Form's Rating can now be selected when in Career Mode with the Use alternate Complex Form cost optional rule turned on to see what the Dice Pool would be for the desired Rating

New Strings
- Label_EssenceConsumption
- Label_Cyberware
- Label_Bioware
- Label_EssenceHole
- Label_Options_EssenceDecimals

Build 434
- Improvements can now use division and will round resulting fractions downs
- fixed an issue where deleting a piece of Cyberware could cause the next item in the list to suddenly change its Grade

Build 433
- added support for custom Cyberware and Bioware Grades
- removing the last Adapsin-enabling Improvement now changes the Grade of all Cyberware to their non-Adapsin Grades
- Cyberware and Bioware Grades on the printouts now show their full, translated names
- save files now include the application build number they were last saved with

Build 432
- added an Add & More button to the Select Critter Power window
- Notes window no longer appears in the Windows Taskbar
- Attributes should now only show their Augmented value when they have Improvements that affect their actual value
- Vehicle Weapon information is now shown in Create Mode
- Sai (and any Weapon whose DV type is "P or S") now displays its calculated DV properly instead of the formula
- Gear data file now supports recursive use of <usegear /> to add plugins to other plugins
- Gear category is now recorded when creating a new custom PACKS Kit
- adding a PACKS Kit now uses the recorded category (if available) to add the correct piece of Gear
- Update window now moves the archived copy of the application back if downloading an updated version fails to hopefully prevent the app from being unusable

Build 430
- added support for <rangebonus /> to Gear for Ammo to affect a Weapon's Range
- added support for Geomancy Rituals to Spells
- Vehicle Nexi Plugins are no longer restricted to only Commlink Module category
- Physical Attributes now show their Augmented value and tooltips if the character has a Cyberlimb

New Strings
- String_SpellRangeLineOfInfluence
- Node_SelectedGeomancyRituals

Build 429
- fixed an issue where attempting to add a plugin to a Nexus on a Vehicle would throw an error
- added support for creating custom Improvements for Knowledge Skills
- fixed an issue where deleting a piece of Cyberware would not refresh the character's displayed Attribute totals immediately
- Attributes now show their augmented value any time the Attribute has one or more modifiers instead of when the natural and augmented values do not match so that tooltips are always visible to explain how the value was calculated
- Vehicles now allow any System or Firewall instead of being limited to Device Rating +2 which is a limitation that is only applied to Hardware properties
- fixed an issue where Weapons that did not have at least one Accessory or Modification would not receive their STR bonus to RC if the optional rule for it was enabled
- Armor no longer includes Avail modifiers from Armor Mods that come included with it by default
- Armor no longer includes Avail modifiers from Gear that comes included with it by default
- added Change BP/Avail Limit to the Special menu to change the maximum BP (or Karma) and Avail the character is allowed in Create Mode
- Commlinks now add any Gear that is attached to the in the data files, such as the plugins that should come with all military spec Commlinks
- fixed an issue where newly created Gear that is moved to a new container would cause duplicate items to be created in the save file
- added support for Free Sprites (see below)

Free Sprites
Any Sprite can now be converted to a Free Sprite by selecting Special > Convert to Free Sprite. Free Sprites gain the Denial Power and access to Echoes Critter Powers as per UN 157.

New Strings
- Menu_SpecialBPAvailLimit
- Menu_SpecialConvertToFreeSprite

Build 426
- fixed an issue where Cyberware Plugins were attempting to use their parent's Gear properties instead of their own and would throw an error when trying to bulid a list of Locations used by Cyberware
- Gear Capacity now factors in the Quantity of each plugin

Build 425
- Create Mode tooltips that refer to BP values now use the BP values set in the Options window
- fixed an issue where increasing a Skill Group Rating would also increase the Rating of an associated Active Skill that was affected by the Incompetence Negative Quality
- fixed an issue where loading a character that had Incompetence Negative Quality applied to an Active Skill that belonged to a Skill Group with a Rating would throw an error
- fixed an issue where adding a new Knowledge Skill and attempting to give it a Specialization while in Career Mode without saving and reloading the character would throw an exception
- Mentor Spirits now show their player-selected bonuses on the Spells and Spirits tab in Career Mode in the same way they do in Create Mode
- added an option to toggle whether or not Ergonomic Programs count towards a Commlink's effective Response value (enabled by default)
- Commlink Operating Systems now allow any System or Firewall instead of being limited to +2 which is a limitation that is only applied to Hardware properties
- added support for <metagenetic /> to qualities.xml to easily mark additional Qualities that count was Metagenetic Qualities
- deleting an Emotitoy from a character now removes the bonuses for its Empathy Software
- Weapons with only FA Firing Mode can now fire Short Bursts as described on SR4 154

New Strings
- Checkbox_Commlinks
- Checkbox_ActiveCommlink
- Tip_ActiveCommlink

Modified Strings
- Tip_CommonContacts
- Tip_CommonNuyen
- Tip_SkillsSkillGroups
- Tip_SkillsActiveSkills
- Tip_SkillsKnowledgeSkills
- Tip_SpellsSelectedSpells
- Tip_SpellsSpirits
- Tip_TechnomancerSprites
- Tip_BuildFoci
- Tip_TechnomancerComplexForms
- Tip_BuildManeuvers
- Checkbox_Options_ErgonomicProgramLimit

Build 423
- added a house rule to allow Technomancers to select Autosofts as Complex Forms
- fixed an issue where an error would be thrown when attempting to load a character that (somehow) possessed an Adept Power at Rating 1 (now assumes it should be Rating 1)
- fixed an issue where attempting to create a Critter that had a starting Skill Group Rating higher than 6 would throw an error
- corrected the rounding method for calculating Street Cred
- Programs with the Ergonomic Program Option no longer count towards the number of Programs running on the Commlink to affect its Response

New Strings
- Checkbox_Option_TechnomancerAllowAutosoft

Build 420
- fixed an issue where plugins would not be properly added to a Commlink when adding a PACKS Kit and selecting them would throw an error
- when adding Armor to a Vehicle, the Vehicle now reduces the selected Rating to the maximum allowed value before accepting the Mod to avoid invalid configurations and throwing errors when the misconfigured Mod is selected
- fixed an issue where Weapons that did not specify an ammo type after their number (such as 4 instead of 4(cy)) that received the Additional Clip Weapon Mod would believe it had more Ammo slots than it actually should
- fixed an issue where Underbarrel Weapons that had more than one Ammo slot could not select anything beyond Ammo Slot 1
- Spirits that Possess/Inhabit an Inanimate Vessel now receive the Immunity (Natural Weapons) Critter Power
- Spirits Possessing/Inhabiting a Vessel now correctly add their MAG to the Vessel's Physical Attributes instead of adding the Spirit's own Physical Attributes

Build 418
- raising INT with Karma in Career Mode no longer causes the character's Career Karma to increase
- all Gear is now added to a PACKS Kit, regardless of its depth in the list
- updated the Select PACKS Kit window to show all Gear, regardless of its depth in the list
- adding a PACKS Kit now adds all Gear, regardless of its depth in the list
- Gear attached to Armor, Weapon Accessories, and Cyberware are now added to PACKS Kits
- Bonded Foci are now properly translated and display the translated "Bonded Foci" string when using a non-English language
- added English versions of some XML tags to accommodate exporting to Squad Manager
- Weapon Accessories now support <dicepool /> which can modify the Weapon's Dice Pool
- added Martial Arts to the Game Master Summary sheet

New Strings
- Message_DeletePACKSKit

Build 416
- Weapons now support <spec /> which allows them to match an Active Skill Specialization (see below)
- Technocritters now have their correct Attributes
- Technocritters now calculate their Matrix Attributes based on their RES
- Notes can now be attached to Vehicle Sensors and their plugins
- Blood Spirit checkbox is no longer visible after choosing a non-Spirit Metatype category in the Select Metatype window
- added a Change Starting Week button to the Calendar tab which lets characters change the date that the calendar should start on
- corrected the cost of the PPP ensemble (without helmet)
- Fashion Armor now has access to Clothing Armor Mods
- added a house rule to indicate that Special Attributes do not count towards the 50% Karma spending limit on Attributes

Weapon Specializations and <spec />
Up until now, Specializations required that the Weapon's name or Category match the Specialization given to their corresponding Active Skill. With this update, the Weapons data file now supports a <spec /> tag. This now allows Specializations such as Blades (Swords), Automatics (Carbines), and Heavy Weapons (Machine Guns) to work properly.

New Strings
- Button_ChangeStartWeek
- Checkbox_Option_SpecialAttributeKarmaLimit

Build 413
- added support for <throwstr /> to the Improvement Manager which effectively raises a character's STR for the purpose of determining the DV of Thrown Weapons
- Copy, Paste, Create Bioware Suite, and Add Bioware Suite menu items are now properly translated
- when updating, if a file fails to decompress properly (usually because of a downloading error), the update window will attempt to re-download the file
- added an option to show only Active Skills whose Rating is 0
- added <dicepool /> to Weapons in the printout XML
- Shadowrun 4, Game Master, and Text-Only sheets now show the Dice Pool for character Weapons
- Weapon Dice Pool tooltip now only shows Weapon Mods that affect the Dice Pool instead of all Weapon Mods
- Dice Pool Modifiers portion of a Skill's tooltip has been replaced by the full list of items that affect the Skill's Dice Pool Modifier
- corrected Commlinks to have a Processor limit equal to their total System Rating
- added a Rushed Job checkbox to the Dice Roller window (see SR4 65)

New Strings
- String_SkillFilterRatingZero
- Checkbox_DiceRoller_RushedJob

Build 409
- fixed an issue where the Update window attempted to download translation files in a compressed format

Build 408
- Vehicle Mods now support variable Costs
- selecting a Cyberware or Bioware Suite that contains an item with a variable Cost no longer throws an error
- added a house rule to allow Free Spirit Power Points to be based on MAG instead of EDG
- data files are now downloaded in a compressed format and decompressed locally to greatly reduce the amount of time it takes for them to be downloaded
- removed the Include Smartlink bonus in Active Skills option since it is no longer necessary (see below)

Include Smartlink bonus in Active Skills option removed
Weapons have displayed their own calculated Dice Pools since build 314. As a result, showing the Smartlink bonus in an Active Skill has become redundant and rather misleading since it is applied on a per-Weapon basis instead of the Active Skill as a whole. The Weapon Dice Pool accurately reflects any Smartlink bonuses the character receives.

New Strings
- Checkbox_Option_FreeSpiritPowerPointsMAG

Deleted Strings
- Checkbox_Options_IncludeSmartlink

Build 407
- Weapon Mods that use a Total Cost multiplier now use the full multiplier instead of multiplier - 1
- Weapon Dice Pool now shows the same tooltip in Create Mode as it does in Career Mode
- Weapons now include their modified firing mode in the printout XML
- fixed an issue where Vehicle Mods that included Vehicle Cost in their cost could throw an error when attempting to add it to a Vehicle
- Complex Form total on the Build Point Summary tab calculates its value correctly again
- Advanced Lifestyles that had the Street - Z-zones/Barrens or Luxury-AAA Neighborhoods no longer throw an error when attempting to edit them
- fixed an issue that prevented Advanced Lifestyles from showing the list of Qualities when editing them
- Spirit and Sprite names are now translated on the printout when using a non-English language
- Weapons created by Gear (such as Missiles) now use the <avail />, <cost />, and <owncost /> of the Gear that created them in the printout XML

Build 405
- added support for naming Gear
- fixed an issue where clicking the +/- buttons for Lifestyles without a Lifestyle selected would throw an error
- Improvements can now include an Attribute name (see below)
- Qualities can now be marked as Free in Create Mode, reducing their cost to 0 BP/Karma
- Cyberware can no longer have an Avail lower than 0

Attribute Names in Improvements
Attribute names (such as RES and STR) can now be used in an Improvement's value XML, such as <movementpercent>MAG * 50</movementpercent>. This will not change when the character's Attribute changes; it will only use the Attribute's value at the time the Improvement is added. If the character's Attribute changes after this Improvement has been added, you will need to select Re-Apply Improvements from the Special menu.

New Strings
- Menu_NameGear
- Message_SelectGearName
- String_GearName

Build 403
- added a house rule to allow the creation and addition of Bioware Suites
- added support for adding and creating Bioware Suites
- added <owncost /> to printout XML for equipment which contains just the cost of the individual item
- fixed an issue that prevented Weapons in the Weapons list from being reordered using drag-and-drop
- added support for Locations within Weapons

New Strings
- Menu_SpecialAddBiowareSuite
- Menu_SpecialCreateBiowareSuite
- Checkbox_Option_AllowBiowareSuites
- Title_SelectBiowareSuite
- Label_SelectBiowareSuite_PartsInSuite
- Title_CreateBiowareSuite
- Message_DeleteWeaponLocation

Modified Strings
- Message_CyberwareSuite_InvalidFileName
- Message_CyberwareSuite_DuplicateName
- MessageTitle_CyberwareSuite_DuplicateName
- Message_CyberwareSuite_SuiteCreated
- MessageTitle_CyberwareSuite_SuiteCreated

Build 401
- added support for <quickeningmetamagic /> to the Improvement Manager which grants the character access to the Quicken Spell button
- added support for <basiclifestylecost /> to the Improvement Manager which adjusts the cost of only basic Lifestyles by a percentage
- added a house rule to allow Obsolescent to be upgraded/removed in the same way as Obsolete
- added support for Quicken Spell Expenses
- fixed an issue where canceling the Select Martial Arts window when adding a PACKS Kit would throw an error
- maximum MAG split for Mystic Adepts now increases properly when MAG is increased
- maximum MAG split for Mystic Adepts now decreases when a MAG increase Expense is undone
- clicking Delete on the Cyberware tab with nothing selected no longer throws an error
- clicking Delete on the Vehicles tab with nothing selected no longer throws an error
- selecting a Complex Form in Career Mode now automatically selects its commonly-used Active Skill for the Dice Pool
- Karma Expenses for Spells can now be undone
- Exotic Melee Weapons that use the Unarmed Active Skill (such as Hardliner Gloves) now properly show their Dice Pool size
- Obsolescent and Obsolete now affect a Vehicle's Device Rating
- fixed an issue where the displayed monthly Nuyen cost for a Lifestyle was including Lifestyle discounts a second time

New Strings
- Checkbox_Option_AllowObsolescentUpgrade
- Button_QuickenSpell
- String_QuickeningKarma
- Message_ConfirmKarmaExpenseQuickeningMetamagic
- String_ExpenseQuickenMetamagic

Build 399
- added support for <complexformlimit /> to the Improvement Manager which affects the number of Complex Forms a character can know in Create Mode
- added support for <spelllimit /> to the Improvement Manager which affects the number of Spells a character can know in Create Mode
- fixed an issue where pressing the backspace key while in the search field within the Select Spell or Select Complex Form windows would throw an error if the list of items was empty and the search word should cause the list to be re-populated
- starting Nuyen and starting Karma Expenses can now be modified (not retroactively applied to previous saves)
- Vehicles can now be retrofitted as per the rules found on UCL 15 by attempting to delete the Obsolete Vehicle Mod
- increased the height of the Select Weapon window so that the list of included Weapon Accessories/Mods is no longer concealed when there are more than 4 items
- fixed an issue where deleting a Knowledge Skill could cause the other Knowledge Skills below it to also be deleted from the character
- Weapons now use their modified Firing Mode which includes Weapon Mods instead of their base Firing Mode to determine which firing options are available in the FIRE! button menu
- fixed an issue where the Bonding cost for Stacked Foci would not be calculated correctly if one of the Foci contained parenthesis in its name

New Strings
- String_ExpenseVehicleRetrofit
- String_Retrofit

Build 398
- Ammo that is in a container such as a Spare Clip and loaded into a Weapon now correctly affects the Weapon's DV, AP, and RC
- clicking the Buy Ammo button for the selected Weapon no longer throws an error if a piece of Gear was not already selected in the Gear list

Build 396
- fixed an issue where selecting Armor that granted Improvements or whose Mods granted Improvements would immediately add them to the character when selected in the Select Armor window
- added a Part of base Armor checkbox to indicate whether or not an Armor Mod is part of a piece of Armor by default in the same manner as the Part of base Weapon checkbox for Weapons
- added <included /> tag to printout XML for Armor Mods which indicates whether or not they are included as part of the base Armor
- all equipment now puts its total cost in the <cost /> tag in the printout XML instead of its cost formula
- removed <cost3 />, <cost6 />, <cost10 />, <avail3 />, <avail6 />, and <avail10 /> tags from printout XML since they were not useful
- Reduce Attribute now includes MAG and RES if the character has access to these Attributes
- Reduce Attribute now includes a checkbox to determine whether or not the Metatype Maximum should also be reduced

New Strings
- Checkbox_BaseArmor
- Checkbox_DoNotAffectMaximum

Build 394
- Reduce Attribute in the Special menu is now available to all characters in Career Mode, nod just Cyberzombies
- Gear that has a Rating of +(Rating) now shows its calculated Rating instead when it is on its own and not attached to a parent item
- Gear that has a Rating of +(Rating) that is on its own and not attached to a parent item no longer throws an error when attempting to move a character to Career Mode

Build 393
- modified how the Language Manager stores information to make loading and finding strings slightly faster
- added a text field to Spirits/Sprites next to the Metatype list to allow a name to be assigned to them
- fixed an issue where deleting newly-added Gear plugins on a Vehicle would throw an error until the character was saved and reloaded
- changing the Bonded status of a Stacked Focus no longer throws an error
- added support for <requireammo /> to Weapons which denotes whether or not a Weapon needs Ammo to actually be reloaded (for special exceptions like battery powered Weapons)
- Weapon Dice Pool now only applies an Active Skill's Specialization bonus when it exactly matches the Weapon's name or category as intended
- fixed an issue where clicking on Armor Mods that come with a piece of Armor would throw an error until the file has been saved and reloaded
- fixed an issue where attempting to Bond a Stacked Focus that included additional text (such as from a Weapon Focus) could throw an error

Build 388
- fixed an issue where clicking the Enable All or Delete All buttons on the Improvements tab with a group selected would throw an error
- fixed an issue where Underbarrel Grenade Launchers that come as part of a Weapon were not being properly marked as Underbarrel Weapons which caused errors to be thrown when adding Weapon Accessories and Mods until the file has been saved and reloaded
- Equip All and Unequip All buttons for Armor Bundles now correctly add and remove Improvements for Armor Mods and Gear
- Underbarrel Weapons that come as part of a base Weapon (such as the Ares Alpha Grenade Launcher) no longer have their Ammo cut in half when loading a save file
- Underbarrel Weapons now set their available options under the FIRE! button correctly
- added a checkbox to the Critter Powers tab to control whether or not each Critter Power counts towards the Critter's Power Point limit
- changed how Spirits calculate their number of used Power Points
- added a Blood Spirit checkbox to the Select Critter window when the Spirits category is selected which automatically adds the additional Critter Powers a Blood Spirit receives for free
- added tooltips to the Fading, Drain Resistance, and Spell Dice Pool fields
- Attributes now include <bp /> in their printout XML to indicate the amount of BP/Karma that has been spent on them (only accurate for characters that have not yet spent Karma on improving Attributes after starting their career)
- Skills now include <bp /> in their printout XML to indicate the amount of BP/Karma that has been spent on them (only accurate for characters that have not yet spent Karma on improving Skills after starting their career)
- adding a Fake License to a character that only has one Restricted item no longer automatically selects the item and instead keeps the Select Item window open, letting you choose the one item or enter a custom name

New Strings
- Checkbox_Metatype_BloodSpirit
- Tip_Metatype_BloodSpirit
- Checkbox_CritterPowerCount

Build 386
- fixed an issue where the cost of plugins was not calculated correct for Ammo that is sold in quantities greater than 1
- Ally Spirits now get their correct number of Critter Power Points
- added support for <dvbonus> and <apbonus> to Weapon Mods
- High-Power Chambering Weapon Mod now grants the Weapon bonuses instead of the High-Power Ammo so that Weapon stats are properly represented when empty
- High-Power Ammo now correctly applies a -2 Dice Pool modifier instead of a -2 RC modifier
- clicking OK in the Select Spell window without having a Spell selected no longer throws an error
- clicking OK in the Select Complex Form window without having a Complex Form selected no longer throws an error
- fixed an issue where the FIRE! options became disabled when using a language that has translated values for the different firing modes for a Weapon
- Underbarrel Weapons now correctly show their own Ammo remaining and Range information instead of the information for the parent Weapon
- added a tooltip to the Dice Pool on the Weapons tab in Career Mode to show how the Dice Pool is being calculated

Build 385
- added support for Ammo affecting the Dice Pool of the Weapon they've been loaded into
- fixed an issue where selecting a Weapon attached to a Vehicle Weapon Mount would occasionally throw an error

Build 384
- fixed an issue where the Spirit/Sprite control would throw an error when loading a saved character or attempting to add a new Spirit/Sprite

Build 383
- when creating a character with Karma, the cost for Special Attributes is now included in the maximum cost calculation as per RC 42
- fixed an issue where Spells were not being translated when loading a saved character
- Spirit and Sprite names are now properly translated when adding a new Spirit or Sprite to a character and use the proper Critter Metatype when creating a linked Critter
- fixed an issue where clicking the Add & More button in the Select Weapon Accessory window would throw an error when trying to add additional Accessory to a non-Vehicle-mounted Weapon
- fixed an issue where the Advanced Lifestyles window would put some Lifestyles into the High category instead of Middle if their LP fell within a certain range
- corrected a stupid mistake where Limited Spells were adding +2 to their DV instead of +2 to the Resistance Dice Pool

Build 380
- added support for <selectweapon /> to the Improvement Manager which asks the character to select one of the Weapons (or enter text if being applied to a Vehicle)
- print window (when open) automatically refreshes when the character is modified in Create Mode
- Weapon printout XML now includes <ammoslot1 />, <ammoslot2 />, <ammoslot3 />, and <ammoslot4 /> to show which Ammo is loaded in each Ammo slot
- Weapon printout XML now correctly looks for Ammo anywhere on the character/Vehicle
- characters that are built with unlimited BP/Karma and have the Character can spend any number of points on Nuyen House Rule enabled are no longer forced to having 0 points in Nuyen
- Limited Spells now include their +2 DV bonus in their displayed DV when selected
- fixed an issue where canceling a Skill Specialization for a Grouped Skill in Career Mode then re-entering it would cause the Skill Group to remain intact and the Specialization to cost 0 Karma
- Gear that require a value to be selected now correctly ask for this information when added to a Vehicle
- Complex Forms now enforce the number of Program Options they can have

New Strings
- Message_ConntAddComplexFormOptionLimit

Build 377
- Ammo in a container such as a Spare Clip now shows its container's name and Location (if applicable) in the Reload window
- added a Pets and Cohorts tab to the Street Gear section so that character can create links to any pets or other companions they might have
- Gear such as Ammo that is typically sold in stacks of 10 can now be purchased at a quantity lower than its stack size (must enter the number manually - the up/down arrows increase/decrease by the stack size)

New Strings
- Tab_Pets
- Button_AddPet

Build 376
- dates for Expenses are now saved in a standardised format, regardless of system settings, to make them easier to load and move between systems that may have different date settings
- list items with Notes (such as Qualities and Gear) now show their Notes in a tooltip when hovered over
- Gear that use a formula to calculate their price now show their total price instead of the formula used when selected on the Armor tab
- fixed an issue where Armor Mods with a Rating would throw an error when trying to calculate their cost
- added support for <forcegrade /> to Cyberware since certain items (namely all Transgenics) are limited to a single Grade
- Armor Gear and Weapon Gear are no longer limited to how many layers deep they can go
- Gear can now be added to Vehicle Weapon Accessories

Build 375
- Qualities can now add Weapons to the character when selected
- added Create Natural Weapon to the context menu for the Weapons button which allows character to create Natural Weapons that can come from other sources such as Critter Powers
- added an option to print Notes as part of the printout XML
- Shadowrun 4 Base and Commlink sheets now print Notes for most major items when the option is enabled
- Gear can now be copied from Armor, Weapons, and Vehicles
- Weapons can now be copied from Vehicles
- Armor Mods, Weapon Mods, Weapon Accessories, and Gear Plugins are now responsible for calculating their own total cost
- cost of selected Weapon Accessories and Weapon Mods should now be correct when their cost is based on a formula including the Weapon's cost
- Armor Mods that use a formula to calculate their price now show their total price when selected instead of the formula used
- Weapon Accessories now include any Gear plugins in their total cost
- Cyberware Plugins now include any Gear plugins in their total cost
- equipping Armor now only re-creates Improvements for Armor Mods and Armor Gear that are equipped
- equipping Armor Mods and Armor Gear now only re-creates Improvements if the Armor they're attached to is also equipped
- Enter and Escape keys now work in the Select Martial Art Advantage window
- characters that ignore rules and move to Career Mode will now start with 0 Nuyen instead of a large negative number
- added Black Market Pipeline Discount checkboxes to the Cyberware, Armor, Weapons, Gear, and Vehicle tab in Create Mode which reduce the cost of the selected item by 10% which appear when the character gains the Black Market Pipeline Quality

New Strings
- Message_CannotRemoveQualityWeapon
- MessageTitle_CannotRemoveQualityWeapon
- Label_ActiveSkill
- Menu_AddNaturalWeapon
- Checkbox_Option_PrintNotes
- Checkbox_BlackMarketDiscount

Build 371
- added a tooltip to all Source fields in Select windows which show the full name of the sourcebook
- Underbarrel Weapons that have a Cost of 0 Nuyen no longer consume Mod slots (so Weapons such as the Ares Alpha can now properly attach their Grenade Launcher as an Underbarrel Weapon without consuming Mod slots)
- Weapons that come with an Underbarrel Weapon as part of their initial configuration now receive them automatically
- Select Armor window now creates the Armor to determine its correct Avail with any Armor Mods it comes equipped with by default instead of relying only on the Armor's own Avail
- added support for Copying and Pasting in Create Mode (see below)
- the default Unarmed Attack is no longer exported when creating a PACKS Kit

Copying and Pasting
Copying and pasting is currently only available in Create Mode until everything is figured out. At the moment only Lifestyles, Armor, Weapons, Gear, and Vehicles can be copied. Lifestyles, Armor, Gear, and Vehicles can only be copied to their own tabs. Weapons can be copied to the Weapons and Vehicles tabs. Gear can be copied to the Armor, Weapons, Gear, and Vehicles tabs where Gear is normally allowed. These items can be copied between characters, so you can copy a Vehicle that Character A has and paste it into the Vehicles tab for Character B. The Copy and Paste toolbar buttons and menu items are only enabled when the operations are allowed.

New Strings
- Menu_Main_Edit
- Menu_EditCopy
- Menu_EditPaste

Build 368
- Adept Powers now check an Attribute's total Metatype maximum including any bonuses such as those from Exceptional Attribute to determine when the Power Point cost should be increased
- fixed an issue where adding or selecting a piece of Gear attached to Armor would occasionally throw an error
- Skills no longer double the bonus from Improvements that have a precedence
- Improvements that increase or decrease a Skill's maximum Rating now unlocks or locks the Skill control as appropriate if it is already at its maximum in Career Mode
- added support for more Improvement options to the Create Improvement window
- advanced versions of Leadership and Arcana now set their Category to the base Skill's Category instead of its Skill Group
- when reloading from a Spare Clip, the quantity of the Clip is reduced instead of the amount of Ammo in each one (leftover Ammo is dropped into the Selected Gear container as a new piece of Gear)

Build 365
- pressing the up and down arrows while the search field has focus now selects the next/previous item in the list in the Select Spell and Select Complex Form windows
- fixed an issue where selecting Gear that is a Cyberware plugin could occasionally result in an error being thrown
- deleting a Vehicle Location no longer asks you to confirm deleting the item twice
- all buttons that delete items are now simply labeled as Delete since the tab and selected item provide the context (and were never consistently applied using their old ones)

Delete Strings
- Button_DeleteQuality
- Button_DeleteSpell
- Button_DeleteComplexForm
- Button_DeleteCritterPower
- Button_DeleteMetamagic
- Button_DeleteEcho
- Button_DeleteLifestyle
- Button_DeleteArmor
- Button_DeleteWeapon
- Button_DeleteGear
- Button_DeleteVehicle
- Button_DeleteMod
- Button_DeleteAccessory
- Button_DeleteImprovement

Build 363
- <safehousecosts /> in lifestyles.xml is now ignored when validating the contents of data file translations
- Hacked Skillsofts are now correctly applied to Skills
- character Gear and Vehicle Gear are no longer limited to being 4 layers deep
- attempting to move Gear to one of its plugins now prevents the attempt instead of throwing an error
- added support for Locations within Vehicles (Gear can be moved to Locations by dragging and dropping with the right mouse button in the same manner as the Gear tab)
- setting MAG or RES to 0 when it is not forced to this value because of burnout now reduces its BP/Karma cost to 0
- added a Re-Roll Misses button to the Dice Roller window to re-roll all dice that did not score a Hit
- corrected the tab order in all windows

New Strings
- Button_DiceRoller_RollMisses

Build 360
- fixed an issue where equipping a Hacked Skillsoft would throw an error
- Drain Resistance and Fading Resistance values in the printout XML now include their bonuses
- fixed an issue where selecting a Vehicle Weapon Accessory in Career Mode would believe it was Gear and throw an error
- adding Gear to a Weapon Accessory in Career Mode now adds the proper context menu to the newly-created item so that plugins can be added without having to save and reload the file
- Weapons are no longer limited to one Underbarrel Weapon
- Underbarrel Weapons can now be marked as Installed
- new Lifestyles added in Career Mode are now correctly set to 0 months pre-paid
- when manually selecting updates in the Update window, selecting either Chummer or English (US) language file automatically selects the other since they require each other to work properly

New Strings
- Message_SelectVehicleLocation
- Message_DeleteVehicleLocation

Deleted Strings
- Message_WeaponUnderbarrelLimit

Build 358
- selecting the blank Magic Tradition or Technomancer Stream after already having one selected no longer throws an error
- Gear that has a cost multiplier that includes a decimal no longer causes the program to throw an error when a odd numbered Rating is selected
- added options to print alternate uses for the Leadership and Arcana Skills on the character sheet (from War! and Street Magic respectively)
- reorganised the General tab in the options window to reduce clutter and make their grouping more logical
- fixed an issue where RES may not be reduced to 0 even when the character's Essence penalty indicates that it should

New Strings
- String_SkillCommand
- String_SkillDirectFire
- String_SkillArtificing
- String_SkillMetamagic
- Tab_Options_Global
- Tab_Options_Character
- Tab_Options_Miscellaneous

Build 356
- Skill Specializations can now be set when an Active Skill is Grouped in Career Mode, though doing so breaks the Skill Group
- fixed an issue where breaking a Skill Group in Career Mode would unlock the Skill Specialization fields for the now-independent Active Skills
- Skill Groups can no longer be re-combined if any of their Active Skills have a Specialization
- Dice Pool for the selected Spell now includes any Spellcasting Specialization bonus if applicable
- added a Dice Roller button for Spells, Drain, Complex Form, Fading, Weapon, and Vehicle Weapon dice pools that appear if the Dice Roller option is enabled
- added an option to save a backup copy of a character before moving them to Career Mode (disable by default) (see below)
- fixed an issue where the programs added from a Program Package would not be correctly associated with their parent and would throw an error when selected until the character was saved and re-loaded
- fixed an issue where adding Gear from a custom PACKS Kit could cause packaged items such as Program Packages to create their plugins twice
- selecting a Cyberware Plugin attached to a Vehicle Mod no longer throws an error
- validating a character when moving to Career Mode now includes checking Cyberware Availability
- Gear can now be added to Cyberware and Weapon Commlinks (see below)
- windows and controls should now be more large font friendly
- Skill tooltips now show all Rating and Dice Pool modifiers instead of only positive modifiers
- fixed an issue where undoing the Nuyen Expense for a Bioware purchase would not remove the Bioware's Improvements properly

Changed Strings
- Checkbox_Option_AllowSkillDiceRolling

New Strings
- Checkbox_Option_CreateBackupOnCareer
- Title_CreateMode
- Message_CyberwareGear
- MessageTitle_CyberwareGear
- String_ExpensePurchaseCyberwearGear
- String_ExpenseSoldCyberwareGear
- Message_WeaponGear
- String_ExpensePurchaseWeaponGear
- String_ExpenseSoldWeaponGear

Creating pre-Career Mode Backups
When enabled, the Create backup of character before moving them to Career Mode option saves a copy of the character to your Chummer\saves\backup directory before they are actually placed into Career Mode, allowing you to go back and make changes to them in case they were placed into Career Mode prematurely.

Cyberware and Weapon Commlinks
Commlinks can now be added to the Commlink Cyberware and Weapon Commlink Weapon Mod items. This is still a little experimental, so please save a backup copy of your character before playing with these. These can only be applied to character-held devices; this behaviour will not be applied to Vehicles.

Build 353
- fixed an issue where Gear that had an Avail of Rating + X would cause an error to be thrown when selecting its parent
- adding Gear to a Vehicle no longer causes the character to incorrectly receive the Gear's Improvements
- transferring Gear to a Vehicle now properly removes Improvements from the character
- transferring Gear from a Vehicle now properly adds Improvements to the character
- Select Metatype window no longer shows Categories that have no items for its current context

Build 352
- added support for <selectsprite /> to the Improvement Manager which lets the character select an additional Sprite that they can compile
- added a Create Critter item to the link Spirit/Sprite menu (see below)
- fixed an issue where deleting a piece of Gear would not remove the Improvements created by any of its plugins
- fixed an issue where selling a piece of Gear would not remove the Improvements created by any of its plugins
- fixed a rounding error where the cost to purchase an Initiation/Submersion Rating could be off by 1 point

New Strings
- MenuItem_CreateCritter
- Message_SelectCritterType
- Message_UnknownCritterType
- MessageTitle_SelectCritterType

Create Critter for Spirits and Sprites
Spirits and Sprites now have a Create Critter item in their link menu when they are not currently linked to another save file. Selecting this automatically creates the Critter at the appropriate Force, puts it in Career Mode, saves it, links it to the Spirit/Sprite, and opens the file in one click.

Build 350
- plugins that add to their parent's Avail are no longer considered as being outside of the character's Avail when attempting to move the character to Career Mode, resulting in 2 items over Avail instead of 1
- confirm Karma Expense messages are now more verbose and include what the item's new Rating will be and the amount of Karma that needs to be spent
- added support for Roommates to both Standard and Advanced Lifestyles
- Standard Lifestyles can now be edited to change their % to Pay and number of Roommates
- Vehicles now write their total Pilot Rating instead of base Pilot Rating in the printout XML
- added <maneuver /> tag to Vehicles in the printout XML to make getting a Vehicle's Maneuver Autosoft Rating easier
- added support for <childcostmultiplier /> and <childavailmodifier /> to Gear which multiplies the Cost and increases the Avail of all plugins attached to it respectively
- added Spare Clip (HK Urban Fighter) to Gear which properly handles the increased Cost and Avail for Ammo for the HK Urban Fighter

Changed Strings
- Message_ConfirmKarmaExpense
- Message_ConfirmKarmaExpenseSpecialization
- Message_ConfirmKarmaExpenseEnemy
- Message_ConfirmKarmaExpenseSpend
- Message_ConfirmKarmaExpenseRemove
- Message_ConfirmKarmaExpenseComplexFormOption
- Message_ConfirmKarmaExpenseFocus
- Message_ConfirmKarmaExpenseJoinGroup
- Message_ConfirmKarmaExpenseLeaveGroup
- Message_ConfirmKarmaExpenseJoinNetwork
- Message_ConfirmKarmaExpenseLeaveNetwork

New Strings
- Label_SelectLifestyle_Roommates
- Menu_EditLifestyle

Build 347
- selecting Possesion or Inhabiatation in the Select Metatype window when creating a Spirit Critter now always adds the selected Power instead of trying to replace the Materialization Power which they might not have
- the number of Spells a character can know is now correctly limited to Spellcasting/Ritual Spellcasting Rating + Rating Modifiers instead of just the Skill's Rating
- all Spirits now show the number of additional Powers they can take on the Critter Powers tab
- fixed an issue where undoing a Cyberware/Bioware expense for a character that has MAG/RES would not restore their MAG/RES to its previous value
- fixed an issue where the character's Starting Nuyen Expense Entry would be lost if the character was not saved again after making the initial transition to Career Mode
- moving a character to Career Mode now uses the standard load character method instead of re-opening the character as-is in the Career Mode window
- renaming a Group or Armor Bundle now marks the character as having unsaved changes
- added support for grouping Custom Improvements

New Strings
- Button_AddGroup
- Message_DeleteImprovementGroup
- Button_EnableAll
- Button_DisableAll
- String_Roommates

Changed Strings
- Message_DeleteArmorLocation

Build 345
- possessed Living Vessels now change their Alias to [Vessel's Alias] (Possessed)
- possessed Inanimate Vessels now change their Alias to [Vessel Type] (Possessed)
- added a checkbox to the Select Metatype window to replace Materialization with Possession or Inhabitation when creating a Spirit
- Select Critter Power window now shows any Critter Powers that the Critter comes with by default that have been deleted
- Select Critter Power window now includes Possession and Inhabitation if the Critter's Manifestation Critter Power has been removed
- printout no longer automatically adds an Unarmed Attack Weapon to the character (replaced by the new Unarmed Attack Weapon that can be added and removed)
- new characters automatically receive the new Unarmed Attack Weapon that can be added and removed as desired
- fixed an issue where attempting to add Critter Powers to the non-Critter Free Spirit would throw an error

New Strings
- Checkbox_Metatype_PossessionTradition
- Tip_Metatype_PossessionTradition

Build 342
- added a checkbox to the Dice Roller window to Hit on 4, 5, or 6 as per the Cinematic Gameplay optional rule (SR4 75)
- added support for Possession and Inhabitation by Spirits (Possess/Inhabit Living Vessel and Possess/Inhabit Inanimate Vessel options in the Special menu if the Spirit has the Possession or Inhabitation Power)

New Strings
- Checkbox_DiceRoller_CinematicGameplay
- Menu_SpecialPossessLiving
- Menu_SpecialPossessInanimate
- MessageTitle_Possession
- Message_VesselInCareerMode
- Message_PossessionSave
- String_Possessed

Build 340
- fixed an issue that prevented Knowledge Skills from saving their selected Category (hopefully for the last time)

Build 337
- fixed an issue that caused Melee Weapons to always use the STR of a Vehicle's limb, even when being wielded by the character
- Upload Language button shows its text again

Build 336
- added support for the alternate Matrix Attribute optional rule from UN 39
- added support for <dicepool /> to Weapon Mod bonuses which affect the dice pool for the Weapon the Mod is attached to
- added <dicepool /> to the Weapon Foci Weapon Mod to affect the Weapon's dice pool
- fixed an issue where Weapons added directly to a Vehicle (Cyberware or Gear Weapons) would not be loaded correctly from a save file
- fixed an issue where trying to print a character whose Vehicle had a Cyberware Weapon would throw an error
- increased the maximum upload size for characters to 500 KB (compressed)
- Upload Character window in Omae no longer lists types of files that cannot be uploaded using the window
- Character now correctly checks if their <skillsoftaccess /> Improvement is enabled before deciding whether or not they can use Knowsofts and Linguasofts
- added a house rule to treat the Metatype Attribute Minimum as 1 for the purpose of calculating Karma costs
- fixed an issue where buying Ammo for a Weapon using the Buy Additional Ammo button without having any Gear selected would throw an error
- fixed an issue where buying Ammo for a Weapon using the Buy Additional Ammo button while having certain Gear seleted would limit the selection to that Gear's category instead of the to the Ammunition category
- added processorlimit, ispersona, isos, and issin to the list of items a Commlink includes in its printout data
- added a Commlinks sheet that prints out information for all of the character's Commlinks including Living Persona (also Nexi but limited to English only)
- fixed an issue where Qualities and Spells would wait to translate their names after asking for Improvement information
- added support for language-specific character sheets (stored in sheets\[language code])
- Character View window now lists the character sheets in the language-specific directory if a non-English language is selected
- fixed an issue where Spells were printing their Category a second time instead of selected Improvement values such as Attributes
- Complex Forms no longer show their Rating if the alternate Complex Form cost optional rule is enabled since they do not use Ratings
- fixed an issue where Weapons were adding their Smartgun bonus to their dice pool even if the Smartgun Accessory or Weapon Mod was marked as not installed
- Language Manager now uses a recursive method to translate windows and controls to make it more efficient and more easily accommodate future growth
- fixed an issue where Knowledge Skills would incorrectly change their Category if the Skill's name existed in the pre-defined Knowledge Skill list
- tabs now correctly show the character's name when moving from Create Mode to Career Mode when more than 1 character is currently open

New Strings
- Checkbox_Option_AlternateMetatypeAttributeKarma
- Checkbox_Options_AlternateMatrixAttribute

Build 332
- added support for <skillsoftaccess /> to the Improvement Manager which grants the character the ability to use Knowsofts and Linguasofts
- Knowsofts and Linguasofts now correctly require Datajacks, Sim Modules, or any item that grants <skillsoftaccess /> to be used (no longer limited to only Skillwire)
- all Gear can now be marked as Equipped
- Armor Bundles now show a list of the currently equipped items they contain when selected
- Knowledge Skill Specializations now correctly consume Karma when build a character with Karma in Create Mode
- all controls in the Dice Roller window now reposition themselves based on string lengths
- Modular Cyberlimb Plugins can now be added to Vehicle Mods if they have the a plugin that grants access to them
- Vehicle Mods can now use <selecttext /> in their bonus information
- fixed an issue where the context menu for Vehicle Sensor Plugins would not appear when loading a saved file
- fixed an issue where a category could appear twice in the Gear category list when adding a plugin
- added the ability to search for Adept Powers in the Select Adept Power window

Build 330
- fixed an issue where uploading a character to Omae would incorrectly try to truncate the character's name to the first 100 characters
- unarmed attacks now include an Adept's Penetrating Strike AP bonus in their AP
- fixed an issue where Weapons that used the Unarmed Combat Active Skill would not calculate their dice pool size correctly
- fixed an issue where Armor Mods for specific pieces of Armor were not being shown in the Select Armor Mod window when appropriate
- added an option to use a single instance of the Dice Roller window (enabled by default)

New Strings
- Checkbox_Options_SingleDiceRoller

Build 327
- Omae character uploads now require an Alias (on the Common tab) instead of Name (on the Character Info tab)
- when uploading a character to Omae, you can choose to display either the character's Alias or Name (if filled in)
- added an option for Allow dice rolling for Skills which adds a button to each Skill to open the Dice Roller window with the Skill's dice pool already set (disabled by default)
- Dice Roller window is now limited to a single instance to reduce confusion (all Dice Roller clicks bring this window into focus)
- fixed an issue where the child window icon was not properly being set to the Chummer icon until it was resized

New Strings
- Message_Omae_NPCPackDownloaded
- Checkbox_Option_AllowSkillDiceRolling
- Tip_DiceRoller

Build 325
- added support for <throwrange /> to the Improvement Manager which increases the character's effective STR for determining the range of Throwing Weapons
- added Dice Pool to the Sprites and Complex Forms tab in Career Mode
- Weapons now support <useskill /> which forces them to use a particular Active Skill when calculating their Dice Pool
- fixed an issue where Missile: Mine would cause an error to be thrown when trying to print the character

Build 324
- fixed an issue where attempting to print a character without having the sheets\omae directory would throw an error
- current and maximum Edge now appear beneath Remaining Edge on the Condition Monitor tab in Career Mode

Build 323
- XML Manager now actively filters out duplicate items found in custom data files based on their name
- sourcebook list in the Options window is now correctly sorted in alphabetical order when including custom books
- Adept Powers now include a notice that their cost is being doubled when applicable in their tooltip to clarify why their cost has increased
- fixed an issue where Vehicle Gear defined in the data file would not correctly set its quantity if one was provided
- added support for Armor Bundles (Locations for Armor)
- added support for sharing Custom and Override data through Omae
- added support for sharing custom Character Sheets through Omae

New Strings
- String_Omae_NoData
- Message_Omae_CannotFindData
- MessageTitle_Omae_CannotFindData
- Message_Omae_CannotFindSheet
- MessageTitle_Omae_CannotFindSheet
- MessageTitle_Omae_DeleteData
- Message_Omae_ConfirmData
- Message_Omae_DataDeleted
- Message_Omae_DataDeleteError
- Message_Omae_DataDownloaded
- MessageTitle_Omae_DataDownloaded
- MessageTitle_Omae_DeleteSheet
- Message_Omae_ConfirmSheet
- Message_Omae_SheetDeleted
- Message_Omae_SheetDeleteError
- Message_Omae_SheetDownloaded
- MessageTitle_Omae_SheetDownloaded
- Message_OmaeUpload_DataName
- MessageTitle_OmaeUpload_DataName
- Message_OameUpload_DataDescription
- MessageTitle_OmaeUpload_DataDescription
- Message_OmaeUpload_DataSelectFiles
- Message_OmaeUpload_CannotUploadSheet
- Message_OmaeUpload_SheetName
- MessageTitle_OmaeUpload_SheetName
- Message_OameUpload_SheetDescription
- MessageTitle_OmaeUpload_SheetDescription
- Title_OmaeUploadData
- Title_OmaeUploadSheet
- Button_Omae_UploadData
- Message_DeleteArmorLocation
- Button_AddBundle
- Button_EquipAll
- Button_UnEquipAll
- Tip_Power_DoublePoints

Changed Strings
- Message_OmaeUpload_UploadFailed
- Message_OmaeUpload_UploadComplete
- MessageTitle_OmaeUpload_UploadComplete

Build 321
- maximum Rating for all Skill Groups and Skills are now set to match the Critter's highest maximum Skill Rating when Force or D6 is a selectable value in the Select Metatype window
- added support for the alternate Complex Form cost optional rule from UN 39
- added support for the optional rule to allow any Bioware to be converted to Transgenics with the GM's approval from AU 93
- characters are now correctly limited to a number of Metamagics/Echoes equal to their Attribute + Initiate or Submersion Grade
- Gear on the Gear tab can now be transferred between other Gear (move a plugin from one device to another, move a device to become another device's plugin, or move a plugin to a location to become its own device) by dragging-and-dropping using the right mouse button
- added a house rule to allow players/GMs to custom mark Weapon Accessories and Mods as being part of the base Weapon
- Cyberweapons now show their calculated damage using their limbs STR when selected on the Weapons tab

New Strings
- Message_AdditionalMetamagicLimit
- Message_AdditionalEchoLimit
- Checkbox_Options_AlternateComplexFormCost
- Checkbox_Options_AllowCustomTransgenics
- Checkbox_Option_AllowEditPartOfBaseWeapon
- Checkbox_Transgenic

Build 320
- fixed an issue where Re-Apply Improvements would throw an error when checking Gear plugins whose parent item could no longer be found because of changed Gear categories
- Re-Apply Improvements now records any selected values in the same manner as selecting them for the first time
- pressing the up and down arrows while the search field has focus now selects the next/previous item in the list in most windows
- added support for Large Dice Pool and Really Large Dice Pool rolling option from War! to the Dice Roller window
- Cost/Month in the Advanced Lifestyle window when working on a Safehouse is now correctly changed to Cost/Week
- maximum Power Level for Mystic Adept Powers is now correctly limited by their total MAG
- custom Improvements now appear in a tree
- custom Improvements can now be sorted using drag-and-drop
- added support for editing custom Improvements
- Active Skills now show their tooltips when grouped
- fixed an issue where broken Skill Groups would no longer show their tooltip in Career Mode
- reloading a Weapon can now draw ammo from secondary containers such as Spare Clips

New Strings
- String_DiceRoller_Standard
- String_DiceRoller_Large
- String_DiceRoller_ReallyLarge
- Node_SelectedImprovements
- Button_EditImprovement
- Button_DeleteImprovement

Build 317
- Improvements can now contain multiple <spellcategory /> tags
- added support for Bolt Holes and Safehouses from the new Safehouses sourcebook
- Advanced Lifestyle window now filters Qualities based on the selected sourcebooks
- fixed an issue where selecting an Underbarrel Weapon that had no Accessories or Modifications in Career Mode would throw an error
- fixed an issue where undoing the Karma Expense for increasing an Active Skill would not re-enable the Skill Group control when appropriate
- Select Gear window now shows a checkbox for Inherent Program for selected software for Metasapients that can select Inherent Programs

New Strings
- Menu_BoltHole
- Menu_Safehouse
- Label_SelectLifestyle_CostPerWeek
- Label_SelectGear_InherentProgram

Build 314
- added support for <spellcategory /> to the Improvement Manager which adjusts the size of a character's Spellcasting Dice Pool for Spells of the specified Category
- selecting a Spell now shows the Dice Pool the character receives for casting the Spell
- added Dice Pool to the Weapons tab in Create Mode
- added Street Cred, Notoriety, and Public Awareness to the Character Info tab in Create Mode to see how Qualities are affecting their values during character creation
- added Re-apply Improvements to the Special menu which attempts to update the Improvement information for all of the applicable items on a character
- added Limited Spell checkbox to the Create Spell window
- entering 0 BP or Karma in the Choose BP Amount window creates the character in a free-style creation mode (see below)
- fixed an issue where the first category in the Select Metatype window was not selected when creating a Critter
- fixed an issue where Attributes whose Metatype minimum and maximum were the same would incorrectly add the 15 additional BP as though they had been purchased up to the Metatype's maximum, resulting in incorrect costs for A.I. and Free Spirit characters
- burning out in Create Mode now reduces the Attribute's cost to 0 since no points would have realistically been put into it (you've essentially burned away the 1 free point from your Quality gave you or the points your Metatype gave you)
- Reflex Recorders now only apply their bonus to Combat Active and Physical Active Skills
- added a Donate button to the About window (see below)
- Sensor Software now counts as Software for Commlinks (can be marked as running, counts towards Total Response, etc.)
- fixed an issue where Metamagics/Echoes would incorrectly believe they do not meet Metatype or Quality requirements

New Strings
- Menu_SpecialReapplyImprovements
- Message_ConfirmReapplyImprovements
- MessageTitle_ConfirmReapplyImprovements
- Title_SelectSpellCategory

Free-Style Create Mode
When 0 BP or 0 Karma is entered in the Choose BP Amount window, the Create window now lets you create a character with an unknown amount of BP/Karma. As BP/Karma is spent, the character's point total is automatically calculated. This also tracks the minimum amount of points the character must be based on the Primary Attributes in an attempt to enforce the rule of no more than 1/2 of the character's points total may be spent on Primary Attributes. The BP/Karma field will turn red when the character's Primary Attributes are forcing the character to be calculated at a higher point total than the number of points that have actually been spent.

Donate Button
Enough people have asked for it, so a Donate button has been added to the About window. Please remember that you're not buying a license, the software, or priority support. All donations go towards purchasing additional Shadowrun books as they're released which means more content for Chummer. ;)

Build 311
- added support for <notoriety /> to the Improvement Manager which adjusts the character's Notoriety rating
- Street Cred, Notoriety, and Public Awareness now automatically calculate based on the formulas from SR4 265 in addition to using the GM-awarded bonus fields that are already present
- fixed an issue where Cyberware Essence costs would occasionally round to 3 decimal places instead of 2
- fixed an issue where Cyberware would always be added as Standard Grade when in Create Mode, regardless of the Grade that was selected in the Add Cyberware window
- standard Gear can now include <system>, <response>, and <firewall> to assign these attributes for non-Commlink devices
- fixed an issue where MAG/RES cost was not being calculated correct in Create Mode when building with Karma and the character has reduced their essence through Cyberware/Bioware

New Strings
- Message_BurnStreetCred
- MessageTitle_BurnStreetCred
- Label_StreetCred
- Label_Notoriety
- Label_PublicAwareness
- Tip_BurnStreetCred
- String_CareerKarma
- String_StreetCred
- String_BurntStreetCred
- String_Notoriety

Build 307
- corrected the logic for checking for Metamagic/Echo Metatype and Quality requirements
- Spell category is correctly cached when using non-English languages
- Adept Powers have their Maximum Rating set properly when added in Career Mode
- highlight from Vehicles is removed when drag-and-drop is no longer floating over them
- fixed an issue where Skill Groups would be incorrectly limited to Rating 4 for characters that have just moved to Career Mode and not yet purchased a Rating in another Skill Group
- fixed an issue where undoing the Karma Expense for purchasing the maximum Rating for a Skill Group would not re-enable the Improve Skill Group button
- fixed an issue where undoing the Karma Expense for purchasing the maximum Rating for a Skill would not re-enable the Improve Skill button
- Validating a character now breaks any Skill Group if any of their associated Active Skills' Ratings do not match the Group's Rating
- Custom Improvements are now stacked on top of all other Improvements, meaning that they are no longer suppressed by Improvements that have a precedence (so REA can be modified even if the character has taken the Improved Reflexes Adept Power or Wired Reflexes)

Build 303
- placing a negative number in <flyspeed /> now gives a character a Fly speed equal to their Movement x [number x -1] which allows the Drake Quality to give a character a Fly speed of twice their Movement rate
- Update window now creates any directories it needs for downloaded files instead of relying on them being created by previous versions of the application
- corrected the maximum Rating for Sprites in Career Mode to RES x 2
- added an option to calculate Commlink Response based on the number of running programs (enabled by default)
- Programs attached to Commlinks can now be marked as Running which impacts the Commlink's Response value if the option is enabled (as per Processor Limit on SR4 222)
- added support for translating Spell DV
- Spells now show their translated DV on character sheets
- adding a Spell in Career Mode now asks you to confirm the Karma expense
- added support for creating Spells (as per SM 159), accessed through the dropdown menu on the Add Spell button
- names of items that are over the character's Avail limit are now shown when attempting to move a character to Career Mode to make identifying them easier
- Stacked Foci are now limited to a combined Force of 6
- added a house rule to allow the combined Force of Stacked Foci to exceed 6

New Strings
- Message_StackedFocusForce
- String_SpellOverflowDamage
- String_SpellDamageValue
- String_SpellToxinDV
- String_SpellDiseaseDV
- String_SpellRadiationPower
- Checkbox_SoftwareRunning
- Checkbox_Option_CalculateCommlinkResponse
- String_SpellDurationPermanentLong
- Menu_CreateSpell
- Title_CreateSpell
- Label_SpellOptions
- Checkbox_RestrictedTarget
- Checkbox_VeryRestrictedTarget
- Checkbox_CombatSpell1
- Checkbox_CombatSpell2
- Checkbox_CombatSpell3
- Checkbox_CombatSpell4
- Checkbox_CombatSpell5
- Checkbox_DetectionSpell1
- Checkbox_DetectionSpell2
- Checkbox_DetectionSpell3
- Checkbox_DetectionSpell4
- Checkbox_DetectionSpell5
- Checkbox_DetectionSpell6
- Checkbox_DetectionSpell7
- Checkbox_DetectionSpell8
- Checkbox_DetectionSpell9
- Checkbox_DetectionSpell10
- Checkbox_DetectionSpell11
- Checkbox_DetectionSpell12
- Checkbox_DetectionSpell13
- Checkbox_DetectionSpell14
- Checkbox_HealthSpell1
- Checkbox_HealthSpell2
- Checkbox_HealthSpell3
- Checkbox_HealthSpell4
- Checkbox_HealthSpell5
- Checkbox_IllusionSpell1
- Checkbox_IllusionSpell2
- Checkbox_IllusionSpell3
- Checkbox_IllusionSpell4
- Checkbox_IllusionSpell5
- Checkbox_ManipulationSpell1
- Checkbox_ManipulationSpell2
- Checkbox_ManipulationSpell3
- Checkbox_ManipulationSpell4
- Checkbox_ManipulationSpell5
- Checkbox_ManipulationSpell6
- Message_SpellName
- Message_SpellRestricted
- Message_CombatSpellRequirement1
- Message_CombatSpellRequirement2
- Message_DetectionSpellRequirement1
- Message_DetectionSpellRequirement2
- Message_IllusionSpellRequirement1
- Message_IllusionSpellRequirement2
- Message_ManipulationSpellRequirement1
- Message_ManipulationSpellRequirement2

Build 300
- changed all references of www.dndjunkie.com to Chummer's new home: www.chummergen.com
- changed how item name translations are handled which should result in save files loading about twice as fast when using a language other than English
- changes to how controls subscribe to events and memory management

Build 299
- added support for Stacked Foci
- Move to Vehicle button on the Weapons tab is no longer enabled if the character does not have any Vehicles
- Active Skill filter list now includes options for filtering by Attribute and Skill Group
- added Career Nuyen to Other Info tab in Career Mode which tracks how much Nuyen the character has gained over their career
- Nuyen Expense window now shows the Refund checkbox to mark an income as not counting towards the character's career Nuyen total
- fixed an issue where Power Focus was adding its Improvements to a character when added, before it is marked as Bonded (resulting in the same bonus being applied twice)
- Skill Groups now show their tooltips when disabled

New Strings
- Label_OtherCareerNuyen
- Checkbox_Expense_RefundNuyen
- Button_CreateStackedFocus
- Message_CannotStackFoci
- Message_StackedFocusMinimum
- MessageTitle_CannotStackFoci
- Message_DeleteStackedFocus
- String_StackedFocus
- String_SelectItemFocus

Build 297
- fixed an issue with some strings incorrectly containing "String_Attribute[xxxx]Short" in their name

Build 296
- Ammo qty is now properly labeled as "Qty" in the Reload window
- expanding the Ammo dropdown in the Reload window no longer throws an error
- Cloning Machine now uses the Select Number window instead of Select Text
- Nexi now include the cost of their Signal component
- fixed an issue where re-sorting the list of Cyberware/Bioware would cause the item to become deselected, making the Add & More button no longer work
- added support for renaming Locations
- added <iscommlink /> tag to Gear in the printout XML so Commlinks can be identified by their tag instead of by their string content
- added <isnexus /> tag to Gear in the printout XML so Nexi can be identified by their tag instead of by their string content
- added <isammo /> tag to Gear in the printout XML so Ammunition can be identified by their tag instead of by their string content
- added <isprogram /> tag to Gear in the printout XML so Programs can be identified by their tag instead of by their string content
- added <islanguage /> tag to Skills in the printout XML so Languages can be identified by their tag instead of by their string content

Build 294
- attempting to improve a Skill when the character does not have enough Karma no longer throws an error
- Complex Forms list is now grouped by type, similar to the Spells list
- Spells added by a PACKS Kit are now placed into to the correct category in the Spells list
- Cyberware list is now sorted in alphabetical order
- fixed an issue where Program Options may not be removed from the Complex Forms list when undoing their Karma Expense
- Reload Weapon window now shows the current quantity and Location of each Ammo to make identifying which stack the Ammo is coming from easier
- list of Ammo in the Reload Weapon window now set its dropdown width to accommodate the longest string
- added a BP Costs tab to the Options window where the BP costs for character creation can be modified (BP costs of Qualities must be done by overriding the qualities.xml file - see Chummer Wiki for more information)
- revised Mentor Spirits and Paragons so that characters can select which of their "choose one" benefits they want
- added support for exporting characters to Squad Manager (http://stauder-online.de/sr/english.htm), found under File > Export for characters in Career Mode

New Strings
- Node_SelectedAdvancedComplexForms
- Node_SelectedAREComplexForms
- Node_SelectedAutosoftComplexForms
- Node_SelectedCommonUseComplexForms
- Node_SelectedHackingComplexForms
- Node_SelectedMalwareComplexForms
- Node_SelectedSensorComplexForms
- Node_SelectedSkillsoftsComplexForms
- Node_SelectedTacticalARComplexForms
- Tab_Options_BPCosts
- Label_Options_BPAttribute
- Label_Options_BPAttributeMax
- Label_Options_BPContact
- Label_Options_BPMartialArt
- Label_Options_BPMartialArtManeuver
- Label_Options_BPSkillGroup
- Label_Options_BPActiveSkill
- Label_Options_BPSkillSpecialization
- Label_Options_BPKnowledgeSkill
- Label_Options_BPSpell
- Label_Options_BPFocus
- Label_Options_BPSpirit
- Label_Options_BPComplexForm
- Label_Options_BPComplexFormOption
- Label_SelectMentor_ChooseOne
- Title_ExportCharacter
- Label_ExportTo
- Menu_FileExport
- Menu_RenameLocation

Deleted Strings
- Node_SelectedComplexForms

Build 292
- fixed an issue where entering custom text in the Select Item window would throw an error
- added <include /> tag to Weapon Mod, Weapon Accessory, and Vehicle Mods in printout XML
- added <firewall />, <signal />, <response />, <system />, and <devicerating /> to Vehicles in printout XML
- added <min />, <max />, and <aug /> to Attributes in printout XML
- Essence loss only reduces MAG/RES maximum House Rule works properly again
- Select Cyberware window now uses the category of the selected item instead of the category selected in the category list to determine Essence and Nuyen cost discounts based on item category
- fixed an issue where Setting names in the Select Setting window could map to the wrong file

Build 291
- buttons on the Calendar tab now reposition themselves based on string lengths
- Note tooltips now show the item's Notes, removing the need to open the window to read them
- added an Improvements tab (see below)

New Strings
- Button_AddImproevment
- Title_SelectSkillCategory
- Title_CreateImprovement
- Label_ImprovementType
- Label_CreateImprovementValue
- Label_CreateImprovementMinimum
- Label_CreateImprovementMaximum
- Label_CreateImprovementAugmented
- Label_CreateImprovementSelectedValue
- Button_ChangeSelection
- Message_SelectItem
- MessageTitle_SelectItem
- Message_ImprovementName
- MessageTitle_ImprovementName
- Checkbox_Active
- Message_DeleteImprovement
- Tip_Improvement_EditNotes

Improvements Tab
The Improvements tab allows players to create Custom Improvements to their character that can be turned on and off as needed. This finally adds support for conditional/situational modifiers! For example, if your character has the Attribute Boost (STR) Adept Power at Rating 3, you can now create a Custom Improvement that will allow you to boost your STR when the Power is active, then set it back when you've deactivated it. See the Creating Custom Improvements page on the Chummer Wiki for more information.

Build 289
- added support for <selectrestricted /> to the Improvement Manager which lets the character pick from a list of Restricted items they have or enter their own value (used for Fake Licenses)
- improved the way in which unsaved changes to characters are detected
- Power Point cost for Adept Powers are no longer rounded to 2 decimal places to ensure Adepts are not being cheated out of Power Points when using discounts
- added support for a weekly calendar to track weekly Tests, runs, when rent is due, etc.
- fixed an issue where adding Commlink Upgrades or Commlink Operating System Upgrades directly to the character's or a Vehicle's Gear instead of as a plugin would cause the save file to become unusable
- adding Improved Sensor Array Vehicle Mod to a Vehicle now automatically adjusts the current Sensor to the appropriate size
- Vehicles and Drones now have their Armor Ratings limited as per AR 132 unless Ignore Rules is turned on
- adding Cyberware plugins to a Vehicle Mod no longer causes an error to be thrown when attempting to print
- Specialization list for non-Exotic Active Skills is now disabled if the Skill is part of a Skill Group or its Rating is 0

New Strings
- Tab_Calendar
- Button_AddWeek
- Button_EditWeek
- String_WeekDisplay
- Title_CalendarStart
- Label_CalendarStart
- Label_Year
- Label_Month
- Label_Week

Build 283
- Options window now resizes to fit the widest string in the window for the current language
- Group Name and Notes on the Initiation tab are now properly saved and loaded
- application no longer throws an error if it cannot find a string because of an out-of-date language file and instead displays the ID of the string it is looking for
- progress bars in the Update window re-appear when it attempts to re-download failed files
- Update process now verifies that an executable update it has just downloaded is valid and will re-attempt failures, leaving the original file in place to prevent the application from becoming unusable

Build 280
- <specificskill /> now allows for a precedence to be set
- added an Edit Expense button to the Karma and Nuyen tab
- added Edit Expense to the context menu for Karma and Nuyen Expenses
- MAG and RES can now be reduced to 0 in Create Mode if the character's Essence has been reduced
- Sapient Critters now use the Uneducated Quality instead of the Uneducated Critter Power
- Metatypes can now mark Qualities as removable and remove them in both Create and Career Modes (see below)
- Genetic Infusions are no longer affected by Biocompatability (Bioware)
- Karma costs for Foci are now set on the Karma tab in the Options window
- Cyberware Modular Plugins are now restricted to only those with the Modular Cyberlimb or Modular Adaptation plugins
- added a house rule for Allow characters to exceed 50% of points in Attributes
- added a house rule for Characters can spend any number of points on Nuyen
- fixed an issue where attempting to calculate the Avail Test for an item with "+" in its Availability would throw an error
- fixed an issue where Gear with "+(Rating)" in its Availability would not have its correct Availability shown in the Select Gear window

New Strings
- Button_EditExpense
- Message_DeleteMetatypeQuality
- Label_Options_Force
- Label_Options_AnchoringFocus
- Label_Options_BanishingFocus
- Label_Options_BindingFocus
- Label_Options_CenteringFocus
- Label_Options_CounterspellingFocus
- Label_Options_DiviningFocus
- Label_Options_DowsingFocus
- Label_Options_InfusionFocus
- Label_Options_MaskingFocus
- Label_Options_PowerFocus
- Label_Options_ShieldingFocus
- Label_Options_SpellcastingFocus
- Label_Options_SummoningFocus
- Label_Options_SustainingFocus
- Label_Options_SymbolicLinkFocus
- Label_Options_WeaponFocus
- Checkbox_Option_AllowExceedAttributeBP
- Checkbox_Option_UnrestrictedNuyen

Removable Metatype Qualities
Metatypes now have the ability to mark their starting Qualities as removable by setting the removable attribute to "true". These Qualities can be removed in Create Mode and Career Mode by selecting them and clicking the Delete Quality button. Removing these Qualities will cost the appropriate amount of BP or Karma. This is to allow Sapient Critters to buy off the Uncouth and Uneducated Qualities that they start with. This can be applied to older save files by locating the appropriate Quality and changing its <qualitysource> to MetatypeRemovable.

Build 277
- added support for <unarmedap /> to the Improvement Manager which improves the Armor Penetration of Unarmed attacks
- added support for <thresholdoffset /> to the Improvement Manager which modifies the number of additional boxes that appear before the character's first Condition Monitor penalty
- added support for <affectbase /> to the Improvement Manager which marks an Improvement as affecting an Attribute's actual value
- Damage Code for Unarmed attacks are now translated on printouts
- added <cmthresholdoffset /> to printout XML
- fixed an issue where Adept Powers were not affecting an Attribute's value properly (see below)
- non-standard Flechette Ammo which does not explicitly add +5 to AP now reduce a Flechette Weapon's AP appropriately (which assume +5 AP from standard Flechette Ammo in their stats)
- name of the Settings File in use now appears in the window's title bar
- fixed an issue where Weapons with a Foregrip and Sling were not receiving their proper RC bonus
- buttons in the Update window show correctly reposition themselves when using longer strings
- failing to load a data translation file no longer throws an error and renders the application unusable
- selected Mentor Spirits and Paragons are now correctly translated in the list of selected Qualities and on printouts
- added an Installed option for Vehicle Mods to show that they are currently in use on the Vehicle and are contributing to the Vehicle's stats
- fixed an issue where attempting to sort Expenses by amount in regions that use something other than "." to separate decimal places would cause an error to be thrown
- fixed an issue where purchasing Gear that stacked in Career Mode would deduct the cost of the items already in the stack instead of the cost for the quantity purchased
- increased the width of the Condition Monitor labels so that longer strings are not truncated
- save files can now be opened using drag-and-drop

Adept Powers that Affect Base Attribute Scores
There has been a rather significant change (correction) to how a few Powers work in terms of affecting Attributes; namely Creative Eye, Improved Physical Attribute, and Keen Wits. The cost of these Powers were not being calculated correctly as they were not correctly modifying their Attributes' actual value, nor were they properly increasing the Karma cost of improving them in Career Mode. If your characters have any of these three Powers, you will need to remove them and re-add them so that things are calculated correctly.

Build 274
- corrected the positioning of items in the Other Info tab in Create Mode
- Metavariant Qualities are now translated in the Select Metatype window
- tooltip for the Advanced Contact Options button is now properly translated
- number of real world Initiative Passes is correctly calculated for printout XML
- Ballistic Encumbrance and Impact Encumbrance are now translated in tooltips
- all Search labels now reposition themselves based on string lengths
- added a new Karma value for Complex Form Skillsoft (default 1)
- Skillsoft Complex Forms now cost an amount of Karma equal to the amount set in the Options window

New Strings
- String_BallisticEncumbrance
- String_ImpactEncumbrance
- Label_Options_ComplexFormSkillsoft

Build 272
- all controls now reposition themselves to accommodate longer strings for non-English languages

Build 271
- added support for uploading language files through the application (translators, see http://www.dndjunkie.com/chummer/wiki/Uploading-Language-Files.ashx for information)
- Expense Entries can now be sorted by clicking on the column headings
- fixed an issue where trying to edit old Expense Entries that cannot be edited would throw an error
- removed the ability to select multiple Expense Entries from the same list as once as this had no use
- "level" is now correctly translated in the Select Adept Power window
- fixed an issue where the selected value for a Complex Form would appear twice after adding it to the character
- fixed an issue that prevented Technomancers with the Biowire Echo from being able to add Skillsofts as Complex Forms
- Skills now check Complex Forms for Skillsoft Ratings

Build 269
- fixed an issue where the Equipped checkbox on the Gear tab in Career Mode would never get enabled
- Living Persona Attributes show on the Complex Forms tab are now correctly limited by the character's RES Attribute
- added an option for enforce Capacity limits (enabled by default)
- Capacity limits are now checked when attempting to move a character from Create Mode to Career Mode when enforcing Capacity limits is enabled
- Capacity limits are now checked when attempting to add items in Career Mode when enforcing Capacity limits is enabled
- fixed an issue where trying to change the Rating of a Hacked Skillsoft in Create Mode would throw an error
- Skillsoft Clusters can now be Hacked
- moving Gear between a Vehicle and inventory now re-creates the proper plugins
- added an optional for Use Restrictions to Recoil Compensation (AR 148) (enabled by default)
- fixed an issue where language files were not mapped to the proper language in the Options window

New Strings
- Checkbox_Options_UseRestrictionsToRecoilCompensation

Build 265
- Biowires Echo now creates a Skillwire Improvement so that Technomancers with this Echo can thread Skillsofts
- fixed an issue where Skillsofts were not being properly limited by the character's Skillwire Rating
- quickly opening/closing groups in the Select Complex Form and Select Spell windows without an item selected no longer throws an error
- Advanced Lifestyles can now be renamed when editing them
- fixed an issue where selecting a custom PACKS Kit that contained custom Knowledge Skills would throw an error
- Bonded Foci no longer attempt to re-create their Improvements when a character's Gear is updated
- Improvement Manager now only removes access to Special Attributes, tabs, Uncouth, Uneducated, and Infirm if the Improvement being removed is the only remaining item granting access to that item
- removing Critter Powers now correctly removes any Improvements it created
- Critter Powers no longer show selected values twice
- Active Skill tooltip now includes the Skill's Category
- items with notes now appear in brown text for easier identification
- Foci that should ask for a selected value now ask for and remember it when they are first added to the character instead of when their Rating changes
- Foci now show their selected value when appropriate
- Shock and Stun Weapons now have Ammo information and can be reloaded using Ammo: Stun Charge
- added support for Override Data Files (see below)

Override Data Files
Similar to Custom Data Files, Override Data Files let you override individual items, replacing the base data with your own version (for example, changing the cost and damage for a Weapon). These follow the same naming rules as Custom Data Files but use "override" as their prefix (such as override_weapons.xml). Multiple Override files can exist for the same type (such as multiple Override files for Weapons), and the files are loaded in alphabetical order after loading the base data files. The item in the Override file completely replaces the base item. This is not intended to be used for holding your new custom data as the XML Manager will only overwrite existing items; it will not add items that do not exist in the base data files. Use at your own risk.

New Strings
- Checkbox_Option_EnforceCapacity
- Message_CapacityReached
- Message_CapacityReachedValidate

Deleted Strings
- Message_CapacityReachedCyberware
- Message_CapacityReachedGear

Build 263
- fixed an issue where deleting a Vehicle Mod could cause other items to be deleted from the Vehicle at the same time
- added <modcategories /> to vehicles.xml to allow support for translating Vehicle Modification Categories
- added <limits /> to vehicles.xml to allow support for translating Vehicle Modification Limiters
- added house rules for multiplying the cost of Restricted and Forbidden items (applies to Career Mode only)
- fixed an issue where quotation marks in custom names for items could result in an error being thrown
- Move to Vehicle button tooltip on the Weapons tab is now correctly translated
- Complex Forms that use a device attribute for their Common Skill (System, Response, Firewall, Signal) no longer throw an error when selected
- Commonly Used Skill on the Select Program Options tab is now translated properly
- fixed an issue that prevented Spell Category names from being translated

New Strings
- Checkbox_Options_MultiplyRestrictedCost
- Checkbox_Options_MultiplyForbiddenCost

Build 262
- fixed an issue where Adept Powers over Rating 6 would cause an error to be thrown when loading a saved character
- Adept Powers now have their maximum Rating properly set when being added to a character with a MAG higher than 6
- added <rawdamage /> to the printout XML for Weapons which writes out the formula (not calculated) Damage for a Weapon
- Update window now checks the downloaded files and re-downloads files that are accidentally written as 0 bytes in an attempt to avoid errors
- added support for Protosapients and Technocritters Critters
- purchase windows now include a Test field to show the Extended Availability Test for items
- added support for editing the amount for manually-created Expense Entries

New Strings
- String_Day
- String_Days
- String_Week
- String_Weeks
- String_Hour
- String_Hours

Build 259
- added support for <composure /> to the Improvement Manager which improves a character's Composure Special Attribute Test
- added support for <max /> to <specificskill /> in the Improvement Manager which improves a Skill's maximum Rating
- when loading a saved character, Weapons, Skills, and Gear now replace "Hold-Outs" with "Holdouts" to match the SR4A errata
- added a Close item to the File menu
- default message for Expense Entries now reads from the translation file
- double quotes in Knowledge Skill names should no longer cause an error to be thrown when loading a save file
- automatically-created Copy Protection and Optimization plugins now have their Rating correctly set to 1 if their parents do not have a Rating
- added Code of Conduct Qualities from Runner's Companion
- fixed an issue where attempting to move a character to Career Mode could throw an error if the character had a Weapon with a Forbidden Avail while using a non-English language
- fixed an issue where attempting to print a Critter with an Exotic Active Skill could throw an error
- Cyberware now translates Attribute and Skill names as needed
- Complex Forms and their Options now show their selected Rating in the Complex Forms list
- Critter Powers, Complex Forms, and Complex Form Options now show their extra selection text if applicable
- added an optional rule to use calculated Vehicle Sensor Ratings which uses the average Rating for all Sensor Functions plugins in the Vehicle's Sensor (disabled by default)
- Weapons now support <allowmod /> which, when set to false, prevents them from being able to add Weapon Modifications
- SR4 sheet now shows Lifestyle Name
- Game Master Summary sheet now shows Critter Powers and Movement
- Text-Only sheet now shows Lifestyles and Movement
- added support for Armor Mods adding Cyberweapons (MilSpec Armor)
- correct the Reach for Shapeshifters
- Foot Anchor now creates a Foot Anchor Weapon

Modified Strings
- MessageTitle_CannotModifyWeapon

New Strings
- Menu_FileClose
- String_ExpenseDefault
- Tab_Improvements
- Checkbox_Options_UseCalculatedVehicleSensorRatings
- Message_CannotModifyWeaponMod

Build 254
- added support for <matrixinitiativepassadd /> to the Improvement Manager which stacks additional Matrix Initiative Pass bonuses on top of the highest value
- added support for <initiativepassadd /> to the Improvement Manager which stacks additional Initiative Pass bonuses on top of the highest value
- added <matrixinitiativepassadd /> to Simsense Booster and Simsense Accelerator
- added <initiativepassadd /> to Acceleration
- editing an Advanced Lifestyle no longer resets its number of pre-paid months to 1
- added support for naming standard Lifestyles
- melee Weapons mounted in Cyberlimbs now use the limb's STR for calculating their Damage
- reverted the change to Mystic Adept Power levels: as per the FAQ, their maximum level is based on your Adept MAG, not total MAG
- updated the Max. Spirit Force House Rule to also encompass Mystic Adept Power Levels
- Adept Powers now show their source and page information in a tooltip
- added support for transferring Weapons between a character's Inventory and Vehicles
- fixed an issue where purchasing additional Ammo could result in a divide by zero error
- Critter Powers tab is now properly cleared when access to Critter Powers has been lost

Modified Strings
- Checkbox_Options_MaxSpiritForce

New Strings
- Message_CannotMoveWeapons
- MessageTitle_CannotMoveWeapons
- Message_SelectLifestyleName
- MessageTitle_SelectLifestyle
- String_LifestyleName

Build 251
- added an optional rule for Armor Degradation (disabled by default)
- added support for Armor Degradation in Career Mode
- added support for transferring Gear between a character's Inventory and Vehicles
- fixed an issue where removing the last of a Gear that also created a Weapon entry would not remove the appropriate Weapon
- fixed an issue where adding Gear that resulted in a stack would create a duplicate copy of its Weapon
- attempting to move a character to Career Mode no longer throws an error when checking item Availability using a non-English language

New Strings
- String_MoveGear
- Tip_ArmorDegradationBPlus
- Tip_ArmorDegradationBMinus
- Tip_ArmorDegradationIPlus
- Tip_ArmorDegradationIMinus
- Tip_TransferToVehicle
- Tip_TransferToInventory

Build 250
- A.I.s can now select Commlink and Vehicles as their Home Node
- corrected the tooltip for Career Karma
- printout XML no longer includes object GUIDs
- Gear now includes <bonded /> and <equipped /> in the printout XML
- Gear and Vehicles now include <homenode /> in the printout XML
- Adept Powers are now correctly limited by the character's total MAG instead of the MAG allocated only to the character's Adept aspect
- Settings File list is now sorted correctly to prevent file mismatches
- Hacked and Do It Yourself Gear now apply the correct cost modifiers to Gear when added as plugins to Vehicles
- Autsofts and Skillsofts can now be Hacked
- fixed an issue that caused a Technomancer's Biofeedback Filter to never be given a Rating on printouts
- fixed an issue that caused newly added Cyberware to select Standard Grade immediately after being added
- fixed an issue that could cause Gear quantities to be incorrectly updated when selecting an item for the first time in Create Mode
- fixed an issue where adding Gear as a plugin could cause the quantity of the parent item to be modified
- added the ability to search for Complex Forms in the Select Complex Form window
- added options to automatically add Copy Protection and Registration plugins individually to Matrix Programs (enabled by default)
- added house rules for allowing a character to exceed 35 BP worth of Positive and Negative Qualities
- added an option to start the application in fullscreen mode (disabled by default)
- added a conext menu entry to edit Advanced Lifestyles
- Search field is now selected by default when opening windows with the ability to Search
- Gear Capacity should now calculate correctly when dealing with decimals in regions that use something other than "." to separate decimal places
- removed redundant "Chummer" from the window title and put character Alias before the current operating mode
- changing the number of months for a Lifestyle in Career Mode now marks the character as having unsaved changes
- Skills now include <source /> and <page /> information on the printout XML when appropriate
- Active Skills now show their source and page information in a tooltip
- removed the close box from a number of limited-selection windows that require a value to be selected
- Gear now displays the correct quantity when added as a plugin
- added a Buy Ammo button to the Weapons tab in Career Mode which allows you to select a type of Ammo and automatically assigns the correct Weapon Category for the currently-selected Weapon
- ampersand characters in Category and item names should no longer confuse the XML Manager when trying to match translated items
- Drain and Fading Attributes are now translated
- Ammo Category is now translated in the Out of Ammo message
- Quality names are now translated in the Swap Quality message
- Martial Art name is now translated in the Martial Art Advantage limit message
- Complex Form and Quality names are now translated in the Confirm Karma Expense messages
- Attribute, Skill, Skill Group, Martial Art, Complex Form, and Program Option names are now translated when creating Karma Expenses messages
- all Improvement dialogues should now show translated item names when appropriate
- Skill name is now translated in the Break Skill Group message
- Radius in Weapon Damage is now translated
- Skills now show the translated Attribute abbreviation
- Weapon Mount is now translated for Weapon Accessories
- Weapon Firing Modes now read from the translation file
- Spell Descriptors, Type, Range, Damage, Duration, and DV are now translated
- Critter Power Type, Action, Range, and Duration are now translated
- Cyberware, Bioware, and Gear Weapons now have their Category name translated on the Weapons tab
- included plugins that come with Cyberware (such as Cybereyes) are now properly translated when added to the character
- Commonly Used Skill on the Complex Forms tab are now translated

New Strings
- Tip_OtherCareerKarma
- Tip_BuyAmmo
- Checkbox_HomeNode
- Menu_NameLifestyle
- Menu_EditAdvancedLifestyle
- Checkbox_Options_AutomaticCopyProtection
- Checkbox_Options_AutomaticRegistration
- Checkbox_Options_ExceedPositiveQualities
- Checkbox_Options_ExceedNegativeQualities
- Checkbox_Options_ExceedNegativeQualitiesLimit
- Checkbox_Options_StartupFullscreen
- String_DamageRadius
- String_ModeSingleShot
- String_ModeSemiAutomatic
- String_ModeBurstFire
- String_ModeFullAutomatic
- String_ModeSpecial
- String_SpellForce
- String_SpellSpecial
- String_SpellTypePhysical
- String_SpellTypeMana
- String_SpellDurationInstant
- String_SpellDurationInstantLong
- String_SpellDurationPermanent
- String_SpellDurationSustained
- String_SpellDurationSustainedLong
- String_SpellDurationAlways
- String_SpellDurationSpecial
- String_SpellRangeLineOfSight
- String_SpellRangeArea
- String_SpellRangeTouch
- String_SpellRangeTouchLong
- String_SpellRangeSelf
- String_DescActive
- String_DescArea
- String_DescDirect
- String_DescDirectional
- String_DescElemental
- String_DescEnvironmental
- String_DescExtendedArea
- String_DescIndirect
- String_DescMana
- String_DescMental
- String_DescMultiSense
- String_DescNegative
- String_DescObvious
- String_DescPassive
- String_DescPhysical
- String_DescPsychic
- String_DescRealistic
- String_DescSingleSense
- String_DescTouch
- String_ActionAutomatic
- String_ActionFree
- String_ActionSimple
- String_ActionComplex

Build 247
- character Alias is now shown in the prompt to save a character when exiting the application to make identifying which characters to save easier
- Quality names are now translated in the error message when trying to change your Metatype
- Add Sprite button now reads from the translation file
- required and forbidden items are now translated in the Select Quality and Select Metamagic/Echo windows
- Adept Powers now have their Ratings properly reduced if a character's MAG is reduced
- Adept Powers can now go above Rating 6 based on the character's MAG Attribute
- added <ratingmax /> to the printout XML for Skills to show the maximum Rating the character would be able to acquire for the Skill
- Firewall and System Ratings are now properly restricted when adding a Commlink Operating System Upgrade to a Commlink Operating System
- fixed an issue where adding a Firewall Commlink Operating System Upgrade to a Commlink Operating System would cause a Commlink to believe its new Firewall Rating to be 0
- all non-Suite, non-Hacked Matrix Programs now come with Copy Protection and Registration

Modified Strings
- Message_UnsavedChanges

New Strings
- Button_AddSprite

Build 246
- Weapon reloading methods are now read from the translation file
- Weapon Accessories now show their mount points when selected
- Weapon Mods now show their mod slots when selected
- selecting a Weapon Accessory or Weapon Mod now updates the Range information to match the Weapon it's attached to
- loading a character with a Commlink Operating System Upgrade attached to a Commlink Operating System no longer throws an error
- Commlinks now check for Operating System Upgrades within their Commlink Operating Systems in addition to within the Commlink itself
- added <currentammo /> to the Weapon information in the printout XML which gives the name of the Ammo currently loaded in the Weapon
- Skills affected by Incompetent are now correctly marked as not allowing Defaulting
- Quality type is now translated in the printout XML
- Contact type is now translated in the printout XML
- Weapon RC now always displays as a whole number (no brackets) since it always shows the Weapon's RC based on the currently installed plugins (the brackets just made things more confusing)
- XML indenting/formatting is preserved when adding a custom Cyberware Suite or PACKS Kit to an existing custom file
- FIRE! and Reload buttons and Ammo selection list are now only enabled when an appropriate Weapon is selected
- Vehicle Weapons now show their Dice Pool (Targeting Autosofts must be given a value that matches the Weapon's Category, otherwise it assumes that the highest-rated Targeting Autosoft should be used)
- Increased Cylinder Weapon Mod now properly changes the Weapon's Ammo to 8(cy)
- added Hollow Cyberlimb and Hollow Cybertorso to the Post-Mortem Modifications Category in Gear
- Save As now uses the character's Alias instead of their Name
- fixed an issue where converting the Metatype of an older character would throw an error if their MAG or RES were set to 0

New Strings
- String_Or
- String_AmmoBreakAction
- String_AmmoBelt
- String_AmmoBox
- String_AmmoClip
- String_AmmoCylinder
- String_AmmoDrum
- String_AmmoEnergy
- String_AmmoExternalSource
- String_AmmoMagazine
- String_AmmoMuzzleLoad
- String_AmmoSpecial
- String_Contact
- String_Enemy

Build 244
- Character Name has been shortened to Name and moved to the Character Info tab (swapping places with Alias which now appears on the Common tab)
- editing a Nuyen Expense now properly shows the Nuyen labels instead of Karma ones
- Skillsofts and Autosofts now come with the Copy Protection and Registration Program Options when added
- Weapon Modifications and Accessories now show their calculated cost instead of "Weapon Cost"
- options in the FIRE menu are now translated names
- Gear now shows its translated Category properly
- Metatype and Metavariant are now translated in the printout XML
- Weapon Modification Category name in the Select Weapon Mod window is now translated
- Avail fields now show their translated Avail code
- Expense Entries that are created automatically now use the translated names of the items affected/added
- added missing tooltip for Metatype Source
- Notes can now be added to Bioware
- Gear, Armor, and Cyberware now support items that have a variable Cost that is not tied to Rating
- Select Weapon Category message when purchasing Ammo now reads from the translation file
- Weapon Damage and AP codes now read from the translation file
- Edit Expense window now uses the system's current date and time format for displaying date and time information
- editing an Expense with an amount of 0 no longer throws an error

Modified Strings
- Label_CharacterName

New Strings
- String_WeaponCost
- String_VehicleCost
- String_SingleShot
- String_ShortBurst
- String_LongBurst
- String_FullBurst
- String_SuppressiveFire
- String_AvailRestricted
- String_AvailForbidden
- String_DamageStun
- String_DamagePhysical
- String_SelectVariableCost
- String_SelectWeaponCategoryAmmo
- String_APHalf
- String_DamageChemical
- String_DamageSpecial
- String_DamageElectric
- String_DamageFlechette
- String_DamagePOrS
- String_DamageGrenade
- String_DamageMissile
- String_DamageMortar
- String_DamageRocket
- String_DamageAsDrugToxin
- String_DamageAsRound
- String_DamageMeter

Build 242
- attempting to Bond Foci that do not provide Improvements no longer throws an error
- Improvement Manager now ignores all attempts to create Improvements when no Improvement information is provided
- verify data file process now correctly ignores all custom data files
- Skill Specializations no longer allow a value of all spaces
- fixed the way that discounted Adept Powers are calculated and rounded (Points x Rating x Discount, rounded instead of (Points x Discount, rounded) x Rating)
- time on Expense Entries can now be modified
- Vehicles now show their System Rating

Build 241
- Cyberware Weapons can now be reloaded using the appropriate Ammo type
- Knowledge Skills list is now populated using the selected language if possible
- Skill Specialization list is now populated using the selected language if possible
- select text window now reads from the language file
- attempting to add an Echo no longer throws an error when the window opens
- Notes window can now be resized
- editing Notes now marks a character as having changes
- added Living Persona information to the Complex Forms tab
- A.I.s no longer add a Rating to the Ergonomic Program Option since it doesn't actually have one
- reorganised Gear Categories to more closely match those found in the Runner's Toolkit Compiled Tables booklet
- removed most Gear Category restrictions from items since components can be purchased on their own and combined later and allow greater flexibility
- selecting Undo Karma Expense or Undo Nuyen Expense without an item selected no longer throws an error
- Essence Holes no longer count towards Bioware and Cyberware Essence totals and just affect the character overall
- the Delete key now does the same thing as pressing the Delete button when a list item is selected (Qualities, Critter Powers, Metamagics/Echoes)
- Metatypes and Metavariants now show their translated names in the Create and Career windows
- Metatype and Metavariant source information is now shown below the Metatype label in the Create and Career window
- Maximum Armor Modification and Armor Suit Capacity (both found on AR 44) are now Optional Rules (disabled by default)
- Armor Capacity is now calculated properly for Armors without an inherent Capacity value according to the Maximum Armor Modification rule found on AR 44
- tabs now show the character's Alias instead of their Name if they have an Alias
- Weapon Dice Pool total in Career Mode now includes the bonus for the Smartgun System if the Weapon has a Smartgun System Accessory or Modification and the character has an item that provides a Smartlink
- Select Gear window no longer shows Categories that have no items for its current context
- Vehicle Mods now support <pilot /> to change a Vehicle's Pilot Rating
- Vehicles now show their Firewall, Signal, and Response Ratings
- added <movementwalk />, <movementswim />, and <movementfly /> to the printout XML to make displaying the Movement, Swim, and Fly speed easier
- Skills in the printout XML now output their translated Attribute, Skill Group, and Skill Category

New Strings
- String_Improvement_SelectText
- Label_BiofeedbackFilter
- Tip_TechnomancerResponse
- Tip_TechnomancerSignal
- Tip_TechnomancerSystem
- Tip_TechnomancerFirewall
- Tip_TechnomancerBiofeedbackFilter
- Checkbox_Options_MaximumArmorModifications
- Checkbox_Options_ArmorSuitCapacity
- Checkbox_Options_ArmorDegradation

Build 238
- A.I.s now use the correct Optimization plugin
- Gear plugins now properly use their Rating when applying Improvements when added to a character
- changing a Gear's Rating now correctly updates any Improvements they apply to the character
- searching should now work with accented characters
- augmented Attribute tooltips now use the translated object names when appropriate
- advanced Contact option strings now read from the language file
- fixed an issue where Critters with Skill Groups higher than Rating 6 would cause an error when being saved as Created and loaded in Career Mode
- Commlinks and Commlink Operating Systems are now saved, loaded, and printed properly when added to a Vehicle

New Strings
- String_SelectContactConnection_Members
- String_SelectContactConnection_AreaDistrict
- String_SelectContactConnection_AreaSprawlwide
- String_SelectContactConnection_AreaNational
- String_SelectContactConnection_AreaGlobal
- String_SelectContactConnection_MagicalMinority
- String_SelectContactConnection_MagicalMost
- String_SelectContactConnection_MagicalVast
- String_SelectContactConnection_MatrixActive
- String_SelectContactConnection_MatrixBroad
- String_SelectContactConnection_MatrixPervasive

Build 236
- fixed an issue that caused a Metatype's BP cost to be multiplied by the Karma multiplier when building a character with BP
- Echoes and Metamagics now support Quality requirements
- added a checkbox to the Select Metamagic window to show only Metamagics/Echoes the character can take
- Knowledge Skills no longer ask for a Karma expense confirmation if the cost is 0 Karma (improving a Language with the Linguistics Adept Power)
- A.I.s now have the Ergonomic and Optimization Program Options added to Matrix Programs for free
- Markup field is now correctly hidden in the Select Vehicle window in Create Mode
- fixed an issue that could prevent the Gear Qty field from being refreshed properly when selecting a different item in Create Mode
- Enemy BP is no longer included in the Negative Qualities BP total on the Build Point Summary tab since it already has its own field
- Update window no longer stays open if automatic updates are enabled and there are optional languages that are not installed but can be downloaded

New Strings
- Checkbox_SelectMetamagic_LimitList
- Checkbox_SelectEcho_LimitList

Build 234
- all items should now output their data in the selected language
- translation file verification no longer compares against Ranges data file
- translation file verification no longer checks for missing <code /> tags
- translation file verification no longer checks <costs /> when checking Lifestyles content
- Language Manager now attempts to translate selected Weapon Categories, Skills, and Skill Groups when displaying Qualities, Gear, and other items that ask for this information to be selected
- added support for translating Advantages and Disadvantages for Mentor Spirits and Paragons (<advantage /> and <disadvantage /> in the translation file)
- Weapon Mounts are now properly detected when trying to add a Weapon while using a non-English language
- Advanced Lifestyle window now uses translated names
- Advanced Lifestyle window now shows the source information for the currently selected Quality
- Mechanical Arm Vehicle Mod can now be given a Weapon
- Skills now only check for Skillsofts if the character has something that gives them access to Skillwires
- added drag-and-drop support for re-ordering Lifestyles, Armor, Weapons, and Vehicles (base items only)
- added support for the Recoil and Strength Optional Rule which adjusts a Weapon's RC based on the character's Strength (disabled by default)
- Knowledge Skills are sorted in alphabetical order when a character is loaded
- Additional Discount field in the Select Cyberware window (enabled by House Rule) now allows a negative modifier for glitched implant jobs
- fixed an issue that caused the content of custom data files to be cached when attempting to cache content from the core data files, resulting in multiple copies of custom items

New Strings
- Checkbox_Options_StrengthAffectsRecoil

Build 231
- adding free Qualities in Career Mode no longer asks you to confirm the Expense for 0 Karma
- fixed an issue that prevented Lifestyles from being modified after being added to a character when using a non-English language
- Enter key now rolls the dice when pressed in the Roll Dice window
- included Accessories and Mods are now translated in the Select Weapon window
- mount points are now translated in the Select Weapon window
- added Arsenal French Content to list of sourcebooks
- added additional Vehicles from the French version of Arsenal
- added missing MicroWeave Spider and Medusa Extensions Drones from Attitude
- Vehicles that come pre-equipped with multiple Weapons now place one Weapon on each Weapon Mount if possible
- Advanced Lifestyles can now be modified by double-clicking on them
- main character and general information sections can now be resized with a splitter
- fixed an issue that would cause Bonding a Focus to attempt to create Improvements for the incorrect piece of Gear
- translation file verification no longer compares against PACKS Kit data files
- corrected the logic for verifying Metavariant translations
- added a Notes tab in Career Mode to record general gameplay notes

New Strings
- String_MountTop
- String_MountUnder
- String_MountBarrel
- Tab_Notes

Build 229
- XmlManager now caches base data files and merged translation information which should reduce character load times by 50%-70% and make everything else a little quicker
- added support for <drainresist /> to the Improvement Manager which improves a character's Drain Resistance pool
- added support for <fadingresist /> to the Improvement Manager which improves a character's Fading Resistance pool
- added a Verify Data File button to the Options window to verify the contents of data translation files (verifies only the content from selected books; like the Verify button, this is not needed unless you're working on translations)
- added support for <rangebonus /> to Weapon Mods which increase or decreases a Weapon's Range by the specified percent
- added <rangebonus /> to Barrel Extension and Barrel Reduction Weapon Mods
- fixed an issue that caused Gear to assume that plugins should always consume Capacity, even when they do not contain square brackets to indicate that they should
- Spell list is now sorted alphabetically within each Category
- Complex Form list is now sorted alphabetically within each Category
- Martial Arts list is now sorted alphabetically within each Category
- Active Skills are now sorted in alphabetical order in non-English languages
- Skill Groups are now sorted in alphabetical order in non-English languages
- added Device field to the Vehicles tab to show the selected Vehicle's Device Rating
- added <drainresist /> to Focused Concentration (Rating 1) and Focused Concentration (Rating 2) Qualities
- fixed an issue with translations that had &amp; in their names or translated values throwing errors when attempting to load them
- Bioware Grade list in Create Mode now reads from the Bioware data file and presents only Grades that are actually available to them
- Cultured Bioware is now properly limited to non-Second-Hand Grades
- Symbionts and Genetic Infusions are properly limited to Standard Grade only
- added support for naming Armor

New Strings
- Label_Device
- Menu_NameArmor
- Message_SelectArmorName
- String_ArmorName

Build 225
- fixed an issue where the plugins for Pre-Packaged Nexi were not given an Availability which would cause an error to be thrown when selected
- added missing Evo Mobile Terminus Nexus to the Roving Hub Drone
- Nexi now have access to the Commlink Modules Category as plugins
- custom Nexi now have their context menus when added
- fixed an issue where calculating Gear Capacity in regions that use something other than "." to separate decimal places would cause an error to be thrown
- cost adding Gear to Armor now correctly includes the selected markup
- added support for Markup to Select Armor, Select Armor Mod, Select Weapon, Select Vehicle Mod, Select Weapon Mod, and Select Weapon Accessory windows in Career Mode
- added support for Markup to Select Vehicle window in Career Mode which applies the markup percentage AFTER any Used Vehicle discounts since they affect the Vehicle's base price
- Technomancer Networks no longer cost Karma to join

Build 223
- loaded Ammo now uses the translated Ammo names
- loaded Ammo now shows the names of plugins attached to the Ammo
- Reload window now uses the translated Ammo names
- Reload window now shows the names of plugins attached to each Ammo
- added a Stack checkbox to the Select Gear window in Career Mode
- adding Gear no longer stacks with existing items unless the Stack checkbox is checked when the item is added (see below)
- purchasing additional quantity of Gear that has plugins deducts the correct amount of Nuyen
- added support for splitting and merging Gear stacks
- fixed an issue where adding certain Gear would incorrectly add Gear of the same name from a different Category
- added support for Hacked Program Options
- Gear Capacity is now rounded down to a minimum of 1 if the expression results in a non-whole number
- added Capacity to Matrix Program, Simsense, and Program Options
- the free Copy Protection and Registration Program Options are no longer automatically added to Matrix Program that do not have access to them (such as IC)
- added support for loading individual clips in multiple-clip Weapons (see below)

Stacking Notes
When Stacking, Gear is matched by the combination of Name, Category, Rating, and selected values (such as selected Weapon Category or text). When clicking the + button next to Qty on the Gear tab, the selected item is the stack you will be adding to. When clicking the Add Gear button, the application adds the item to the first matching instance of Gear it can find.

Multiple-Clip Weapons
Career Mode now supports loading each clip of a multiple-clip Weapon (like the Yamaha Sakura Fubuki) individually. Each can have its own type of Ammo loaded and their counts and stats are tracked individually. When an Ammo slot is selected, the Ammo count, Weapon AP, Weapon Damage, and Weapon RC are updated to reflect the currently-selected Ammo. Clicking the Fire and Reload buttons affect the currently-selected Ammo slot.

New Strings
- Title_SelectNumber
- Title_SelectItem
- Label_SelectGear_Stack
- Tip_SplitGearQty
- Tip_MergeGearQty
- String_SplitGear
- String_MergeGear
- Message_CannotSplitGear
- MessageTitle_CannotSplitGear
- Message_CannotMergeGear
- MessageTitle_CannotMergeGear
- String_SlotNumber
- String_Empty

Build 221
- added support for <swapskillattribute /> to the Improvement Manager which replaces the selected Physical Attribute with the appropriate Mental Attribute for all Active Skills
- added support for <exclude /> to the skillattribute Improvement
- Commlinks and Operating Systems now properly save and load their Location
- plugins are correctly listed under their parent items after being moved back to the default Gear location as a result of deleting their current Location
- Gear Weapon bonus information is now written to the print XML if available (weaponbonusdamage and weaponbonusap)
- Ammo now displays its Weapon Damage and AP modifiers when selected if applicable
- the total Rating field for Active Skills is always enabled, even when the Skill is a part of a Group, so that its tooltip information is always available
- Gear in the Foci and Metamagic Foci Categories only apply their bonuses when Bound to the character and are removed if the Focus is removed for Unbound
- Power Focus now improves all MAG-related Active Skills when Bound except for Counterspelling since it is a situational modifier
- added <swapskillattribute /> to the Mind Over Matter Adept Power
- Viewer window now only shows files that end in .xsl
- corrected Total Cost to only modify the cost of the base Weapon and its Modifications excluding Accessories
- fixed an issue that prevented Gear from being deleted if it was not part of the Selected Gear Location
- fixed an issue where new Knowledge Skills showed their Category as being Academic but the Skill believed its Category was blank
- Knowledge Skills that were accidentally saved with a blank Category now assume they are Academic to avoid errors
- Skill Filter dropdown now repositions itself to avoid overlapping with other buttons
- Dice Pool size is shown for the selected Weapon's Active Skill in Career Mode
- Locations in the Gear list can now be reorganised using drag and drop (Selected Gear cannot be moved and is always the first Location in the list)
- added tracking highlight when drag-and-dropping Gear and Locations

New Strings
- Label_DicePool

Build 219
- added <categories /> to skills.xml
- Knowledge Skill Categories now populate from the Category list
- Active Skills can now be filtered in Create Mode
- added the ability to filter Active Skills based on their Category
- clicking Add & More in the Select Cyberware window when adding Cyberware to a Vehicle Mod now properly opens the Select Cyberware window again
- added support for forcing Qualities to be added through other Qualities
- fixed an issue where binding Foci in a particular order would throw and error
- fixed an issue where reducing a Gear's quantity when it belongs to the non-default container would occasionally throw an error
- moved Arrowheads to their own Category which can now be attached to standard Arrows and Bolts
- added Payload Tip from Arsenal (German) to Arrowheads
- moved Mortar Heads to their own Category which can now be attached to Mortars
- moved Heavy Mortar Heads to their own Category which can now be attached to Heavy Mortars
- moved Missile & Rocket Heads to their own Category which can now be attached to Missiles and Rockets

Build 217
- fixed an issue where selecting a PACKS Kit that had Cyberware with plugins would throw an error
- Enemy Group Rating now contributes to Enemy BP total
- Enemy Group Rating is now correctly populated when loading a character
- rewrote how Gear is written to custom PACKS Kits so that things are nested properly and no longer results in having only 1 item
- added support for Total Cost multiplier to Weapon Mod costs which multiply the total value of the Weapon
- Select Weapon Accessory and Select Weapon Mod windows now include the Weapon's Accessory and Modification multipliers to show correct cost information
- fixed an error that caused the Cyberware Grade list to not populate correctly when loading certain characters with Cyberware

Build 216
- fixed an issue that would cause some Category lists to throw errors when using a non-English language

Build 215
- added support for <concealability /> to the Improvement Manager which improves the Concealability of all Weapons
- fixed an issue where a Foci's Force was not being properly evaluated and caused an error to be thrown when attempting to populate the Bonded Foci list
- print viewer window now hides files ending in the .xslt extension which can be used for reference files that are not complete XSL sheets on their own
- added Shadowrun 4 (Skills Grouped by Rating) and Shadowrun 4 (Skills Grouped by Name) character sheets created by KeyMasterOfGozer
- Cyberware/Bioware Grade list in Create Mode now reads from the data translation file
- fixed issues with non-English languages and the Select Quality, Select Skill Group, and Select Gear windows

Build 214
- added <location /> to the list of Gear elements generated for printouts
- Advanced Lifestyle should no longer throw an error when selected after being added
- Program Suites no longer add the Copy Protection and Registration Options to themselves (they are still created for the individual programs)
- the Selected Gear default Location can no longer be deleted
- fixed an issue with dragging and dropping Gear that caused the application to hang
- fixed an issue that caused printing a character with a Martial Art to throw an error

Build 213
- added support for translating core data
- Smartlink bonus should always appear in an Active Skill's tooltip if applicable
- Smartlink bonus is included in Dice Pool and Total for Active Skills on printouts if applicable
- checking and unchecking Foci in the Bonded Foci list should no longer throw errors
- fixed an issue where attempting to select or add a Cyberware Suite that contained anything with Second-Hand or Adapsin in its Grade would throw an error
- selecting a Martial Art Advantage or Martial Art Maneuver now show the sourcebook and page number for the item

New Strings
- String_WeaponAccessory
- String_WeaponModification
- String_ExternalSource
- String_VehicleModification
- String_VehicleWeapon
- String_VehicleWeaponAccessory
- String_VehicleWeaponModification
- String_UnnamedCharacter
- String_UnarmedAttack
- String_Unarmed
- String_LivingPersona
- String_BiofeedbackFilter
- String_Commlink
- String_CommlinkOperatingSystem
- String_LivingPersonaGear

Build 211
- added support for <judgeintentions /> to the Improvement Manager which improves a character's Judge Intentions Special Attribute Test
- added support for <liftandcarry /> to the Improvement Manager which improves a character's Lift and Carry Special Attribute Test
- added support for <memory /> to the Improvement Manager which improves a character's Memory Special Attribute Test
- added Judge Intentions bonus to Kinesics Adept Power
- Gear items no longer lose their context menus as a result of drag-and-drop
- entering a blank name when adding a new Location is now treated in the same manner as clicking Cancel
- moving a piece of Gear using drag-and-drop now marks a character as having unsaved changes
- adding a Location now marks a character as having unsaved changes
- +/- now appear next to Locations when they have Gear to allow them to be expanded and collapsed as desired
- Free Spirit Critter Powers are now only available for Free Spirits
- Emergent Critter Powers are now only available to Sprites and A.I.s
- Shapeshifter Critter Powers are now only available to Shapeshifters
- Select PACKS Kit window now displays Negative Qualities that are a part of the selected Kit
- Hacked software no longer adds the Copy Protection and Registration plugins
- Add Location button now repositions itself to avoid overlapping with other buttons
- corrected the logic for calculating Essence Loss and maximum Essence which was causing characters with an Infected Quality to incorrectly report spending BP on their first point of MAG and Cyberzombies from receiving the correct bonuses/penalties to their Attributes
- Initiation/Submersion Grade names now read from the language file

New Strings
- String_Varies
- String_Grade
- String_Network
- String_Group
- String_Task
- String_Ordeal

Build 207
- added support for <swimpercent /> to the Improvement Manager which improves a character's Swim speed
- added support for <flypercent /> to the Improvement Manager which improves a character's Fly speed
- added support for <flyspeed /> to the Improvement Manager which gives a character a Fly speed if they do not already have one
- fixed an issue that prevented the proper Gear Categories from being available to Armor and Career Mode
- added swimpercent information to Cyberfins and Functional Tail (Paddle)
- added swimpercent information to Power Swimming
- added flyspeed to Wingsuit Jetpack
- opening a save file with no Movement information no longer throws an error and instead reads the missing information from the Metatypes/Critters file, adds it to the character, and saves the updated file
- A.I. characters should no longer throw an error when creating or loading due to their "Special" Movement rate
- fixed an issue that caused the list of books being used to filter content in Select windows to be based on the Settings file of the first character loaded instead of the current character
- Exotic Active Skills are no longer hard-coded and have been moved to the skills.xml data file to allow custom Exotic Active Skills to be defined
- Select Side window now shows the name of the item being installed to reduce confusion, especially when adding a Cyberware Suite with multiple limbs
- added a house rule for Allow Cyberware Essence costs to be discounted (see below)
- Rating and Gear Rating on the Vehicles tab have been merged into one field since they both reflect the selected item's Rating and only one was ever used at a time
- Matrix Programs now have the Copy Protection and Registration plugins attached to them for free if Unwired is selected in the character's Book Options
- added support for Gear Locations to keep track of where stuff is stored

Allow Cyberware Essence costs to be discounted House Rule
When enabled, an Additional Discount field appears next to Essence Cost in the Select Cyberware window. This percentage is in addition to any Essence cost discounts from Grade and other Improvements. Remember that all discounts are cumulative. For example, if a Discount of 10% is selected along with the Alphaware Grade, the total Essence cost discount will be 30%: 20% from Alphaware and 10% from the selected Discount amount.

Modified Strings
- Label_SelectSide

New Strings
- Checkbox_Options_AllowCyberwareESSDiscounts
- Label_SelectCyberware_ESSDiscount
- Button_AddLocation
- String_AddLocation
- Message_DeleteGearLocation

Build 203
- added support for multipliers to the Metatypes cost Karma equal to their BP Optional Rule (default 1)
- added Limbs for Standard Characters option to pick which limbs count towards the limb count total
- average Attributes are now calculated across the chosen number of Cyberlimbs
- tagged all Skull Cyberlimbs as occupying the head limb slot
- fixed an issue that caused the Select Armor Mod window to allow Military Grade Armor Mods to be added to standard Armor
- added Swim speeds to Metahumans (see below)
- broke Movement out into separate fields for Movement, Swim, and Fly

Movement Changes
New Metahuman characters will automatically pick up their Swim speed information. If you want to apply this to saved characters, you must manually edit the save file. Open your save file in any text editor such as Notepad. Look for the tag called <movement> (it will be very close to the top). Using a Human as an example, it should read <movement>10/25</movement>. Change this to read <movement>10/25, Swim 5</movement> (you can find your Metatype's correct Swim speed below). Make sure to include the comma and spaces as shown. Save the file and you're set.
Dwarf: 4
Elf: 6
Human/Ork: 5
Troll: 7

New Strings
- Label_OtherSwim
- Label_OtherFly
- Tip_OtherSwim
- Tip_OtherFly
- Label_Options_CyberlimbCount
- String_LimbCount6
- String_LimbCount5Torso
- String_LimbCount5Skull

Build 200
- added Cloning Machine to the Special menu in Career Mode (see below)
- put Armor Encumbrance calculation back to the correct method (Helmets and Shields and SecureTech PPP System DO count towards Armor Encumbrance but do not apply to stacking)
- Metavariant Improvements are now correctly removed from a character when changing their Metatype

Cloning Machine
The Cloning Machine is only available in Career Mode and is designed to make working with multiple copies of the same grunt/fodder NPC easier (which means you can now track their individual Condition Monitors and Ammo). After selecting Cloning Machine, enter the number of clones you would like to create. A new copy of the character file is opened and a number is added to their name to make identification easier. The cloned copies break their links to the original save file so that the source file is not accidentally overwritten by any one clone, though their individual files can still be saved. It should be noted that clones are created from the save file of the currently-selected character rather than from the state of the currently selected character (meaning that unsaved changes will not be cloned).

New Strings
- String_CloningMachineNumber
- Message_CloningMachineNumberRequired
- MessageTitle_CloningMachineNumberRequired

Build 198
- Buy Ammo button is now properly disabled when non-Ammo Gear is selected in Career Mode
- Vehicles can now come pre-equipped with Weapons
- added Stoner-Ares M202 to Edgecrusher
- Skillsofts Complex Forms can now select their appropriate Program Options
- added support for Hacked Programs and Software
- added support for Gremlins to the Dice Roller window
- Attribute tooltip now shows when the Attribute is being affected by a Cyberlimb
- fixed an issue where "BP" being translated in the selected language to throw errors when adding certain Qualities in Create Mode
- Armor from Helmets and Shields and SecureTech PPP System Categories no longer count towards Armor Encumbrance
- fixed an issue that prevented Active Skills from display at the proper width in Career Mode
- clicking the Change Specialization button for an Active or Knowledge Skill now puts the focus on the Specialization field
- rejecting the Karma cost or not having enough Karma when changing an Active or Knowledge Skill Specialization now puts it back to its old value instead of erasing it entirely
- Metatype no longer inherit bonuses from their parent Metatype

New Strings
- Label_SelectGear_Hacked
- Label_DiceRoller_Gremlins
- String_CyberlimbAttributeModifier

Build 197
- Sell Item window title now populates from the selected language
- Character Name field now repositions and resizes itself to avoid overlapping with the Character Name label
- tooltips for Gear + and - buttons are now populated from the selected language
- Attribute names are now populated from the selected language
- changing the Equipped status of Armor now removes or re-adds any Improvements for the Armor and its Armor Mods and Gear
- changing the Equipped status of Armor Mods or Armor Gear now removes or re-adds any Improvements for them
- added a button to speed up the process of purchasing more Ammo of the selected type in Career Mode
- context menu for Underbarrel Weapons is now set properly when loading a saved character
- added support for adding Underbarrel Weapons to Vehicle Weapons
- loading a saved character that has joined a Group/Network is no longer asked to spend Karma on joining the group again
- controls should resize better when using a font size larger than the Windows default
- Enter and Escape keys now work in the Advanced Lifestyle window
- changed how the lists in Select Armor, Select Armor Mod, Select Weapon, Select Weapon Accessory, and Select Gear windows work (should not see any difference in how this works hopefully, but it this is the first step towards allowing data to be translated)
- Metavariants no longer inherit Qualities from their parent Metatype
- Metatypes now have their vision Qualities as free Positive Qualities

New Strings
- Tab_IncreaseLifestyleMonths
- Tab_DecreaseLifestyleMonths
- Tip_IncreaseGearQty
- Tip_DecreaseGearQty
- String_AttributeBODLong
- String_AttributeBODShort
- String_AttributeAGILong
- String_AttributeAGIShort
- String_AttributeREALong
- String_AttributeREAShort
- String_AttributeSTRLong
- String_AttributeSTRShort
- String_AttributeCHALong
- String_AttributeCHAShort
- String_AttributeINTLong
- String_AttributeINTShort
- String_AttributeLOGLong
- String_AttributeLOGShort
- String_AttributeWILLong
- String_AttributeWILShort
- String_AttributeEDGLong
- String_AttributeEDGShort
- String_AttributeMAGLong
- String_AttributeMAGShort
- String_AttributeRESLong
- String_AttributeRESShort
- String_AttributeINILong
- String_AttributeINIShort

Build 195
- Tip_OtherCMPhysical and Tip_OtherCMStun are now bound to the proper fields
- Label_DiceRoller_Result now displays for all results an intended, not just Critical Glitches
- fixed a number of text alignment issues
- buttons now resize and reposition themselves based on their string length
- String_SelectBP_BPSummary properly initialises in the selected language
- Ignore Rules checkbox now reads its tooltip from the language file
- Physical and Stun labels on the Condition Monitor tab are now translated correctly
- tooltips for the tool bar are now populated from the selected language
- tooltips for the Armor Equipped and Weapon Installed checkboxes now come from the language file
- menus are now merged properly when using the non-default language
- added support for setting markup amount when purchasing Gear in Career Mode

New Strings:
- Tip_SelectBP_IgnoreRules
- Tip_ArmorEquipped
- Tip_WeaponInstalled
- Label_SelectGear_Markup

Build 193
- corrected the tooltip information for improving Skill Groups
- corrected the tooltip information for Knowledge Skills when loading a saved character in Career Mode
- \n in language strings is now parsed properly
- Matrix Initiative on printouts now uses the character's proper Matrix Initiative and Initiative Passes
- Cyberware Plugins can now be added to Vehicle Mods that are marked to allow them (currently only Mechanical Arms)

New Strings:
- Menu_AddCyberwarePlugin
- Message_VehicleCyberwarePlugin
- String_ExpensePurchaseVehicleCyberware
- String_ExpenseSoldVehicleCyberware

Build 192
- Roll button in the Dice Roller window now reads from the language file
- clicking Remove Character in the Print Multiple window with no character selected no longer throws an error
- Build Method lists now read BP/Karma strings from the language file
- Omae login and filtering fields are now properly translated
- Select a Side window now reads from the language file
- corrected the translation tag for Impact on the Armor tab so it no longer incorrectly appears as "Ballistic Armor"
- Matrix Initiative now compares using a Commlinks total Response instead of its base Response so Custom Commlinks will now affect Matrix Initiative properly
- added missing Matrix IP information to Sim Module Cyberware
- added Join Group/Network Karma cost to Options window (default 5)
- added Leave Group/Network Karma cost to Options window (default 1)
- added support for joining and leaving Groups/Networks

New Strings:
- Button_DiceRoller_Roll
- String_Improvement_SideLeft
- String_Improvement_SideRight
- Label_SelectSide
- Label_Options_JoinGroup
- Label_Options_LeaveGroup
- Label_Group
- Label_Network
- Checkbox_JoinedGroup
- Checkbox_JoinedNetwork
- String_ExpenseJoinGroup
- String_ExpenseLeaveGroup
- String_ExpenseJoinNetwork
- String_ExpenseLeaveNetwork
- Message_ConfirmKarmaExpenseJoinGroup
- Message_ConfirmKarmaExpenseLeaveGroup
- Message_ConfirmKarmaExpenseJoinNetwork
- Message_ConfirmKarmaExpenseLeaveNetwork

Build 191
- fixed an issue that caused the Lifestyle Nuyen window to throw an error when moving a character to Career Mode

Build 190
- all language information now comes from language files which can be found in the lang directory
- attempting to bind a Power Focus in Career Mode no longer throws an error

Build 184
- corrected an issue with Spirits and Sprites that had any Attribute, Skill, or Complex Form with a Rating expression that involved division
- window contents should no longer be affected by the selected text size in Windows
- setting a Credstick's Rating to 0 no longer throws an error
- added support for specifying Program Options for Complex Forms to metatypes.xml and critters.xml
- added support for specifying a Program Category for Optional Complex Forms to metatypes.xml and critters.xml
- plugins are now saved when creating a custom Cyberware Suite

Build 182
- added support for <adeptlinguistics /> to Improvement Manager which lets a character buy Rating 1 for Language Knowledge Skills for free
- updated the SR4 character sheet to include the page breaking solution by KeyMasterOfGozer
- Armor that has a Ballistic or Impact starting with "+" no longer doubles its value if it is the only piece of Armor the character is wearing
- added support for <fullburst /> and <suppressive /> to Weapons and Weapon Mods which changes the number of rounds fired in Full Burst and Suppressive firing modes respectively
- Miniguns, High Velocity Weapons, and Weapons with the High Velocity Weapon Mod now consume their correct ammo amounts when firing in Full Burst and Suppressive firing modes
- added support for creating custom Cyberware Suites based on a character through Special > Create Cyberware Suite menu item in Create Mode (all Cyberware must be of the same Grade)
- added a house rule for No Armor Encumbrance (disabled by default)
- added a house rule to use BOD+STR as the Armor Encumbrance Threshold (disabled by default)
- selecting Free! in the Select a Quality window without having a Quality selected no longer throws an error
- fixed a logic error where Condition Monitor tooltips would only show if the total modifier was greater than zero instead of not equal to zero
- fixed a logic error where Movement Speed was only printed if the character had Movement Speed Improvements
- Armor Capacity for Armor is now calculated in the Select Armor window

Build 180
- added support for <ammocategory /> for Weapons which overrides the type of Ammo a Weapon uses (typically for Grenade Launchers that are found in the Assault Rifles category)
- marked Grenade Launchers for Assault Rifles and Battle Rifles as using Grenade Launchers Ammo (minigrenades)
- added support for <careerkarma /> requirement condition for Qualities which requires a character to have earned an amount of Career Karma before the Quality can be selected
- added Legendary Quality from Street Legends
- added support for naming Vehicles
- corrected a logic error in the Essence cost calculation for Basic Bioware when a character has both the Type O System and Biocompatibility (bioware) Qualities
- increasing Submersion Grade in Create Mode now costs the correct amount of Karma and puts the proper Grade number in the list
- added Tradition and Stream information to printouts
- Movement Speed Improvements no longer affect Fly or Swim Movement Speeds which throw errors (and shouldn't be modified)
- Vehicles now show their Sensor's Signal Rating (next to the Sensor field when a Vehicle is selected)
- added the ability to search for Weapon and Vehicles Mods in the Select Mod window
- broke Reality Amplifiers into their individual types
- Reality Amplifiers can now be added as Plugins for Commlinks

Build 177
- Drain tooltips no longer throw an error for spells that contain a formula not based on the Spell's Force
- Drain tooltips now calculate the Drain correctly in regions that use "," to separate decimal places
- added Redmond to list of specializations for Area Knowledge: Seattle
- Black Market Quality now prompts for additional information when added
- Sapient Education no longer counts towards the Positive Quality total since it is not technically a Quality in RC
- Weapons now show their total Ammo value which includes Modifications and Underbarrel Weapon adjustments on printouts
- Supernatural Toughness Adept Power has been broken out into Supernatural Toughness (Physical) and Supernaturall Toughness (Stun)
- added missing Emergency Field Dressing Gear from War!
- Chaser Autosoft can now go up to Rating 4
- added Greater Forms for Spirits from Street Magic

Build 176
- Weapon Modifications and Accessories can now be added to Underbarrel Weapons
- Vehicle Mods that come pre-installed with a Vehicle are no longer considered for Availability restrictions when marking a character as Created
- Weapon Modifications and Accessories are no longer considered for Availability restrictions when marking a character as Created

Build 175
- reducing a character's Initiate/Submersion Grade in Career Mode now reduces the Attribute's Maximum accordingly
- Skills now properly use their Skillsoft's Rating when printing
- revised Vehicle context menu so that Add Gear and Add Weapon appear in the Gear and Weapons menus respectively and is more intuitive
- added a tooltip to DV on the Spells tab which shows the base DV for the selected Spell at all of the Forces the Magician can cast the Spell at
- increasing a Skill to Rating 7 now correctly doubles the cost in Create Mode
- Foci with <selecttext /> now appear in the Focus list properly
- fixed an issue where attempting to bond a Weapon Focus in Career Mode would throw an error
- added missing Vehicles from War!
- added Grenade Plugin: Gecko from War!
- added missing Heavy Mortar and Howitzer Ammo from War!
- added range information for Heavy Mortar and Howitzer
- new Contacts are placed in the correct location when the list is scrolled
- new Enemies are placed in the correct location when the list is scrolled
- date can now be changed when editing an Expense Entry
- added support for Cyberzombies (Special > Convert to Cyberzombie)
- added an optional rule for Metatypes cost Karma equal to their BP (disabled by default) to accommodate the German books which say that Metatypes cost Karma when creating a character with Karma

Build 172
- Expense Entry Undo information is now part of the save files
- correct a logic error in Gear Availability calculations that was checking to see if it contained "+" instead of starting with "+"

Build 171
- settings are now saved to an XML file which can be used to keep application configurations identical across multiple computers (see below)
- added preferred build method (BP/Karma), Build Points, and maximum Availability to the Options window
- Choose BP Amount window now reads preferred build method, Build Points, and maximum Availability from Options and uses those as the default values in the window
- Reload button is now properly disabled when no Weapon is selected
- corrected Karma costs for improving Martial Arts in Career Mode
- SR4 character sheet now shows the Rating and selected values for Vehicle Gear
- Select Skill window now includes any appropriate Exotic Active Skills the character has already selected
- Armor now supports the <addoncategory /> tag to include Gear that is normally only available as plugins
- Ally Spirit Critter now properly uses the Attribute values from the data file instead of being limited by its Force like a traditional Spirit

Settings Files
Chances are, most people are just going to stick with the default one and modify it as needed. For those who take part in multiple games where the sourcebooks allowed and optional rules used varies, you can create additional Settings files to keep all of this information separate. To create a new Setting, copy the default.xml file in the settings directory, rename the new copy to whatever you like, then modify it using the Options window. When you create a new character, Chummer asks you which Setting you would like to use (if more than 1 file exists). The name Settings file used is saved as part of the character file. You can change the Settings file a character uses by opening the save file in a text editor and changing the <settings /> tag to match the name of the desired file. These files can be given to players to make sure that everyone has the same set of options enabled.

Build 169
- added support for <restricteditemcount /> to Improvement Manager which increase the number of items over the set Availability the character is allowed to start with
- added Max Avail field to the Select BP window which sets the maximum Availability of items a character can start the game with (only checked when a character attempts to enter Career Mode)
- added the ability to search for Qualities in the Select Quality window
- Augmented Attribute calculations now properly adhere to Improvement Precedence

Build 167
- Adept Powers that affect an Attribute can now be marked as not doubling the Power Point cost when the affected Attribute exceeds its Metatype Maximum
- Improved Reflexes Adept Powers no longer double the Power Point cost when raising REA above its Metatype Maximum

Build 166
- Spirits and Sprites now have their Bound checkbox set correctly when loading a character
- renamed Select Contact Connection Modifiers window to Advanced Contact Options
- added Free Contact checkbox to Advanced Contact Options
- clicking Cancel while selling a Weapon Accessory or Weapon Mod no longer sells the item
- Armor Mods now display their calculated Availability when applicable
- opening a linked Contact or Spirit now uses the same loading mechanism as other characters and properly sets the tab's title
- added support for adding Notes to any item by right-clicking on an item and choosing Notes from the context menu (window can be quickly closed by pressing Esc which also saves the contents)

Build 164
- added support for <damageresistance /> to Improvement Manager which grants a character additional dice for Damage Resistance Tests
- added Ballistic Armor and Impact Armor fields to the Condition Monitor tab in Career Mode
- added Dmg Resistance Pool field to the Condition Monitor tab in Career Mode which shows the total number of dice the character gets for Damage Resistance Tests
- Advanced Lifestyle Qualities are now properly cleared when moving from one Advanced Lifestyle to another in Career Mode
- Spirits and Sprites no longer have their number of services owed limited by an Active Skill in Career Mode
- Adept Powers that improve Attributes now double the Power Points cost when going over the Attribute's Metatype Maximum
- Armor now displays the selected value for its Improvement when applicable
- Armor and Armor Mods now show their name instead of internal ID when asking for values to be selected for an Improvement
- Metamagics and Echoes now show their name instead of internal ID when asking for values to be selected for an Improvement
- Mentor Spirits and Paragons now show their name instead of internal ID when asking for values to be selected for an Improvement
- Martial Arts Advantages now show their name instead of internal ID when asking for values to be selected for an Improvement
- Metatypes and Metavariants now show their name instead of internal ID when asking for values to be selected for an Improvement
- Improvement dialogues now show the name of the item adding the Improvement for clarification if it's provided
- canceling an Improvement dialogue when selecting a Mentor Spirit or Paragon now properly cancels the Quality being added
- fixed an issue where deleting the last existing Weapon Accessory on a Weapon would also delete the first Weapon Mod
- Advanced Lifestyles now print their Comforts, Entertainment, Necessities, Neighborhood, Security, and Qualities
- binding a Focus in Career Mode now creates a Karma Expense Entry instead of requiring a manual Karma Expense Entry to be made
- un-binding a Focus in Career Mode now asks for confirmation
- added ability to filter Active Skills by All, Rating > 0, and Total Rating > 0 in Career Mode
- special path characters are now ignored by Omae when attempting to save the downloaded file

Build 160
- fixed a logic error with Essence Loss and MAG/RES Attribute costs in Create Mode
- fixed an issue where deleting an Adept Power would cause all other Powers below it to be delete as well
- Metamagic and Echoes now show their sourcebook information when selected on the Initiation/Submersion tab
- Mentor Spirit and Paragon information now appear on the Spells and Spirits and Sprites and Complex Forms tabs if a Mentor Spirit or Paragon has been selected
- Armor now calculates its Armor Capacity if a value is not provided
- Advanced Lifestyles can no longer go below 0 LP which would cause the application to throw an error
- Advanced Lifestyle information is now properly cleared when selecting another Lifestyle from the list in Career Mode
- Gear now supports items having a cost of Gear Cost * X

Build 157
- losing access to the Adept Powers tab now properly clears the list of the Adept Powers
- losing access to the Spells and Spirits tab now properly clears all of the spells from the Spell list
- losing access to the Initiation tab now properly removes any Improvements from Metamagics/Echoes
- Attribute Modifiers can no longer take a character's minimum value below 1 unless they are a Critter (previously applied to anyone with access to the Critters tab)
- only installed Weapon Mods and Accessories count towards Concealability
- fixed an issue that could cause Maximum and Augmented Maximum Attribute values to display a value less than 0
- ESS Loss now decreases MAG/RES directly instead of lowering its effective value (in Create mode, this only lowers the Maximum Attribute value)
- if MAG/RES ever drop to 0 from ESS Loss from Cyberware/Bioware in Career Mode, the character suffers burnout, losing access to all of their MAG/RES abilities and Attribute-linked Skills become Knowledge Skills
- removing a Focus/Metamagic Focus from Gear properly removes the matching Bound Focus from the character
- all Critters can now add Critter Powers from the Weakness category, even if they're not usually allowed to select additional Critter Powers
- added tooltips for Augmented Attribute values to show how the Augmented value is being calculated
- Omae now displays a message if a character cannot be downloaded instead of throwing an error
- Omae now ignores special pathing characters in character names to avoid errors
- Omae window can now be resized vertically to fit more characters in the window on larger displays
- DV Improvements now affect Weapons created by Cyberware

Build 155
- added support for <avail3 /> and <avail6 /> to Gear
- revised how searching for Gear works so that only items from the selectable Categories are searched for, and works when adding plugins
- Weapon Mods now save their Rating and appear with the Mod's name when added to a Weapon
- Gear now shows its Armor Capacity instead of standard Capacity when selected in the Armor list
- Armor now adds any Armor Mods and Gear that comes with it by default
- underbarrel Weapons now have 6 slots instead of 3
- fixed an issue that prevented the Sensors category from being available to Vehicle Sensors in Career Mode
- added Group Name to the list of fields for a Contact's Connection Modifiers
- background Colour of Contacts can now be changed through the Contact's Connection Modifiers window

Build 153
- fixed an issue with the Improvement Manager that forced values to be selected after changing the Rating of an Adept Power
- character's Created status is now sent as part of their upload information for Omae
- added support for filtering characters in Career or Create Mode to Omae
- added a My Account button to Omae that appears after you are logged in which lets you add or change the email address for your account
- added support for resetting your Omae password which emails your new password (must have an email address set for your account)

Build 152
- fixed an issue that caused non-numeric Cyberware Plugin costs to throw an error when selected in the Select Cyberware window
- fixed an issue where users who were not logged into Omae could impersonate an existing user

Build 151
- Omae no longer allows blank user names or passwords
- fixed an issue that caused non-numeric Armor Mod costs to throw an error when selected after being added to a character

Build 150
- Contact Notes window can now scroll
- initial release of Omae (found in Tools > Omae) (see below)

About Omae
Omae is an online character repository where players and GMs can upload their creations to share with others who are looking for Contacts, Enemies, and Critters for their games. Anyone can download characters, but you must have a registered Omae account in order to upload characters. Registration is required so that people can see who put the effort into the character, search for other creations by that person, as well as allowing only the author to update a revised version of the character or delete it entirely. Registration is free and only asks for a user name and password. No other information is asked for or recorded. I have no use for that stuff. Password are encoded and stored in the online database. You may also choose to save your user name and password information locally so that you can log into Omae automatically when you open the window. Password are stored in an encoded format within the Windows Registry along with the other Chummer settings. When a character is downloaded, it is saved to your [Chummer path]\saves\omae directory.

Build 149
- clicking Download Updates with nothing selected in the update window now displays an error message and does not attempt to download nothing
- Select Gear window no longer disables Search when adding Gear to a Vehicle
- clicking the Delete Vehicle button without having a Vehicle selected no longer throws an error
- Attributes on the Build Point Summary tab in Create Mode has been broken out into Primary Attributes and Special Attributes to make Attribute BP totals easier to understand
- added tooltips for Primary Attributes and Special Attributes to show the BP cost for all of the character's Attributes
- canceling an Improvement dialogue when adding Gear to a Vehicle no longer causes an irremovable piece of Gear to be added
- canceling an Improvement dialogue when adding a Martial Arts Advantage no longer causes an irremovable Advantage to be added
- Contacts can now have their Connection set to 0 if this Rating is unknown
- adjusted the size of Contacts and Enemies so they no longer get a horizontal scroll bar when the list can be scrolled vertically
- Specializations no longer cause Free Knowledge Skills in Karma Create Mode to get stuck in an infinite loop while calculating totals
- 0-Rating Knowledge Skills no longer cost 2 Karma in Karma Create Mode
- Armor Mod information is now refreshed as the Rating changes
- added support for Armor Capacity
- added support for adding Gear to Armor
- Vehicle Category list is now sorted in alphabetical order

Build 147
- added support for <skillwire /> to Improvement Manager which limits the effective Rating of Skillsofts
- added appropriate <skillwire /> Improvements to Cyberware
- Complex Forms now include the name of their commonly-used Skill
- Complex Form commonly-used Skill now appears on the printout
- Gear Plugins can now have Plugins of their own, meaning that Program Options can be added to Matrix Programs attached to a Commlink
- added support for multiple-capacity Gear
- increasing an Active Skill from Rating 0 to Rating 1 in Career Mode now breaks the Skill Group
- added an option to allow Active Skills to be re-Grouped if all of their Ratings are the same (disabled by default)
- free Knowledge Skills in Karma Create Mode are now spread as evenly as possible amongst the lowest Ratings
- Vehicle Gear and Weapons are now properly exported when the Vehicle has no Vehicle Mods while creating a PACKS Kit

Build 145
- added support for <infirm /> to Improvement Manager which impacts the cost of Physical Active Skills
- passing a save file as a command line argument no longer throws an error
- Expense Entries are now printed in the correct order and date format for computers that are using a non-US date format
- re-added support for converting Qualities in saved in the old format since it seems there ae a number of character still floating around with them
- loading a character with the old Quality format immdiately saves the file with the new Quality format
- Sensitive System Negative Quality now correctly only affects the Essence cost of Cyberware

Build 142
- added support for <uncouth /> to Improvement Manager which impacts the cost of Social Active Skills
- added support for <initiation /> to Improvement Manager which adjusts a character's Initiation Grade
- added support for <submersion /> to Improvement Manager which adjusts a character's Submersion Grade
- list of Qualities in the Select a Quality window is now sorted alphabetically
- Fading Resistance total is now correctly updated when modifying an Attribute in Career Mode
- Skillsofts now affect Active Skills and Knowledge Skills (for Knowsoft/Linguasoft, you must create a Knowledge Skill with the same value you chose for the Skillsoft, such as "Spanish")
- Uncouth now properly affects the cost of Social Active Skills and locks Skill Groups that are made up of Social Active Skills
- double-clicking on a Critter Power in the Select Critter Power window now accepts the selected Critter Power as though the OK button was clicked
- list of Critter Powers that the character has is now sorted in alphabetical order
- Critters can now raise their Skill Rating to their standard maximum Rating rather than just the starting Rating
- added support for convering Mundane Critters into Mutant Critters (Special menu > Convert to Mutant Critter)
- added support for convering Mutant Critters into Toxic Critters (Special menu > Convert to Toxic Critter)
- added an option for a flat number of free Contact BP (disabled by default)
- renamed Online Help in the Help menu to Chummer Wiki
- added a checkbox to the Select a Quality window to show only Metagenetic Qualities (only appears when the character can select Metagenetic Qualities)

Build 140
- Technomancer Sprites can now have a Rating higher than 6

Build 139
- corrected the Essence cost formula for Cyberware Suites
- RES improvement button in Career Mode now considers the character's Submersion Grade (instead of Initiation Grade) to determine if it should be enabled or not

Build 138
- Qualities marked as not contributing towards the Positive/Negative Quality BP limit properly deduct their cost from the character's BP/Karma total
- Print window in Create Mode no longer prevents you from continuing to work in the main application window
- characters now remember they have a Print window open and bring it to the foreground
- Print windows now refresh automatically when they are open and a change is made to the character in Career Mode
- creating a PACKS Kit with Bioware/Cyberware no longer creates multiple copies of each item
- added a basic Dice Roller to the Tools menu
- added support for adding notes to Contacts and Enemies

Build 137
- update window now displays the changelog for the application when an application update is being downloaded
- update window now updates a File Progress progress bar to show that work is actually being done instead of appearing as though the update has stopped

Build 136
- added support for <armorencumbrancepenalty /> to Improvement Manager which adjusts the AGI and REA penalties by the number specified
- Nuyen totals are correctly updated after adding an Advanced Lifestyle
- added Expense Undo support for manually created Karma and Nuyen Expenses
- Skill Groups are disabled if you do not have access to at least one of the Group's Active Skills
- adding a Negative Quality in Career Mode now creates a Karma Expense Entry which can be undone
- added a Free! checkbox to the Select a Quality window in Career Mode which changes a Quality's cost to 0 Karma
- Metatypes with a natural Essence of 0 can now be marked as Created
- Armor Mods now create their Improvements using their selected Rating instead of Rating 1
- Armor Mods now update their Improvements when their Rating changes
- added Military-Grade Armor Enhancements from Arsenal
- Nuyen Expenses now have a % adjustment field that modifies the total value of the Expense
- when deleting Enemies in Career Mode, you can choose between removing them for free or removing them with Karma
- special Attribute-only tests (Composure, Judge Intentions, Lift/Carry, and Memory) now appear on the Other Info tab and on the character sheets
- Living Persona Attributes are now properly limited by the RES Attribute

Build 133
- Select PACKS Kit window now shows Staring Nuyen BP if a value is given
- clicking in an empty space of the Kits list in the Select PACKS Kit window no longer throws an error
- Gear plugins now have their Quantity set correctly when being added through a PAKCS Kit
- added support for Complex Form Options to PACKS
- added support for fully-defined Martial Arts to PACKS
- added support for underbarrel Weapons to PACKS
- added support for Vehicle Gear plugins to PACKS
- added support for creating custom PACKS Kits based on a character through Special > Create PACKS Kit menu item in Create Mode
- Text-Only character sheet now prints Description, Background, Concept, and Notes sections when applicable
- added Signal to the Build Nexus window
- adding a Complex Form in Career Mode now asks for confirmation
- Submersion History is now recorded properly
- Undo for Submersion Grade Karma Expenses now works properly
- Bound/Registered checkbox for Spirits/Sprites is now enabled in Career Mode
- Vehicle Mods that come with a Vehicle can now be removed
- Vehicles are no longer slowed down by the Armor they come equipped with by default (Armor Mods must exceed the Vehicle's standard Armor Rating to affect its Speed and Accel)
- Free! and Do It Yourself now show the adjusted price in the Select windows
- Enemies now allow for Connection Groups
- A.I.s now have access to all of the Unwired A.I. Qualities, including those without BP values
- unchecking Show only Qualities I can take in the Select a Quality window now works with A.I. characters
- Physical and Mental Attributes can now be raised to their total maximum (Metatype Maximum + modifiers) instead of just their Metatype Maximum in Career Mode
- Sprites now have access to the Sprites and Complex Forms tab
- Sprites can now properly set their Complex Form Ratings to match their own Rating
- individual character tabs now show just the character's name to make them easier to find

Build 130
- multiple windows now appear as a series of tabs to make finding and switching between open character easier
- Condition Monitor penalties are now applied to all Initiative scores in Career Mode
- losing access to the MAG or RES special Attributes now resets their values back to the Metatype minimum in Create Mode
- canceling an Improvement dialogue now rolls back all of the Improvements that would have been created by the selected item and prevents the triggering item from being added to the character
- added System to list of Vehicle Modifications
- Vehicles are now limited to +2 improvements to Response, System, Firewall, and Signal unless they have the Modular Electronics Vehicle Modification
- added support for <selectmartialart /> to PACKS
- added support for <lifestyles /> to PACKS

Build 128
- added support for <adeptpowerpoints /> to Improvement Manager which grants additional Power Points to Adepts/Mystic Adepts
- added Additional Power Point Metamagic to cover the optional rule for Adepts/Mystic Adepts gaining Power Points in place of a Metamagic ability
- melee Weapons no longer throw an error when selecting them
- fixed an issue that caused the application to restrict underbarrel weapons to one per character instead of one per Weapon
- Weapon Mods can now be added to Cyberweapons
- added tooltip for the Contact Connection Modifiers button
- added tooltips for the link icons for Contacts/Enemies and Spirits/Sprites
- MAG/RES are now correctly affected by ESS loss
- added support for the optional rule to limit dice pools to 20 dice or 2 x (Natural Attribute + Skill Rating), whichever is higher (disabled by default)
- added a house rule that only reduces MAG/RES maximum from ESS loss

Build 127
- Knowledge Skill list is properly populated again

Build 126
- added Expense Undo support for Nuyen: Armor Mod, Nuyen: Weapon Accessory, Nuyen: Weapon Mod, Nuyen: Vehicle Mod, Nuyen: Vehicle Gear, Nuyen: Vehicle Weapon, Nuyen: Vehicle Weapon Accessory, Nuyen: Vehicle Weapon Mod, Nuyen: Increase Lifestyle, Karma: Add Spell, Karma: Skill Specialization, Karma: Skill Group Rating, Karma: Skill Rating, Karma: Metamagic/Echo, Karma: Initiate Grade, Karma: Add Martial Art, Karma: Martial Art Rating, Karma: Martial Art Maneuver, Karma: Add Complex Form, Karma: Improve Complex Form, Karma: Add Complex Form Option, Karma: Improve Complex Form Option
- reorganised Options window into tabs so it is less cluttered
- fixed an issue that prevented Technomancers from improving their Complex Forms when the maximum Rating equaled their RES Attribute
- deleting a Complex Form Option now actually removes it from the Complex Form
- Skillsofts Complex Forms and Complex Form Options now only cost an amount of Karma equal to the Complex Form Improvement cost (default 1)
- Skillsofts Complex Forms now require the character to have the Biowire Echo
- Select Quality window now lets any Quality be selected when Ignore Rules is turned on
- selecting the Selected Vehicle item when any Vehicle has a Sensor Plugin no longer throws an error
- added support for the optional rule to ignore Armor Encumbrance when only a single piece of Armor is worn (disabled by default)
- list of sourcebooks in the Options window no longer requires the book to be selected before it can be checked/unchecked
- Update window now appears when updates are downloading and Automatic Updates are enabled so it doesn't appear as though the application has hung
- added support for changing a character's Metatype while in Create Mode (found in the Special menu)
- Free Contacts and Free Knowledge Skills options now show the proper checked status after saving options
- right-clicking on a file name in the most recently used list now makes it sticky so it always appears in the menu (right-click again to un-sticky)
- Source labels now show the full book name in a tooltip when you hover over them
- Qualities no longer add their Improvements to the character if they cannot be added because of BP/Karma limitations
- Bioware, Cyberware, Gear, Armor, and Armor Mods no longer add their Improvements to the character if they do not have enough Nuyen to purchase them in Career Mode
- Used Vehicles no longer throw an error when trying to add them to a character in regions that use "," to separate decimal places
- Condition Monitor penalties have been corrected to use the highest value, not cumulative
- Weapons now use the total ammo bonus modifier for all Mods instead of applying each bonus separately
- added support for Additional Clip adding a second clip to the Weapon
- Firing Selection Weapon Mods are now a separate item for each Mode that can be selected and add their Mode to the Weapon
- Complex Form Options have been added to printout XML
- Complex Form Options now appear on character sheets
- Text-Only character sheet now prints Complex Forms when applicable
- all Critter Powers are removed from the character if access to the Critters tab is lost
- Infected Qualities now grant access to the Critters tab and add the appropriate Critter Powers

Build 123
- added Expense Undo support for Nuyen: Armor, Nuyen: Weapon, Nuyen: Vehicle
- 2 x CHA Free Contacts Option now applies to both BP and Karma build modes
- fixed an issue that caused Free Contacts points to calculate per-contact instead of for the character as a whole
- changed Free Contacts Option to allow the multiplier value to be specified
- fixed an issue that caused precedence 0 Improvements to stack with others
- High Pain Tolerance Positive Quality no longer stacks with other Condition Monitor Threshold Improvements
- Impaired Attribute Negative Quality no longer allows EDG, MAG, or RES to be selected
- Text-Only character sheet now prints EDG with the rest of the Attributes
- Text-Only character sheet now prints Armor Mod Ratings when applicable
- character sheets no longer display Rating 1 for Adept Powers that do not have a Rating
- Advance Lifestyle Qualities list now clears when a different Advanced Lifestyle is selected
- Weapons with AP -half no longer throw an error when selected in Career Mode
- Armor Rating stacking modifiers from items like Form-Fitting Armor are now calculated separately and added to the highest Armor/Clothing Armor Ratings instead of being rolled into the highest Armor Rating

Build 121
- removed temporary support for converting Qualities from the old format to the current format
- removed the RES Attribute from A.I.
- Metatypes that have an Attribute whose maximum is 0 (typically A.I.s) can now set any other Attribute to their Metatype maximum
- Physical Attribute controls are disabled when creating an A.I.
- free Positive Quality BP and free Negative Quality BP Improvements are now correctly loaded from saved characters
- clicking on Add Metamagic/Add Echo in Career Mode when the character does not yet have an Initiate Grade no longer throws an error
- added Ruger Thunderbolt w/ Smartgun Weapon (Laser Sight version was not added since the Mod can be purchased for the same price)
- Camera, Trideo and Microphone now consume 1 slot instead of a number of slots equal to their Rating
- underbarrel Weapons now show their halved Ammo capacity when selected, not just when reloading them
- Complex Form Options now cost BP/Karma
- Complex Form Options can now be improved in Career Mode
- changing a character's RES now changes the maximum value for the Complex Form field without having to re-select a Complex Form
- MAG and RES Active Skills are now disabled when a character does not have access to those special Attributes
- Uneducated Negative Quality should now impact Skills and Skill Groups properly
- added support for selecting individual aspects of Contact Connection Modifiers
- began adding support for Expense Undo entries (see below)

Expense Undo Entries
This will be an ongoing project. By right-clicking on a Karma or Nuyen Expense, you can choose to undo the purchase. This will only be for Expenses that were created during the current session. They will not be saved with your character information, so once you have closed the character, the undo history is lost (largely to prevent undoing something done 10 game sessions ago without undoing anything else). Currently supported items - Karma: Attribute, Karma: Add Quality, Nuyen: Cyberware/Bioware, Nuyen: Gear. This only undoes the expense for the item you have selected. If you later added child items you should undo these expenses first - the undo function strictly undoes the single item that is selected, meaning anything that was added after and not undone will not be refunded. This is intended to undo your most recent few transactions only.

Build 118
- A.I.s now have their missing Rating, System, Firewall, Signal, and Response Attributes
- A.I. Condition Monitor, Matrix Initiative, and Initiative Passes are now calculated correctly
- Commlink Software Suites, Program Packages, Software Suites, and Skillsoft Clusters now have their Programs added as Gear
- added Martial Art variants from Runner's Companion
- adding missing Software from War!
- added support for Software going to Rating 10 from War!
- added support for Rating 10 Nexi Components
- Nexi Components now populate their Availability when added
- Gear marked as Free! now correctly sets the price to 0 when in Create Mode
- removed Biofeedback Filter and Program Packages from list of Complex Forms
- Vehicle Speed and Acceleration can no longer go below 0
- corrected an error where discounted Adept Powers got progressively cheaper after saving and loading
- there is now a distinction between Dice Pool modifiers and Rating modifiers for Skills with only Rating modifiers being subject to the maximum modified Rating rule
- Skill tooltips now provide a distinction between Rating modifiers and Dice Pool modifiers and report "X of Y" of the character's total Rating modifiers being used because of the maximum modified Rating rule

Build 117
- added support for <freespiritpowerpoints /> to Improvement Manager which grants additional Power Points to Free Spirit characters
- added support for Free Spirit characters (see below)
- added support for A.I. character (see below)
- added A.I. Critters from Unwired
- added Sprite Critters (big thanks to ShadowWalker for providing these)
- added support for <gears /> to critters.xml so A.I. Critters can come pre-equipped with their Programs
- Military Grade Armor now uses the proper BOD X 3 limit for Armor Encumbrance (having a single piece of Military Grade Armor equipped raises a character's Encumbrance limit, regardless of any additional Armor they may be wearing)
- Shapeshifters now have access to the Critters tab and have been given their Critter Powers (which also lets them add/remove Vulnerability and Allergy Critter Powers for their Untouched By Silver optional rule)
- Shapeshifters now have Metavariants which let them select a Metatype for their Not Quite Always Human optional rule
- Select Critter Powers window now groups Powers by Category
- unarmed damage now correctly rounds up instead of down
- added an option to allow free Knowledge Skills for characters in Karma Build Mode (disabled by default)
- added an option to allow CHA x 2 free points of Contacts for characters in Karma Build Mode (disabled by default)
- Career Mode correctly uses the Metatype's maximum Essence as the baseline for determining Essence Loss penalties
- Exotic Active Skills no longer eat up points for selecting their Specialization
- added support for <inherited /> Quality Requirement which indicates the Quality can only be gained when it is part of a Metatype
- Skill Ratings in critters.xml now support expressions

Free Spirit Characters
Magic replaces Force since they are the same Attribute for the Free Spirit. When you first create a Free Spirit character, your Attribute BP total will be very high but is technically correct. All of the character's Attribute start at 2 and have a Metatype Maximum of 2 (the Free Spirit's starting Force/Magic). This means that all of your Attribute costs are being calculated at their Metatype Maximum which adds +15BP per Attribute. (This technically breaks all of the other written rules saying only 1 Physical/Mental Attribute can be at it's Metatype Maximum.) When MAG 3 or higher is selected, this number drops back down since they are all no longer at their Metatype Maximum. (And who would play a Force 2 Free Spirit anyways?)

A.I. Characters
Resonance replaces Rating. Their free Programs can be purchased through Gear by selecting the Free! checkbox when purchasing.

Build 114
- added support for <overflow /> to the Improvement Manager which improves the number of Overflow Condition Monitor boxes the character has
- Physical Condition Monitor in Career Mode now includes boxes for Overflow
- added Overflow to the Condition Monitor on the Shadowrun 4 Character Sheet
- Other Info tab now shows a character's Career Karma (Career Mode only) and Movement
- corrected how the maximum modified Skill Rating is calculated (total maximum modified Rating = 1.5X the skill's base Rating)
- added support for the special Vintage Weapon Mod from Gun Heaven which doubles the cost of all Accessories and Modifications
- Initiation/Submersion Grades now record if a Group/Network and Ordeal/Task was used for each Grade
- added a list to the Initiation tab which shows which options were used for each Grade
- fixed an issue that caused the Weapon created by the Drone Mortar Gear to throw an error when selected or attempting to print
- Elemental Strike and Elemental Resistance Adept Powers now ask for a value to be selected
- <specificattribute /> Improvements now include support for precedence attribute which determines how they stack with other Improvements to the same Attribute (see below)

specificattribute precedence
This has been included to (and should only be used for) Cyberware, Bioware, and Powers that affect Initiative and/or Reaction which either does not allow it to stack with any other enhancement, or only certain ones. A precedence of 1 ignore all other Improvements and uses the COMBINED value of all other precedence 1 items (Wired Reflexes, Move-by-Wire, and Reaction Enhancers). A precedence of 0 ignore all other Improvements and uses the single highest precedence 0 Improvement the character has (Synaptic Booster). Short version: nothing you need to actually worry about - the necessary items have already been updated and Chummer figures out what it should use. :)

Build 112
- added a bunch of <forbidden /> elements to Qualities
- Swap Quality excludes the selected Quality from Forbidden checks which prevented a Quality from being upgraded/downgraded to a different Rating
- fixed an issue that caused Cyberware with bundled subsystems to throw an error when being added when the <bonus /> nodes between parent and child didn't match or exist
- Born Rich Positive Quality now correctly affects characters built using Karma
- removing the Born Rich Positive Quality now removes its bonus from the character when the Quality is removed
- resizing the window no longer causes the BP/Karma and Source fields on the Common tab to jump into the Quality list

Build 111
- Metavariant is once again populated
- Bioware now shows its Rating and selected values when loading a character
- added an option to include Karma and Nuyen Expenses on the character sheets (disabled by default)
- Persona Limit for Nexi can now be manually set
- added Pre-Packaged Nexi to Gear
- corrected an issue that caused custom Commlinks to limit Firewall and System options once one of them had been added to the Commlink
- added a Do It Yourself checkbox for Commlink Upgrades
- Impaired Attribute Negative Quality now decreases the Augmented Maximum value by the correct amount
- added Dissonant Echoes, Programs, and Program Options
- removed redundant Empathy Software from the Vision Enhancement Gear category and gave Vision Sensors access to the Sensors category for plugins
- Group Initiation/Network Submersion and Initiation Ordeals/Submersion Tasks can now be selected when creating a character
- added support for Group Contacts

Build 109
- Qualities now show their selected text values on the character sheets
- Martial Arts now correctly checks the BP cost of only Qualities that count towards a character's Quality BP limit
- ammo that has a Recoil modifier no longer throws an error when you attempt to reload a Weapon with it

Build 108
- corrected the Response calculation for Nexi
- adding a Quality now correctly check each Quality to see if it counts towards the BP limit, not just the Quality that is being added
- changing any of the information on the Character Info tab now causes the changes made flag to be set
- corrected the formula for determining a Starting Nuyen amount based on the Nuyen they have remaining
- Metagenetic Improvement correctly sets the character's Attribute value to its new minimum after selecting your Metatype/Metavariant
- when adding a new Quality, the free Quality BP gained through SURGE is now included when determining if you have exceeded the allowed BP amounts
- dragging and dropping a piece of Gear now properly re-creates any accessories it had

Build 106
- added support for <fresspositivequalities /> to Improvement Manager which allows a number of BP in free Positive Qualities
- added support for <fressnegativequalities /> to Improvement Manager which allows a number of BP in free Negative Qualities
- replaced the Changeling BP Adjustment Qualities with <freepositivequalities /> and <freenegativequalities /> Improvements as needed
- Enforce Skill Rating Maximum option now saves its value to the correct place instead of overwriting the value for the Skill Defaulting Includes Modifiers option
- adding Gear to a Vehicle now gives you the Free! option
- adding Nexi to a Vehicle now gives you the Free! option
- item 10 in the File menu's most recently used list now uses 0 as its mnemonic and loads correctly
- Condition Monitor penalties now affect Defaulted Active Skills when the option to include Modifiers in Defaulted Skills is diabled
- Character is now responsible for calculating its own Initiatives/Initiative Passes, Condition Monitors, and Armor Encumbrance instead of the Create and Career windows doing it
- Active and Knowledge Skills no longer show a negative number for the dice pool since they cannot go lower than 0
- added a button to the Gear tab to reduce the selected piece of Gear's Quantity by 1
- Adepts are no longer required to have a Magic Tradition selected when moving to Career Mode
- character sheet now shows the correct number for Nuyen
- dates can now be selected when creating Karma and Nuyen Rewards/Expenses
- returned Improved Physical Attribute Adept Power back to its SR4A cost since the cost Powers in the Runner's Tool Kit are apparently wrong
- re-wrote Qualities to be a class instead of a series of strings (see below)
- added support for swapping Qualities in Career Mode
- Minigrenades now add a Minigrenade Weapon instead of Grenade which have the correct Grenade Launcher ranges
- added Skillsofts and Activesofts to Vehicles where appropriate
- Gear in the Gear list can now be reorganised using drag and drop

Changes to Qualities
Qualities have undergone a complete re-write. Existing character will convert their Qualities over to the new format when they are loaded. It is recommended that you immediately save your character after opening it to keep these Quality changes. The code to convert these Qualities will be removed around June 20 (update notes will be posted to inform of the change). Qualities are now handled like other items in that they can be added/removed using the Add and Delete buttons and are listed in a single tree. The Select a Quality window by default lists only the Qualities that the character may take - a checkbox is provided to show all Qualities, regardless of qualification.

Build 103
- delete confirmation messages now confirm the type of object they are asking to delete
- Karma Expense confirmation messages now confirm the type of object they are going to affect
- Adept Powers now include support for discounts from Geasa
- fixed an issue that kept Knowledge Skills with a Rating of 0 (namely native Languages) from being printed
- added a Text-Only character sheet
- corrected Sensors for Vehicles with the Improved Sensor Array Vehicle Mod

Build 102
- changed Options to a single instance class which to speed up execution and reduces memory usage
- changed XmlManager to a single instance class to speed up execution time and reduces memory usage
- minor change to how XmlManager handles files to work with non-Windows operating systems
- validation check when moving a character to Career Mode now checks that a Tradition or Stream has been selected if MAG or RES Attributes are enabled
- passing a save file as a command line argument now opens the save file in the correct mode instead of forcing it to Create Mode
- corrected the number of extra Matrix IPs that Advanced Overclocking grants to 1 since it stacks with Overclocking
- fixed an issue that caused non-Clothing Armor with a +X Armor Rating to counts its bonus twice
- Karma and Nuyen Expenses can now be renamed by double-clicking on an Expense Entry
- Advanced Lifestyles now have Starting Nuyen information populated when they are added to the character based on their LP cost (not including Qualities)
- characters that do not have a Lifestyle when attempting to enter Career Mode are given the Street Lifestyle
- added an option to include Modifiers in Skills even when Defaulting (disabled by default)
- added an option to change the amount of Nuyen gained per BP (default 5000)
- added an option to enforce the maximum modified rating for Skills (enabled by default)
- added an option to confirm Karma Expenses (enabled by default)
- added an option to set the Karma cost for additional Metamagics/Echoes
- added support for purchasing additional Metamagics/Echoes with Karma
- updated the Game Master Summary sheet to put all combat-relevant information together
- Complex Forms now support Program Options (thanks for ShadowWalker for getting all of the data entered)
- added Signal, Response, and Firewall Vehicle Mods (thanks for ShadowWalker for getting those entered as well)
- added buttons to spend and regain Edge to the Condition Monitors tab in Career Mode
- Adept Powers with a Quality requirement now enforce them
- added Custom Commlink and Custom Commlink OS items to Commlinks and Commlink Operating Systems in Gear which let you assemble custom Commlinks
- added support for Used Vehicles
- Vehicles can now have any Gear added to them (Add Sensor and Add Ammunition have all been rolled into this)
- Vehicles now come pre-equipped with non-Weapon Gear
- added appropriate ECCM and Sensors to Vehicles
- added Minigrenades to Gear
- Grenade Launchers now use Minigrenades as Ammo in Career Mode
- adding missing Range information for Battle Rifles
- added support for Weapon Concealability
- added Weapon Concealability information to Weapons
- Tradition and Stream are now drop down lists in Career Mode to allow characters to change their Tradition/Stream during play or select a new Tradition/Stream because of a Latent Quality
- Technomancers no longer benefit from Gear-based Matrix Initiative Pass modifiers (Sim Modules)
- added support for Nexi

Build 98
- put Improved Reflexes Adept Power costs to their SR4A values which have been confirmed as being the correct values by the SR product line manager
- applied Street Magic errata to Traditions
- applied Arsenal errata to Martial Arts
- removed Deformity Qualities (10 BP - 20 BP) which should not have existed
- corrected duplicate categories of Weapons (should have been their range instead of a duplicate category)
- corrected reach for Rock Lizard
- added Elemental Attack (Fire) for Scintillant Albatross
- added Biomonitor to Armor Mods
- removed Agent and IC Complex Forms
- changed Chatty Positive Quality BP cost back to 10 as per Unwired errata
- corrected BP cost of Vomeronasal Organ
- Weapons installed on Weapon Mounts that are a part of a Vehicle's base configuration now count towards its total cost
- Technomancer Stream field is properly populated after loading a character
- learning a new Complex Form in Career Mode now creates a Karma Expense
- Karma and Nuyen Expense Entries no longer throw an error when the computer's date setting are not set to en-US
- selecting a piece of Cyberware/Bioware as Free in Career Mode is now actually free
- fixed the anchoring for the splitter panels on the Skills tab in Career Mode
- Ignore Character Rules no longer prevents the Starting Nuyen window from appearing when moving a character to Career Mode
- saving a new character that is marked to move to Career Mode no longer causes the character to be opened twice after saving

Build 97
- Karma cost for Submersion is now based on the current Submersion Rating instead of Initiate Rating
- Karma discount for Submersion is now based on the Submersion cost instead of Initiation cost
- Cyberware/Bioware is no longer believed to be free when the Free checkbox is hidden
- added an option to base a Spirit's maximum Force on the character's total MAG Attribute for Mystic Adepts which is disabled by default
- Camera Upgrade Weapon Mods no longer consume Weapon Mod Slots

Build 96
- added support for <selectparagon /> to Improvement Manager which allows a character to select a Paragon
- Sprite list now populates based on the selected Stream in the same was a Spirits and Magic Traditions (big thanks to ShadowWalker for providing the Streams/Sprites list)
- added support for Paragons (another big thanks to ShadowWalker for providing the list of Paragons)
- added Clean Car Coating to Vehicle Mods which was missing its information in the Spy Games book
- added support for multiple custom data files of the same type (see below)
- Genetic Heritage now shows the Free item for any Genetech selected, not just Trangenics
- Nuyen BP is now correctly populated when loading a character that has spent more than 50 BP on Nuyen
- moved the Advanced Complex Forms from Unwired out of the Autosoft category and into the Advanced category
- corrected the Shield Complex Form to be marked as allowed for Complex Forms
- adding a Weapon Accessory to a Weapon with a name no longer throws an error
- Extended Clip Weapon Mods now affect the Weapon's Ammo Capacity
- corrected an issue that prevented Vehicle Sensors from only being able to add Sensor plugins
- adding missing Sensor Software from Arsenal
- all items in programs.xml can now be taken as Complex Forms
- added Skillsofts, ARE Software, Sensor Software, and Tactical AR Software to Complex Forms
- Complex Forms now save/load source book and page number
- added support for Technomancer Streams
- only worn Armor now counts towards Armor Encumbrance
- maximum Force of a Sprite during character creation is properly set
- loading a character with RES higher than 6 and a Sprite during character creation no longer throws an error
- added Critters from Parazoology
- added a splitter to the Skills tab to allow the Active Skills and Knowledge Skills sections to be resized as needed
- added a splitter to the Common tab to allow the Contacts and Enemies sections to be resized as needed
- changed the colour of the splitter bar on the Karma and Nuyen tab to make it noticeable
- added missing Barrel Extension Weapon Mod to Ares Desert Strike
- Vehicle Weapon Mounts have their context menu restored when loading a saved file
- Weapon Mounts that come as part of a Vehicle now have their context menu attached
- added support for Group Intiation/Network Submersion and Initiation Ordeal/Submersion Tasks to Career Mode to discount the Karma cost of Initiation/Submersion
- added missing Gear from Unwired
- added missing Drones from Unwired
- moved helmets and shields out of Armor Mods and into the Helmets and Shields Armor Category
- fixed an issue that caused the maximum Rating for Vehicle Mods to be set to the Rating that was selected when the Mod was first added
- Condition Monitors on the printout are now correctly calculated based on the total value of the Attributes
- Skill Groups in Career Mode can now be raised above 4 without throwing an error

Support for Multiple Custom Data Files
Rather than making people merge multiple XML documents on their own any time someone makes a change to a custom file, Chummer now supports multiple custom data files for each source. Custom files must start with "custom" and end with "_[filename.xml]". Using books.xml as an example, "custom_books.xml", "custom_Nebular_books.xml", and "custom_ThatGuy_books.xml" are all valid names. The base file (books.xml) is loaded first, then the contents of the other files are merged in one-by-one.

Build 91
- Drain Value for a Tradition now uses the total value of the Attribute instead of its base value
- Karma and Nuyen Expenses in Career Mode are now properly sorted in reverse chronological order
- Vehicles that should have additional slots now have them included in their slots total
- Adapsin now has its own set of Cyberware Grades
- added Skinlink as a Bodyware so it can be added as a plugin to pieces of Cyberware
- Genetic Heritage Positive Quality now affects Nuyen cost instead of Essence cost
- Bioware cost multipliers are now correctly set before being given to the Select Bioware window so prices should now be accurate when these modifiers exist
- added missing Shield, Simrig, and Smartlink Complex Forms
- only Weapon Mods marked as Installed that are not included with the Weapon consume Mod Slots
- added support for Underbarrel Weapons
- Armor from Adept Powers no longer count towards Armor Encumbrance in Career Mode
- Weapon Damage should no longer appear as "NaN" if it is a non-numeric value

Build 89
- clicking Add Metamagic/Add Echo when a character has not Initiation Grade no longer causes an error
- adding a Spirit when creating a character with Karma whose MAG is above 6 no longer causes an error
- Sprites now have their maximum Rating set properly when loading a saved character in Career Mode
- Active Skills no longer show the Active Skill Modifiers in their tool tip if the Active Skill is being Defaulted to prevent confusion
- corrected an issue with Active Skills that caused the Aptitude and Incompetent Qualities to compound the maximum Skill Rating each time the character was saved
- selected values for Qualities are now properly re-populated when the character is loaded so that removing the Quality now also resets the Quality's text

Build 88
- added support for <selectside /> to Improvement Manager which allows a character to select which side of the body a piece of Cyberware is implanted on
- Critter Power list is now sorted in alphabetical order
- Spirits can now be linked to save files in the same way as Contacts and Enemies
- fixed an error that cause improving an Active Skill that is a part of a Skill Group to not properly remove the remaining Active Skills from the Group
- the 10 most recently opened/saved character files are now displayed in the File menu
- adding a Spirit after improving your MAG through Initiation no longer causes an error
- Spirits can have a Force up to twice the character's MAG Attribute in Career Mode
- printout now shows the correct Essence value for a character when they have both Cyberware and Bioware
- total remaining ESS and total value for Attributes and Skills have been added to the character save to make importing Chummer files with external applications easier
- added an option for automatic updates which is enabled by default
- adding an Enemy in Career Mode no longer attempts to check how many BP/Karma have been spent on Negative Qualities and cause an error
- Ignore Rules option should now ignore all character creation rules and limitations
- Metamagic now supports requirements in the same way as Echoes
- Karma cost for Knowledge Skills in Build Mode is now calculated correctly
- Armor from Adept Powers no longer count towards Armor Encumbrance since they are considered to be a magical source
- fixed an issue that caused character to become unable to select a Skill or Attribute for Adept Powers and Qualities after improving an Adept Power's Rating
- removed the Category restriction on Cyberware plugins so things like Datajacks can be added to Cyberlimbs
- added Spoof Chip to the General Category in gear.xml
- Gear Rating on the Gear tab is now a read-only field in Career Mode
- added support for naming Weapons
- added Cyberware to the list of Weapon Categories in the Select a Weapon Category window so ammo can be used by Cyberware Weapons
- added the ability to mark Karma Gained as a Refund which will not count towards the character's Career Karma
- Injection Ammunition and chemical weapons can now accept Drugs/Toxins/Chemicals plugins as appropriate
- Vehicle and Drone Sensors can now accept Audio and Visual Enhancements and Accessories as plugins
- Street Cred, Notoriety, and Public Awareness can now be set on the Character Info tab in Career Mode

Build 86
- Weapon Mods and Accessories can now be removed from Vehicle Weapons

Build 85
- added support for <movementpercent /> to the Improvement Manager which improves a character's Movement speed
- additional support for Critters
- all Critters from Running Wild and SR4A are now entered
- Personalized Grip Weapon Mod now provides its RC bonus
- Unseen Hands Adept Power now applies its bonus to the Stealth Skill Group
- Unseen Hands Adept Power now has levels enabled
- Celerity Positive Quality now provides its Movement bonus
- Condition Monitors now correctly calculate based on the Attribute's total value and not just its augmented value
- number of Spells, Spirits, Complex Forms, and Sprites a character can have is no longer capped in Career Mode
- RES now properly limits the maximum Rating for Complex Forms

Build 84
- added Movement values to Metatypes (this will only be applied to new characters)
- added Movement to character sheets
- maximum MAG and RES are now based on the Metatype's maximum ESS instead of 6
- added support for Critters

Build 82
- added AP, RC, and Damage information for Ammunition in gear.xml
- loading a Weapon with Ammunition now updates the Weapon's AP, RC, and Damage by applying the Ammunition's properties to it (Ammunition needs to be removed and re-added to existing characters)
- creating a new character using a Metavariant that comes with Negative Qualities no longer throws an error

Build 81
- added support for <selectspell /> to Improvement Manager which asks the character to select a Spell
- added Revision History to the Help menu to view the revision history of the application
- added Spells, Gear, Traditions, and Powers from Digital Grimoire
- added Empathy Software and Emotitoys from Arsenal
- added Lifestyle Drones from Runner's Companion
- broke Counterspelling, Spellcasting, and Sustaining Foci into multiple items for each Spell Category
- Combat, Detection, Health, Illusion, and Manipulation Spell Formulae now ask for a Spell to be selected
- window contents immediately resize when the Create and Career windows open to accommodate smaller screen sizes and eliminate the need for manually resizing the window to trigger this
- loading a character with Qualities gained through a Metatype no longer cause the application to complain about spending too much on Positive/Negative Qualities
- Active and Knowledge Skills are no longer limited by the character creation rules in Career Mode
- adding Enemies during Career Mode no longer attempts to check that you are within Negative Quality BP limits
- Magic Traditions list now filters on source book

Build 79
- Vehicles now have a Condition Monitor in Career Mode
- Burst Fire Mode no longer allows Full Bursts since this requires Full Auto Mode
- Vehicle Weapons now limit the Firing Modes they can used based on the Weapon's Firing Modes
- Vehicle Weapons now show their correct Ammo Source in Career Mode
- total number of Drain Resistance dice now appears next to the Drain Attributes on the Spells and Spirits tab
- Initiative and Initiative Passes now show both their base and Augmented values in the same way as the character sheet
- Weapon Ranges are now displayed on the Weapons and Vehicles tabs when a Weapon is selected (Vehicle Weapons in Career Mode only)
- Critical Strike Adept Power now increases Unarmed Damage
- Killing Hands Adept Power now changes the character's Unarmed Damage to Physical
- Kinesics Adept Power now improves Social Active Skills
- corrected Natural Immunity and Mystic Armor Adept Powers (Natural Immunity had Mystic Armor's Armor bonus by mistake)

Build 78
- added support for <sensitivesystem /> to Improvement Manager since Sensitive System explicity doubles the final Essence cost rather than applying a +100% cost modifier
- Essence modifiers are now added together to determine a total percentage which is then deducted from an item's Essence cost
- linked Contacts and Enemies now open in their correct mode (either Build or Career)
- clicking Add & More when adding a Weapon Mod to a standard Weapon now correctly goes through the process again instead of trying add a Mod to a Vehicle Weapon
- PACKS Kits now support the new Exotic Skill setup
- updated Exotic PACKS Kits to include all Exotic Skills
- Essence Loss now correctly impacts MAG and RES
- added an option to support the More Lethal Gameplay optional rule (off by default)
- added support for Weapon Ranges
- added support for SoftWeave Armor Mod
- resizing the window no longer causes the Notes field on the Character Info tab to slide behind other fields
- opening the Metamagic window as a non-Technomancer no longer causes an error
- Armor Mods with no Rating no longer have the Rating field enabled
- Weapon Mods and Accessories that come with a Weapon can now be removed
- removed Weapon Accessory Mount tracking since Accessories can be swapped and removed during play and places too much restriction on Accessory selection
- Melee Weapons now show the damage they will do and their full Reach based on the character's Attributes in the Select a Weapon window
- added an Installed option for Weapon Mods and Accessories to show that they are currently in use on the Weapon and are contributing to the Weapon's stats
- re-wrote how Weapon RC is calculated (see below)
- fixed an issue that could cause data and character sheet files to be saved to the wrong location during an update
- added a Condition Monitor tab in Career Mode which records the character's Condition Monitors and applies penalties to Skills

Weapon Recoil Changes
Since Weapons can now have their Mods and Accessories added and removed, the Weapon's RC now shows what it is with the items currently attached to it. When selecting a Weapon, the Select a Weapon window may show the lower RC number as being slightly different than it appears in the source book, however the number IS CORRECT since it comes with all of the attachments already installed. This happens because in SR4A, some Stocks were removable and some were not. With the addition of the Stock Accessory in Arsenal, they all effectively became removable items.

Build 75
- Power Level for Mystic Adepts is now correctly tied to their total MAG Attribute and not just the MAG assigned to their Adept Powers
- Search in the Select a Weapon window no longer lets you add Gear Weapons (such as Grenades) since these must be added through the Gear tab to work properly
- added support for Advanced Lifestyles
- added support for Magic Traditions
- removed Exotic Active Skills from skills.xml
- Exotic Skills are now added by clicking the Add Exotic Skill button on the Skills tab since multiple copies of the Skill can exist for a character
- added fields to record Alias and Player Name on the Character Info tab

Build 74
- Adept Powers now save the correct Power Point cost in regions that use "," to separate decimal places
- added an option to include Active Skills with a Rating of 0 on the character sheet (on by default)
- Datasoft, Mapsoft, and Tutorsoft now ask for specific values
- removed Fomori's Dermal Armor bonus
- saving a character as Created no longer causes the Save and Print toolbar icons to disappear
- Total Karma is now calculated and displayed on the character sheet
- when buying items, they can now be marked as free which will add the item to the character without deducting from Nuyen

Build 73
- Active and Knowledge Skill Specializations no longer become disabled after they lose focus in Create Mode

Build 72
- added Career Mode which lets you maintain a character through their career (see below)
- canceling a dialogue after selecting a Quality no longer adds the Quality to the character
- opening multiple characters no longer causes invalid object references which can come up after selecting items
- Spells are now grouped by Category on the Spells and Spirits tab
- Services Owed by Spirit and Sprites are automatically corrected if a character's Summoning or Compiling Active Skill is lowered
- Qualities that can be taken multiple times now display the correct Karma cost when building a character with Karma
- Quantity can now be selected in the Select Gear window
- PACKS Kits now support adding Gear to Vehicles
- adding Ammunition of the same type for the same Weapon Category now stacks instead of creating a new item
- Ammunition can now be added directly to Vehicles
- Martial Art Maneuvers names are now displayed correct after being added to the character

Career Mode
Once your character is ready to run, you can put them into Career Mode. Career Mode lets you maintain your character using Karma throughout their running career. Career Mode lets you keep track of your Karma and Nuyen expenses, buy and sell Gear, and even keep track of Ammo in each Weapon. To put your character in Career Mode, go to the Character Info tab, check the Mark character as Created box, then click Save. The save process makes sure that your character meets all BP/Karma and Nuyen total rules before saving. Once the character has been saved, they are re-opened in Career Mode. Once a character has been put into Career Mode, you cannot go back to Build Mode.

Build 69
- File > Open now allows multiple characters to be opened at once
- Armor Mods now correctly update the character's remaining Nuyen amount as its Rating is changed
- Select Cyberware window now remembers the last Grade that was selected
- Gear with a quantity added from a PACKS Kit now displays its quantity information in its name immediately instead of after it is selected for the first time
- added support for Knowledge Skills to PACKS

Build 68
- fixed a critical issue that prevented the Select Spell window from loading Spells
- selecting Ammo after another piece of Gear has been selected no longer causes the Ammo's Quantity to be reset to 10
- added support for Limited Spells

Build 67
- added support for <basicbiowareessencecost /> to the Improvement Manager which adjusts the Essence cost of Basic Bioware only
- added support for <transgenicsgenetechesscost /> to the Improvement Manager which adjusts the Essence cost of Genetech: Transgenetics Bioware only
- corrected the Essence cost calculation for Cyberware and Bioware when multiple Essence cost Improvements are present
- pressing Esc in the Select a PACKS Kit window now cancels
- Rating of Armor Modifications can now be changed after they're added to Armor
- items now display their Quantity and Rating in their names in lists when applicable
- mugshots on character sheets should now render on machines that do not have Internet Explorer 9 installed
- added missing Capacity to Audio Enhancements and Vision Enhancements
- corrected names of Spells in PACKS Kits
- source book filtering now uses exact matches on codes
- Armor Mods are now filtered by source book
- Weapon Accessories are now filtered by source book
- Weapon Mod list works again
- adding a PACKS Kit now makes sure the Rating for a Skill or Skill Group does not exceed the maximum value and throw an error
- Select a PACKS Kit window now remembers the last selected category
- Select a PACKS Kit now only adds Spells that the character does not already have
- PACKS now supports Spirits
- PACKS Kit correctly set extra item information instead of prompting for a value to be selected when applicable
- added a check box to the Select Bioware window to mark an item as free to handle Genetic Heritage's free item (only appears when a Genetech: Transgenics item is selected and the character has the Genetic Heritage Positive Quality)
- Options window now opens in the same position instead of in a random position so the OK button is always accessible
- Select Lifestyle and the Lifestyle tab now show the Starting Nuyen amount for the selected Lifestyle

Build 66
- Armor and ArmorMods can now create Improvements
- Weapons now correctly ignore the cost of Weapon Modifications that are included in their base configuration
- fixed a bug that prevented Cyberware from adding plugins that come with it
- Attributes display in the Select PACKS Kit window now automatically adjust for the character's Metatype
- both character sheets now work for printing both single and multiple characters
- added Vehicles from This Old Drone
- added Vehicles from MilSpechTech
- added Weapons from MilSpechTech
- added Spell, Powers, Echoes, Armor Mods, Weapons, Ammunition, Gear, Vehicle Weapons, Vehicle Mods, and Vehicles from War!
- added Gear, Armor, and Weapons from Attitude
- added the missing extra slots to the Thundercloud Contrail, Hyundai Shin-Hyung, and Cascade Skraacha
- added Qualities and Powers from The Way of the Adept

Build 64
- added PACKS content viewer
- Add & More button in PACKS window now works

Build 63
- rewrote all object creation code so that they're entirely responsible for creating themselves and all child objects
- moved Add Cyberware Suite to the new Special menu
- added support for PACKS from the Runner's Toolkit which can be found in the Special menu
- Form-Fitting is no longer considered when looking for the highest Armor Rating and correctly stacks with the highest worn Armor Ratings
- Weapon Accessories that come with Weapons are no longer calculated into the Weapon's RC since these are already factored into the base Weapon's stats
- Skills now have enough room to display their total Rating and Specialization Rating without overlapping the Specialization field
- changing the Rating for Gear now properly update the character information and Nuyen remaining
- character sheet no longer specifies an image type to hopefully allow any mugshot image format to be displayed properly
- Cyberware/Bioware Essence Cost Multipliers are now stack correctly
- Attributes are now responsible for managing their resptive Cyberlimb Enhancements which fixes the incorrect Armor Encumbrance and a high BOD through Cyberlimb Enhancements bug
- added Programs from Unwired
- added missing bonus for Racing Tires
- Matrix Programs can now be added as standard Gear instead of just plugins again
- Matrix Programs are listed separately after the last Commlink on the character sheet
- Vehicle Mod Accel Bonus now supports +X/+Y add to Accel
- Credsticks now have a maximum Rating of 1,000,000 to represent the amount they hold
- removed under barrel mounts for Pistols
- Vehicle Sensor and Sensor Plugins can now be deleted
- adding and removing Sensor Plugins, Weapons, Weapon Accessories, and Weapon Mods to a Vehicle now immediately update the character's remaining Nuyen amount

Build 61
- added <biowareessmultiplier /> support to the Improvement Manager which multiplies the ESS cost of Bioware (Genetech is exempt from this bonus)
- added <genetechcostmultiplier /> support to the Improvement Manager which multiplies the Nuyen cost of Genetech
- Spirits and Sprites now have their Force/Rating and Bound/Registered properties
- character sheets now display the correct Spirits and Sprites information
- Clothing Armor Ratings are now only applied if they are marked as Equipped
- Form-Fitting Armor now properly stacks with other worn Armor
- added missing Qualities from Augmentation
- corrected the name for Adapsin
- added missing bonus for Adapsin
- added Bulk Modification plugin for Cyberlimbs
- added Optimized Cyberlimb plugins for Cyberlimbs
- Weapon Accessories and Modifications with a value of Weapon Cost no longer cause an error when selected in the Weapon list
- Vehicle Weapon Accessories and Modifications with a value of Weapon Cost no longer cause an error when selected in the Vehicle list
- added support for Cyberware Suites

Build 60
- Gear now calculates and displays its Capacity and Capacity Remaining
- Cyberware plugins that are added when selecting a base item now have their category populated
- added the ability to search for Cyberware/Bioware in the Select Cyberware/Bioware window
- added the ability to search for Armor in the Select Armor window
- fiexd a bug that prevented Metavariants from receiving their Qualities when creating a new character
- Metavariants now only cost the Metavariant BP, not Metatype BP + Metavariant BP
- clicking Add & More when adding Bioware now correctly opens up Bioware instead of Cyberware
- fixed a bug that cause Gear plugins to be limited to a Rating of 1
- Initiation and Submersion information now appear on the character sheet when applicable
- added Spare Clip to the Ammunition Category in Gear so that multiple clips can be purchased
- Vehicle Mods that affect Acceleration no longer cause an error
- all Cyberlimb Armor is now added to the character's total Armor Ratings instead of just using the highest valued Armor plugin
- Cyberlimb Attributes are now factored into the character's Augmented Attributes totals
- Cyberlimbs now show their Attribute values on the character sheet
- Complex Forms now appear on the character sheet
- clicking OK in the Select Metamagic window no longer causes an error
- Add & More button in the Select Metamagic window now works
- Select windows now only load their data once instead of each time it needs to look at something which should slightly improve performance and cut down on disk reads
- Skills now show the Specialization dice total in the application and not just on the character sheet
- attempting to add Enemies while building a character with Karma now longer causes an error
- Sensors can now be added to Vehicles
- Weapons now show the number of Slots they have remaining
- selecting a Weapon Accessory or Modification now shows its information
- Vehicle Weapons now show the number of Slots they have remaining
- selecting a Vehicle Weapon Accessory or Modification now shows its information
- added Print Multiple to the file menu which allows Game Masters to print multiple characters off in a summary format
- added Game Master Summary printout sheet which displays a summary version of selected characters

Build 57
- added support for Initiation and Submersion (only enabled when bulding with Karma since these require Karma to select)
- added support for <livingpersona /> to the Improvement Manager which adjust a Living Persona's Attributes
- corrected the Improved Attribute Adept Power's bonus
- Attributes are now capped at the Metatype's Augmented Maximum with any modifiers to that value instead of the base Metatype Augmented Maximum
- added Print to the File menu
- character sheet now includes Description, Background, and Concept if they were filled in on the Character Info tab
- Qualities now display their sourcebook and page number on the character sheet
- Essence is now correctly calculated with the the higher of Cyberware and Bioware deducting the full amount and the lesser only deducting half
- corrected the Essence cost for Cybereyes Rating 4
- removed the empty Edit menu which restores the ability to Cut, Copy, Paste, and Undo in a text field
- Martial Arts cost now calculates correctly when building a character with Karma
- added support for FixedValue to be speicifed for Cyberware Capacity, Avail, and Cost which allows it to use values that do not follow a standard formula
- merged Cybereyes Basic System, Eyeband, Single Cybereye, Cyberears, Dermal Sheath, Move-by-Wire, Wired Reflexes, and Stirrup Interface into a single pieces of Cyberware instead one for each Rating
- removed the Martial Arts Positive Quality and made the Martial Arts tab always visible
- total cost for each piece of Cyberware now correctly ignores free plugins and deducts the right amount from character's Nuyen total
- add Custom Placeholder to gear.xml to act as placeholders
- Adept Power Points Remaining text has been changed to match the format for Cyberware Capacity Remaining to make it easier to understand
- character sheet now includes Lifestyles

Build 55
- Metagenetic Improvement Positive Quality now correctly increase the selected Attribute's minimum value by 1
- removed the <aug /> tag from Genetic Optimization since the Augmented Maximum is now correctly calculated on its own
- Cyberware and Bioware now write their page information to the printout
- loading a character with a Commlink Upgrade or Commlink Operating System Upgrade no longer causes the load to fail
- number of bonded Foci is now limited to the character's MAG Attribute value
- Ignore Rules character option now lets any number of Active and Knowledge Skills be at Rating 5 or higher
- Ignore Rules character option now raises the Skill Group Rating maximum to 6
- Attribute values are now easier to read: number beside the numeric field now shows the total Augmented value (if any) while Metatype Minimum / Maximum (Augmented Maximum) have been pushed to the side
- added support for <print /> to qualities.xml which, when set to "no", suppresses the Quality from being printed
- added support for <forcecheck /> to qualities.xml which forcefully selects additional Qualities when the Quality in question is selected
- put SURGE Quality BP cost back to standard value and added Positive and Negative Qualities to compensate for the BP spent when selecting the Qualities SURGE requires
- Save As now pre-populates the file name if one is available
- moved Bonded Foci list to the Gear tab
- Bonded Foci list is now usable by anyone with a MAG Attribute

Build 54
- fixed a critical issue that caused non-Human Metatypes to reset some of their Atrribute scores when loading a save file
- added ability to build characters using Karma instead of Build Points (this is selected in the same window where you normally select your BP amount)
- added Karma cost options to Options window to override the default values

Build 53
- added <initiative /> support to the Improvement Manager which adjusts the character's Initiative
- added <min /> support to <selectattribute /> and <specificattribute /> which adjust an Attribute's Minimum value
- added support for <contributetolimit /> to qualities.xml which marks a Quality as not counting towards the BP limit for Positive or Negative Qualities
- added <qualities /> support to metatypes.xml
- moved <uneducated /> support to the Improvement Manager
- <initiativepass /> now defines it own unique group in the Improvement Manager, meaning only the highest single <initiativepass /> Improvement is used as defined by the game rules
- restructured the <forbidden /> element in qualities.xml to have work in the same way at <required />
- sourcebook and page information is now shown in all Select windows and when items are selected in lists
- character mugshots can now be added on the Character Info tab
- added a notes field to the Character info tab to store notes about the character, gear, and any other desired information
- added missing bonus information to Genetic Optimization Genetech
- Bioware now correctly identifies itself as Bioware in the Improvement Manager again
- Technomancer Living Persona "Commlink" now appears in the Commlink section of the printout
- Technomancer Matrix Initiative and Matrix Initiative Passes are now calculated 
- corrected Metatype minimum MAG and RES values to 1 so that taking Qualities that grant these Attributes do not also cost 10 Attribute BP
- Attribute Augmented Maximum values are now automatically calculated based on the Attribute's total Maximum value plus any bonuses, removing the need to specify <aug /> for the <specificattribute /> bonus tag which was technically incorrect and could lead to inaccurate Maximum Augmented totals
- added Category filter to the Select Metatype window
- added Sapient Critter and Shapeshifter Metatypes
- updated BP cost of SURGE Qualities to compensate for the BP expendatures for their "free" Positive and Negative Qualities
- Qualities that do not count towards the Positive or Negative Quality BP limit are coloured dark red
- added Drake and Infected Positive and Negative Qualities

Build 51
- added <weaponcategorydv /> support to the Improvement Manager which adjusts the Damage of all Weapons in a Category
- added <cyberwareessmultiplier /> support to the Improvement Manager which multiplies the ESS cost of Cyberware
- added <selectmentorspirit /> support to the Improvement Manager which prompts for a Mentor Spirit and applies its bonuses
- moved <addattribute /> support to the Improvement Manager so anything can add MAG or RES to a character
- moved <enabletab /> support to the Improvement Manager so anything can enable the special ability tabs for a character
- added "limittoskill" support to <selectskill /> which limits the Skill list to only the Skills specified
- added "excludeattribute" support to <selectattribute /> which excludes the listed Attributes from the Select Attribute window
- EDG, MAG, and RES are no long subject to the one Physical or Mental Attribute at maximum rule
- Lucky Positive Quality now affects EDG
- EDG cannot be the selected Attribute for the Exceptional Attribute Positive Quality
- Uneducated Negative Quality now prevents characters from putting BP into Technical Active Skills
- Uneducated Negative Quality now removes access to Academic and Profesionally Knowledge Skills
- added support for Martial Arts
- added support for Mentor Spirits
- added support for Bonded Foci
- Select windows with Search now remember the Category of the item selected if a Search was performed
- marked Rigger Adaptation and Weapon Mount (Normal, External, Fixed, Manual) Vehicle Mods as being from SR4
- areas expand and contract with window size to play nicely in lower resolutions and maximized windows
- adding an Enemy now updates the BP totals immeidately
- Add Enemy now checks to make sure adding a new Enemy will not take you over the -35 BP for Qualities or -25 BP for Enemies limits
- added Vehicle Weapons and Vehicle Missiles from Arsenal
- Language Knowledge Skills are now correctly linked to INT instead of LOG
- added support for Knowledge Skills to skills.xml (big thanks to whatevs for providing the content for it and pointing me in the right direction)
- appropriate pieces of Arsenal Clothing now stack with each other for determining total Armor Ratings
- Form-Fitting Armor now stacks
- armors that start with "Form-Fitting" only contributes half of its values towards Armor Encumbrance
- corrected an error that occured when selecting Adept Powers that affect an Active Skill
- fixed an issue where Cyberware/Bioware with Ratings was calcuating ESS cost incorrectly in regions that use something other than "." to separate decimal places
- added page number references to all item entries
- page number is now shown on the character sheet (applies to items added to a character after this update)
- added "Character Information" tab to enter general character information such as sex, age, height, weight, etc.
- added general character information to character sheet
- Nuyen amounts up to 999,999,999 are now properly formatted
- new Knowledge Skills are placed in the correct location when the list is scrolled
- added Essence and Nuyen Remaining information to the status bar
- Gear can now have multiple <addoncategory /> entries
- moved Sim Modules into their own Gear Category which can only be added to Commlinks and other devices that explicity refer to them in <addoncategory />
- Matrix Programs can now only be added to Commlinks and other devices that explicity refer to them in <addoncategory />
- Commlink Operating Systems can now only be added to Commlinks and other devices that explicity refer to them in <addoncategory />
- added Basic User, Basic+, and Pro User Suites to Matrix Programs
- added support for Commlink Response, Signal, Firewall and System upgrades
- Commlinks now display their Reeponse, Signal, Firewall, and System values when selected in the Select Gear window
- Commlinks now display their Response, Signal, Firewall, and System totals when selected on the Gear tab
- Commlinks now display their Plugins on printouts
- save files can now be linked to Contacts and Enemies
- Weapon Modifications can now be added to standard Weapons
- Vehicle Weapon Modifications now use Weapon Cost correctly for determine their own cost when applicable
- adding Ammunition that starts with "Ammo:" now asks for a Weapon Category to be linked to
- the Grade list is now properly disabled when adding a Cyberware plugin

Build 43
- added Nanocybernetics to Cyberware
- added Transgenic and Nanotech Gear
- added Genetech to Bioware
- Armor Mods that add to Avail can now include R or F
- Gear Accessories can no longer downgrade their parent's Avail from Forbidden to Restricted
- added <skillarticulation /> support to the Improvement Manager to properly support the Enhanced Articulation piece of Bioware
- all Select windows now remember the last Category selected and re-open with it as the currently selected Category
- Qualities that prompt for a value are now correctly removed from the character when the Quality is removed
- selected values for Qualities now appear on the character sheet printout

Build 42
*** in order to download and install the character sheet properly, please follow one of the follow two steps:
* download the zip again from http://www.dndjunkie.com/dev/chummer/Chummer.zip
* run Chummer's Update but only update the application. Once it restarts, you can safely run the update again and grab the character sheet

- update now supports updating XSL character sheets
- Spells now support selecting custom text and Attributes for those that require a choice (those with [] in their name)
- multiple instance of Qualities like Addiction are no longer combined into one when loading a character
- Vehicles now support Vehicle Modifications
- Vehicles now support Vehicle Weapons and Weapon Modifications
- added Cancel button to Choose BP window
- added Cancel button to Select Metatype window
- Armor Mods are now considered when checking for Armor Encumbrance
- corrected Armor Encumbrance rounding error being over BOD x 2 impacts AGI and REA correctly
- Cyberware with a Capacity of [*] can now be removed from a character if it is not a Cyberware plugin
- select Cyberware/Bioware window now shows the correct title when selecting Bioware
- removed Undo and Redo items from the Edit menu since they didn't do anything
- ESS and ESS costs now correctly round to 2 decimal places
- select item lists in Select X windows are now sorted
- added support for custom data files (see below)
- added Exotic Melee and Exotic Ranged Weapons from Arsenal
- added Ammo to Gear
- added all Grenades, Rockets, Missiles, Explosives and Demolitions equipment from SR4A and Arsenal
- Gear that is also a Weapon (such as Grenades) also adds the appropriate Weapon (similar to Cyberware and Cyberweapons)
- Gear can now have a minimum Rating
- added Custom Cyberware plugins to Cyberware Enhancements category
- reorganised the Skill Groups and Active Skills to display more information
- added key mnemonics for Add buttons (Alt+A for the first Add button on a tab, Alt+D for the second)
- right-clicking on items now displays a context menu identical to the one for the associated Add button
- added a tooltip to each Skill Group that list the Skills within that Group
- added missing tooltips to all fields on the Build Point Summary and Other Info tabs
- window now closes after successfuly saving a character when Close Window is clicked
- regions that use something other than "." to separate decimal places no longer causes errors when using numbers with decimals
- increased the size of some fields and lists so that names do not get cut off or overlap with other information
- Armor and Armor Mods can now be marked as Equipped. Armor/Armor Mods not Equipped are not factored into Armor Encumbrance or highest Armor Ratings
- added Online Help to the Help menu which takes you to the Chummer Wiki (http://www.dndjunkie.com/chummer/wiki/)
- the BP used for Sprites now appears in the correct location instead of replacing the Sprites heading
- added "Ask for confirmation when deleting" to the Options window (on by default)
- application now asks for confirmation when deleting objects if "Ask for confirmation when deleting" is turned on
- the Delete key now does the same thing as pressing the Delete button when a list item is selected (Spells, Cyberware/Bioware, Gear, Vehicles)
- added "Add & New" buttons to all Select windows which adds the current item to the character then re-opens the window so you can add another item

Custom Data Files
You can create custom data for each of the data files. To being, create a copy of an existing file and add "custom_" to its name. For example, to create custom Cyberware date, you would create a copy of cyberware.xml and rename it custom_cyberware.xml. This will give you the structure that the application expects. You can then create your custom items using the custom data file. The <version> information can be safely removed since it does not apply. Your custom information will be shown along with the application's own data where applicable.

Build 36
*** most saves from previous builds will not work with this build due to a number of underlying changes ***
- added Cyberware from Augmentation
- added support for +X to Avail for Cyberware
- added support for cost multipliers for Cyberware
- added full support for Gear
- Save button in the toolbar now goes away after closing a the last character window
- added tooltips for Armor Ratings to show how they are being calculated
- removed the ability to tile and cascade windows since this caused rendering issues and confusion
- only the highest value for each type of Cyberware Enhancement now applies to Attributes and Armor Ratings
- Spells in the Select a Spell window are now listed in alpahbetical order for each category
- added the ability to search for Spells in the Select a Spell window
- added the ability to search for Weapons in the Select a Weapon window
- Weapon Ammo is now populated when adding a new Weapon
- added basic Vehicle/Drone support

Build 32
- added Save button to the toolbar
- added Weapons from Arsenal
- added support for Armor Modifications
- added support for Cyberweapons
- added support for Weapon Accessories<|MERGE_RESOLUTION|>--- conflicted
+++ resolved
@@ -1,13 +1,3 @@
-<<<<<<< HEAD
-=======
-Build 182:
-Application Changes:
-- Prototype transhuman is now correctly removed. This fix does not apply to older characters.
-- Knowledge skills now load correctly
-- The Crash Form Crash ID is now selectable
-- Crash handler now asks the user before atempting to create a crash report...
-
->>>>>>> fc505dc0
 Build 181:
 Application Changes:
 - Fixed a crash when creating MAG/RES characters using Priority/Sum-to_Ten. Fixes #922.
@@ -17,6 +7,8 @@
 - Fixed the total cost of vehicles to include discounts from the Dealer Connection quality. Fixes #934.
 - Fixed an issue that prevented the Prototype transhuman improvements from being removed. This fix does not apply to older characters.
 - Fixed an issue that prevented knowledge skills from loading properly. 
+- The Crash Handler form's Crash ID is now selectable.
+- The Crash Handler now requests permission from the user before submitting a crash report. 
 
 Data Changes:
 - Fixed a crash when creating an e-ghost AI. Fixes #918.
