Build 186:
Application Changes:
- Fixed missing values for Metahuman adjustment on several vehicles.
- Properly applied localisation to the character roster form.
- Fixed the karma costs for new knowledge skills in career mode to not improperly charge twice. 
- Added a missing Seats label for vehicles.
- Set the Astral Initiative label to be invisible if the character is not Awakened.
- Altered the SelectWeapon improvement to allow excluding a specific weapon type. Prevents spare clips from trying to select melee weapons.
- Fixed the Expense Log entry for Knowledge Skill increases to properly indicate it's a Knowledge Skill entry. Removed an accidental double-charge for creating skills.

Data Changes:
<<<<<<< HEAD
- Fixed an incorrect spelling for the Personafix gear item.
=======
- Added Dissonant Echoes from Data Trails, courtesy of gamingharry. As it's not normally possible to become a dissonant technomancer, these echoes have been attached to the Data Trails (Dissonant Echoes) book, and will need to be enabled in the Options menu. 
>>>>>>> b224662b

New Strings:
- Label_VehicleSeats
- Label_Biography

Changed Strings: 
- Message_ConfirmKarmaExpenseKnowledgeSkill

Build 185:
Application Changes: 
- Fixed an issue with Sprint distance calculations for Movement. 
- Fixed a precedence issue with Infected initiative values. 
- Fixed an issue that prevented lifestyle qualities from being exposed to the character sheets. 
- Fixed a crash when Chummer hasn't had PDF arguments assigned.
- Relocated the ChangeText bonus node to be its own improvement type. No real impact for users, but there may be some associated weirdness.
- Moved the CritterPower improvement nodes for qualities into the Bonus node. This shouldn't affect existing characters, but custom content will need to be adjusted to reflect the change.
- Moved the AddQualities improvement nodes for qualities, cyberware and such into the Bonus node. This shouldn't affect existing characters, but custom content will need to be adjusted to reflect the change.
- Moved the method for the SelectText improvement. I don't EXPECT that this will cause any issues, but if you encounter any odd behaviour please let us know.
- Fixed a bunch of code relating to the addition of qualities by other sources. A side effect of this is that some existing quality pairs may not be removed properly. In most cases this should not present an issue, but if you encounter any odd behaviour please contact us.
- Altered the code for the OptionalPowers improvement to prevent the selected value from attaching to the associated quality, ie Infected: Vampire (Human) (Enhanced Senses).
- Added a movement speed bonus for the liminal centaur body.
- Applied a filter to the mugshot selector that prevents attempting to load things like icons or document files.
- Added code to the Vehicle Mod Selection Form that enables preventing mods from being listed if they don't match certain requirements.
- Amended the tooltip for Damage Resistance in Career Mode to display the correct values when not affected by a Damage Resistance Improvement. 
- Fixed an issue with knowledge skills in Career Mode that prevented changing the skill's Type. Existing characters will have to be manually modified outside of Chummer or refund their expense history to resolve it.
- Fixed a setting that prevented the SelectVehicleMod form from returning to the previously selected Category when adding items. 
- Fixed an issue that prevented Penetrating Strike from applying to Knucks with the optional rule for such enabled.
- Added a workaround for AIs not being able to increase skills linked to physical attributes.
- Added an option to allow Mystic Adepts to increase power points during career mode. Fixes #1121.
- Fixed an issue with Awakened characters not gaining their free skills in Priority mode for non-English users.
- Added a cached displayname to the print method for loaded clips. Accessed via weapon/clips/clip/[name/count].
- Altered the calculation and display of Limit modifiers that come from 
- Fixed an issue with the Print method for cyberware that caused it to show irrelevant stats for some cyberware. Fixes #1133.
- Fixed an issue with loading characters that prevented cyberlimbs from correctly adding to attribute displays.
- Fixed an issue with linguasofts contributing to point costs for knowledge skills. 
- Fixed an issue with the Print Expenses option not disabling properly. 
- Fixed a crash caused by adding lifestyle qualities that don't have a free breakpoint. 
- Fixed an issue with the character roster not properly showing career karma. Takes effect on next save of the character.
- Fixed a problem with Laser Weapon ammunition not being properly usable in career mode. 
- Altered the behaviour of the addqualities bonus node to default to having child qualities contribute to karma expenditure. 

Data Changes: 
- Fixed the LP cost for the Indoor Arboretum lifestyle quality.
- Renamed the Sparring Drone from Hard Targets to Sparring Drone(Large).
- Fixed missing optional powers for the Banshee.
- Fixed a missing SINNER quality for the Private Investigator/Detective life module.
- Moved all instances of the addqualities xmlnode into the bonus node. 
- Fixed an issue with the Gamber Mentor Spirit's skill choice bonus.
- Added a filter to the Metahuman Adjustment vehicle mod that prevents it from being visible for vehicles and drones that don't have a seat. 
- Fixed an incorrect cost for the Saeder-Krupp MK-170 Neptune (Large).
- Fixed missing attribute choices for the Banshee quality. 
- Added missing content from Howling Shadows, Battle Of Manhattan, The Vladivostok Gauntlet, Splintered State and Shadows In Focus: Butte courtesy of GamingHarry.
- Added a missing offroadhandling bonus to the Handling Enhancement vehicle mod.

New Strings: 
- Message_ConfirmKarmaExpenseKnowledgeSkill
- Checkbox_Option_AllowMysadPowerPointCareer
- String_MetamagicSkills
Build 184:
Application Changes:
- New ImprovementType: ReplaceAttribute. This allows you to replace the metatypeminimum or metatypemaximum with another value. Intended to be used for infected.
- Fixed an issue where Chummer warned about free Knowledge Skills still being available instead of Active Skills.
- Fixed incorrect rounding for Weapon Ranges.
- Fixed incorrect rounding for Armor capacity. 
- Fixed incorrect rounding for Armor Mod capacity. 
- Fixed incorrect rounding for Gear capacity. 
- Properly allowed the 'free item' checkbox to be visible even in character creation. Fixes #1059.
- Added an option to toggle all sourcebooks on and off in the Options menu. Fixes #971.
- Attempting to add gear with the 'Stack' checkbox selected in career mode will only cause items to stack if they have the same child items by default. This prevents loaded spare clips from duplicating, for example. Fixes #1015.
- Fixed an incorrect label for skill improvements in the Karma/Nuyen Expense History. Fixes #1046.
- Fixed an issue that caused knowledge skills to revert their type to Interest. Fixes #1056.
- Added an option to treat arms and legs as the only limbs to average cyberlimb stats off, instead of the skull and torso that are suggested by RAW. As part of this, the options have been broken out into a new XML file, options.xml. Minor design note, I intend to eventually have every calculation variable kept outside of the application logic itself; this will allow GMs to configure their characters as they wish. 
- Fixed an issue with Adept Powers with multiple levels granted by a Mentor Spirit not apply properly. If your character is affected by this, you should be able to use the Reapply Improvements option in the Special menu to recalculate it properly. Fixes #1057.
- Added an option to give cyberware a markup cost in career mode. Fixes #1072.
- Fixed an issue that prevented knowledge skill ratings from updating correctly when adding bonuses from sources like cyberware. Fixes #1073.
- Fixed a rare issue where the Metagenetic Improvement quality could cause crashes when reapplying Improvements. Fixes #1038.
- Added a menu option in the Special menu to confirm that a character is ready to move into Career mode. Fixes #1053.
- Fixed an issue that prevented more than one Spare Clip from adding additional Ammo slots. 
- Fixed an issue that prevented dicepool/rating modifiers from being visible to character sheets. 
- Added a Display Category for skill categories. In practice, this means that printouts will use the localised name for skill categories instead of the default English. If you need to use the English string in a character sheet for some reason, use the value skillcategory_english instead. 
- Fixed an issue with adept powers that have specified maximum ranks causing a crash.
- Fixed an issue where changing your priority selection would remove MAG/RES-linked skills. 
- Fixed a issue where Chummer would crash if, while searching for a spell, no matches was found.
- Added a character roster to manage characters. There is an option to specify a folder to monitor in the Options menu, under Character and Printing. 
- Fixed a crash issue for characters that have cyberlimbs. 
- Fixed some crash issues with custom PACKs kits with lifestyles.
- Fixed some issues with adding multiple non-Ammunition items to other items, ie adding trauma patches to a medkit. May have some issues, but should be functional. Fixes #814.
- Fixed a crash issue caused by adding too many Enemies in creation mode. 
- Added some code to suppress errors caused by faulty XSL transforms in character sheets. 
- Implemented the Blackmail and Family options for contacts. 
- Removed some code from the SelectAttributes improvement that caused it to pass the selected value up to the bonus source. Generally speaking, prevents Infected qualities from getting (BOD) or whatever added to their treenode.
- Added a new Improvement Type: MovementMultiplier. This is used to increase or decrease the multiplier for Running and Sprinting from x2/x4. 
- Fixed a UI issue that prevented attribute bonuses from showing properly if the value made it into double digits.
- Changed the code to calculate character movement rates. To do this, I've added three attributes to the metatype: Walk, Run and Sprint. Each of these is split into three number (Walk, Swim and Fly in order). 
- Temporarily removed the CalculatedMovementSpeed tooltip from caeer and creation mode until it gets refacted. 
- Added a workaround to prevent crashes when loading characters with empty knowledge skills. Fixes #1099.
- Refactored how the PDF options work; instead of being hard-coded with a bunch of check-boxes, it's now possible to generate your own parameters. Standard parameters have already been included in options.xml, but the default options are not necessarily a match for your previous settings. 
- The "ignoreprecedence" improvement attribute has been renamed to "precedence-1". 
- The initiativepass and initiativepassadd improvements now utilise precedence values to manage their stacking; this allows adding Improvements that will always apply, such as the Infected Initiative die bonuses. 
- Fixed an issue with Cyberlimbs that caused a crash when printing.
- Fixed an issue that prevented the Knowledge/Contact multiplier house rules from enabling correctly.
- Changed the string Tip_SkillsKnowledgeSkills to display the correct multiplier entry.
- SHOULD have fixed an issue where Active Skill controls would overlap the Skill Group controls while in higher-DPI settings, blocking the karma numericupdown in creation mode.
- Added proper translation for the quality nodes in the Select Advanced Lifestyles form.
- Fixed an issue with the Matrix condition monitor.

Data Changes:
- Fixed the Infected qualities to work according to the rules. Characters with previous versions of the quality should reapply their improvements, characters that used the terrible metavariant idea will not load properly and should be rebuilt from scratch. If you've been affected by this, please get in contact with me and I'll fix your character for you. Mostly fixes #689.
- Removed the Infected metavariants.
- Added a missing bonus node to the YNT Softweave armour mod.
- New XML file, options.xml. Used to store values for configurable default settings. 
- Fixed missing statistic weaknesses for various Infected qualities. Fixes #689.
- Fixed an issue with the Deformity(Quasimodo) quality that caused it to affect Perception incorrectly. Fixes #1087.
- Added Naga Venom, and corrected page references for Hard Targets Toxins. 
- Corrected the fire mode for the Ares Vigorous Assault Cannon.
- Fixed an issue with the Reaction Optimization bioware not applying its initiative bonus. 
- Added a requirement for the Reaction Enhancers cyberware in order to take Reaction Optimization.
- Fixed an issue with the Infected: Vampire quality that caused a crash. 
- Removed old Metavariant entries for Infected metavariants from the Priority sheet.
- Added the appropriate Initiative and Movement Multiplier bonuses for the Bandersnatch, Dzoo-Noo-Qua, Goblin, Harvester, Loup-Garou, Mutaqua, Nosferatu, Vampire and Wendigo. 

New Strings:
- Button_ToggleSourcebooks
- String_LimbCount4
- Menu_ValidCharacter
- Message_ValidCharacter
- MessageTitle_ValidCharacter
- String_CharacterRoster
- Label_Options_CharacterRoster
- Node_SelectAdvancedLifestyle_FreeMatrixGrids
- Node_SelectAdvancedLifestyle_Entertainments

Changed strings: 
- Tip_IncreaseGearQty
- Tip_SkillsKnowledgeSkills

New Sheet:
- Added a new character sheet, only showing Skills with Rating greater than 0.

Build 183:
Application Changes:
- Fixed the dolphin mentor spirit not giving a bonus on spells of the Health category.
- Added a selector for the maximum karma spent on Nuyen in Karma and Life Modules. Fixes #999.
- Fixed an issue with the Priority D Aspected Magician. Fixes #992.
- Set the Create Backstory button to be invisible for character generation methods other than Life Modules. Fixes #987.
- Added a missing bonus for the Impassive quality. Fixes #984.
- Removed an extraneous Recoil Group from the Electronic Firing Accessory. Fixes #983.
- Added the ability to modify user-created LimitModifiers. Closes #979.
- Fixed an issue with the D-priority adept. Fixes #1005.
- Added some basic error handling to prevent a crash if trying to update Chummer from behind a firewall or proxy. Fixes #989.
- Re-enabled the house-rule to treat metahuman minimums as 1 for karma costs. Fixes #1004.
- Fixed a crash caused by removing life modules,
- Fixed an issue with loading Priority characters caused by an incorrectly saved maximum nuyen value.
- Fixed the ability for adpets with the Adept Spell power to increase their Spellcasting skill rank. Fixes #990.
- Changed the Adept Spell power to prompt for the spell instead of a text value.
- Altered the Select Spell form to allow ignoring requirements such as being magician-enabled to support this.
- Altered the UnlockSkills improvement to allow for specifying the Spellcasting skill, rather than the full compliment of magical skills.
- Fixed a crash caused by removing life modules while in creation mode. 
- Added support for the free matrix grid connections added by Hard Tatrgets to advanced lifestyles. Fixes #963. 
- Fixed an issue with lifestyle qualities crashing if they don't have a restriction. Fixes #1012.
- Set the Adept Way Discount numericupdown control in creation mode to be invisible if the character is not MAG-enabled. Fixes #836.
- Updated the Capacity calculation for cyberware to include any attached Gear items. Fixes #896.
- Fixed an issue that prevented the MCT-Nissan Rotodrone from getting the three extra modification slots expected when not using the vehicle modification rules intrroduced in Rigger 5.0. Fixes #943.
- Skill Filter names is now read from data files instead of hardcoded.
- Added an option to download Nightly updates via the Update system instead of just default releases.
- The changelog will now filter itself based on the most recent build version, so Release builds won't see updated text from the Nightlies. Fixes #1013.
- Fixed an issue with Essence Loss that caused characters to burn out their Magic or Resonance when hitting 0 value, rather than 0 maximum. Fixes #801.
- Altered the functionality of the optional rule to reduce Karma costs based on Essence Loss to reflect the above change. 
- Fixed an issue that prevented Aspected Magicians taking the Conjuring skill group from actually receiving the skills.
- Fixed an issue with undoing expense entries for skills. Fixes #988, fixes #1028.
- Fixed an issue that prevented page offsets from being saved properly. Existing options files may need to be reconfigured. Fixes #1027.
- Fixed an issue with application locations causing some problems with accessing data files. Fixes #597.
- Improved the tooltip indications for when a skill is affected by cyberlimb stats. Fixes #1009.
- Fixed a parsing error when verifying data files that caused a crash. Fixes #935.
- Fixed an error that prevented Cyber-weapoons such as spurs from being properly flagged as such. Fixes #382.
- Added a filter to show/hide free karma and nuyen entries from the expense log list in career mode. Fixes #952.
- Fixed the implementation of the Custom Fit (Stack) rule to support stacking properly, including the creation of armor encumbrance penalties. May still not work properly, but seems to be per RAW. Partially implements #944.
- Implemented an ignoreprecedence uniquename for Improvements. If present, this will ignore the standard behavior of precedence0 improvements that would normally ignore other sources. Fixes #944.
- Fixed an uncalculated armor rating label on the condition monitor in career mode. Fixes #1043.
- Added the "Pilot Exotic Vehicle" skill. TODO: Ensure spelling and page reference.

Data Changes: 
- Fixed an incorrect page reference for the Metatype Reduction biowares. 
- Removed an extraneous bonus node from the Ork Metatype Reduction cyberware that made it cost karma.
- Added life modules from Rigger 5.0, courtesy of SeanPGorman. Fixes #960.
- Fixed an issue that caused the Suprathyroid gland and Muscle Augmentation biowares to stack. Fixes #913.
- Added the allowed gear-categories for Sensors to cyberlimbs. Fixes #896.
- Fixed the Essence cost for the German version of the Skilljack to be 0.1 Essence. 
- Changed the source for Reagents to be the Shadowrun core book instead of Shadow Spells.
- Fixed an issue that prevented the standard Weapon Mount from Shadowrun 5 from taking Machine Pistols and Submachine Guns.
- Altered the Precedence setting for the following bioware, cyberware, powers and qualities, as they were stacking improperly.
-- Muscle Augmentation bioware
-- Suprathyroid Gland bioware
-- Synaptic Booster bioware
-- Boosted Reflexes bioware
-- Synaptic Acceleration bioware
-- Muscle Replacement cyberware
-- Reaction Enhancers cyberware
-- Wired Reflexes cyberware
-- Move-by-Wire System bioware
-- Improved Reflexes 1,2,3 power
-- Lightning Reflexes quality
- Added a missing MAG attribute to the Drake qualities. Fixes #1034.
- Added the Portable Chemical Injectors from Chrome Flesh's sidebar on page 176. CGL, if you're going to use tables then please please PLEASE include all your things in them! Fixes #176.
- Added the missing Off-Road Tires from Rigger 5.0. Fixes #1039.
- Fixed incorrect weapon category limitations for the weapon mounts from Rigger 5.0. Fixes #1048.
- Fixed the Improved Potential powers to properly increase their associated Limits. Fixes #1047.
- Fixed an incorect source setting for the Periscope gear item. Fixes #1050.

New Strings:
- Warning_NoLimitFound
- String_No_Update_Found
- Warning_Update_CouldNotConnect
- Skill_SortAlphabetical
- Skill_SortRating
- Skill_SortDicepool
- Skill_SortLowerDicepool
- Skill_SortAttributeValue
- Skill_SortAttributeName
- Skill_SortGroupName
- Skill_SortGroupRating
- Skill_SortCategory
- Checkbox_ShowFreeEntries

Changed Strings:
- Checkbox_Options_UseTotalValueForFreeContacts. Fixes #981.
- Checkbox_Options_SpecialKarmaCost

Build 182:
Application Changes:
- Fixed a crash when creating MAG/RES characters using Priority/Sum-to_Ten. Fixes #922.
- Added Cyberlimbs as Plugins for Modular Connectors.
- Fixed an issue where Chummer would crash when loading a Life Module character. Fixes #925.
- Fixed an issue with taking specialisations in karmagen without the house rule for free karma points enabled. Fixes #929.
- Fixed the total cost of vehicles to include discounts from the Dealer Connection quality. Fixes #934.
- Fixed an issue that prevented the Prototype transhuman improvements from being removed. This fix does not apply to older characters.
- Fixed an issue that prevented knowledge skills from loading properly. 
- The Crash Handler form's Crash ID is now selectable.
- The Crash Handler now requests permission from the user before submitting a crash report. 
- Added a validation option to prevent characters from having multiple Native Language skills from entering career mode. Fixes #947.
- Fixed a crash issue caused by improvements with selectskill trying to use an Exotic skill. Fixes #921.
- Fixed a rendering issue that prevented Exotic Skills from showing up in sorted lists.
- Fixed a misleading reference to Special Attributes when validating your character.
- Fixed a crash issue with the Incompetent quality. Fixes #959.
- Added code to allow override XML files to use the ID node instead of the Name tag when finding an item to replace. Fixes #957.
- Improved the Options form to only prompt for saving if changes were made.
- Added a handler to check if there's a mismatch between a loaded character's used sourcebooks and the application's selected sourcebooks. Won't affect characters that haven't been loaded before now, changes may also be overwritten by loading the character in older versions. Closes #884.
- Increase knowledge skill rating and add knowledge skill specialization now has the right point
- All knowledge skills don't cost -1 karma anymore.
- Active Hardwires work again.
- Now promts for a name for new knowledge skills in career mode, instead of them being unnameable.
- Added onClick link for Skill-List.
- Gear that adds bonuses to skills now show up as a name instead of an id.
- Omae hid behind an options menu as the other end is outside our control and is starting to give errors. Unless a large amount of intrest is shown, a replacement won't be forthcomming.
- Fixed a Bug, where Knowledge Skill Specializations would not cost Knowledge Skill Points, even with activated house rule.
- Fixed a bug where mixed points and karma in skill groups would pay for one more karma level than intended
- Fixed a bug where changes to cyberware wouldn't update skill dicepools
- Fixed a bug where spending any karma on a skill prevented getting a specialization with skillpoints
- Fixed a weird bug where German knowledge skill types would appear sorted but would actually use the English order.
- Fixed a bug where deleting a knowledge skill would not restore the spent points/ karma.

Data Changes:
- Fixed a crash when creating an e-ghost AI. Fixes #918.
- Added the missing Nausea Gas toxin SR5. Fixes #940.
- Fixed an issue that prevented the Voice Warper gear from Hard Tartgets from being available. Fixes #962.
- Hawk eye now gives an 1 dice bonus to perception
- The Armor tab under gear has been renamed to "Clothing and Armor" to match the core rulebook
- Added several German translations provided by HaukeW.

New Strings:
- String_AttributeESSShort
- String_AttributeESSLong
- Message_OverLanguageLimit
- Tip_Omae_Warning
- Checkbox_Options_OmaeEnabled

Changelog Changes:
changelog build numbers after build 178 now match the build they are for.

Build 181:
Application Changes:
- Fixed an issue with skills not rendering in a localized language when selecting skill groups for Aspected Magicians. Fixes #867.
- Fixed a crash caused by adding an exotic weapon without having the relevant exotic weapons skill. Fixes #888.
- Fixed a crash caused when loading a character that has a tradition that isn't being used. Fixes #893.
- Changed the HTML doctype of all existing character sheets to support CSS3. Fixes #568.
- Changed the button string for adding an initiate grade in creation mode. 
- Skills can now have notes applied to their tooltip. To do this, right-click on the skill name and click the Add Notes button. 
- Fixed a bug where skill improvements could stack if using the Change Priority Selection menu. Note: characters that have already been affected by this bug will have to be edited manually to remove the improvements, which will have a sourcename of Heritage and an improvedname of whatever the skill is. Fixes #880.
- Fixed a bug where changing between technomancers and mages would leave both resonance and magical skills available. Fixes #890.
- Altered the uniquename for the Damage Resistance improvement to allow stacking, instead of using the highest single bonus. This may be wrong, but I can't find any RAW statements against it. Fixes #879.
- Fixes a UI localization issue where skill attributes defaulted to BOD. Fixes #897.
- Fixed a UI issue that stopped a character as needing to be saved if the skills were updated in career mode. Fixes #899.
- Added Option for not showing metagenetic qualities. Fixes #889.
- Added Physical Limit as accuracy for infected natural weapons.
- Fixed freezing when removing a Specialization and Skill Dicepools now refresh when changing the Specialization. Fixes #876.
- Now shows Source when selecting a normal lifestyle.
- Fixed a bug where Knowledge Specializations didn't cost Knowledge Skill Pints. Fixed #902.
- Fixed a bug where the attribute tooltip would show qualities that didn't alter the attribute value or augment it. Fixed #901.
- Added different PDF-Opening parameters for Linux/Unix/etc.
- Fixed a Bug where Specializations had no Karma costs in Karma build mode. Fixes #908.
- Fixed a Bug where Karma cost of Magic/Resonance were calculated wrongly when Essence Loss occurred. Fixes #912.
- Improved the update method to prevent update check loops. 
- Improved the handling of changing priority selections to remember previous selections. Not all settings will be immediately available for existing characters. Fixes #709.

Data Changes: 
- Fixed an issue with mystic adepts not unlocking the appropriate magical skills. Fixes #869.
- Changed how existing character sheets render mugshots when saved as HTML. Fixes #817.
- Added Textfield when selecting Grid Subscription Lifestyle quality. Fixes #875.
- Corrected limit note for vision enhancement cyberware. Fixes #887.
- Added missing karma values for infected metatypes in priority selection.
- Added Reach for all infected metatypes to prevent crashes.
- Reorganized Data Trails AI Qualities and added missing ones.
- Added Chrome Flesh BTLs. Fixes #885.
- Fixed an incorrect limitation on the Home Ground quality. Fixes #904.

Translation Changes:
- Updated the German translation files, courtesy of HaukeW.

Build 180:
Application Change:
- Total rewrite of skills. 
	* Eliminated a lot (all?) old bugs
	* Opening the skills tab first time is now signifigantly faster
	* Searchbox for skills
	* Custom sorting of skills. Sort by Rating, Dicepool, Category and more
	* Skill tooltip now display dicepools for cyberarms
	* In Career mode, it is possible to calculate the dicepool using another attribute that the default one.
	* Some minor UI changes to acomodate new skill features
	* Skills that cannot be defaulted has their name in italics.
	* Easier maintainance
	* Reduced file size
- First things first, good news bad news. Good news, automatic updates will be functional again for updates after 179. Bad news, due to a change in implementation of the automatic updates this brings an end to .Net 4.0 support. Chummer will no longer launch without .Net 4.5 or higher installed on your system. 
- Rewrote crash handling. Now dumps most/all internal state, making debugging easier.
- Built-in weapon accessories are automatically assigned to the Internal accessory slot by default. If a weapon accessory should take up a slot naturally, just add a <mount> value to the accessory. This change only affects newly created/purchased weapons, so any existing weapons will need to be altered manually or deleted and re-added. Fixes #566.
- Ammunition can now add and replace the fire modes of weapons, using the firemode and firemodereplace nodes of weaponbonus. This change only takes effect during career mode, and is currently used exclusively for the Taurus Omni-6's heavy ammo type. Fixes #577.
- Fixed a crash issue caused by changing priority selection in Sum to Ten mode. Fixes #572.
- Qualities can have their Limit assigned as either 'no' or a numeric value. This is intended as something of a placeholder until proper levels for qualities are implemented at a later date. 
- Support for AI characters added. Xeno/Protosapients and E-Ghosts are treated as Metavariants.
- Weapon Accessories can now modify the AP, Damage and FireMode of weapons using the damage, damagereplace, damagetype, ap, apreplace, firemode and firemodereplace keys. Currently this is used exclusively for the Overclocked mod (Okay technically it's currently an accessory, but there's no practical difference between the two at the moment so it goes where I say it goes.) Fixes #472
- Handling for vehicles has been split up into normal and offroad handling. The implementation method should prevent any issues from cropping up, but I've eaten my hat on that before.
- Calendar entries can now be removed. Fixes #552.
- The optional rule to have Essence Loss only reduce RES/MAG maximums has been re-enabled. Fixes #596.
- Each spare clip added to a weapon now tracks ammo individually rather than the previous hard-coded limit of four active slots. As a result of this change, Spare Clips no longer have the ability to directly store ammunition as a child item; they will be updated to display their currently loaded ammunition as an Extra value shortly.
- New key node for Weapon Accessories: ammoslot. ammoslot is an integer that adds the associated number of 'spare clip' items to the parent weapon. In most cases this will be 1 (Spare Clip, Speed Loader, etc.), but someone will probably come up with banana magazines that count as two mags or something eventually. Future proofing!
- Qualities can now add natural weapons directly using the naturalweapons node. Mostly this is for the infected, because "Bite (Infected) 2" offends me.
- Fixed a string formatting issue that prevented Accuracy modifications from adept powers from working properly for translated Chummer.
- Fixed an issue that prevented priority/sum-to-ten from using the gameplay options for their nuyen limit.
- Sum to Ten and Priority now use the same form for character generation. Doesn't mean anything particularly interesting for you guys, but may reduce or introduce some interesting new bugs. 
- Contacts can now be dragged around and reordered according to your whims. It's only really easy to do when the control you want to move is expanded. 
- Armor can now have a Rating; currently this is used exclusively for the cloaks from Hard Targets.
- Fixed the percentage discount for basic lifestyles.
- Fixed a translation issue for licences.
- Fixed a translation issue for basic lifestyles. Fixes #608.
- Armor improvements can now use Precedence attributes; this means that we can prevent a group of armour improvements from stacking with each other. Currently this is used for a small selection of skin-related qualities and biowares. See the Data Changes for more details. Fixes #602.
- Fixed an issue with advanced lifestyles that created zombie qualities. Fun for the vodoun and shedim, everyone else not so much. Fixes #583.
- Fixed an issue that prevented infected from moving to career mode.
- Added a tooltip for the Movement label in the Other Info tab to show the calculated movement speed in meters per combat turn or Kilometres per Hour. Implements #574.
- Note tooltips now have a maximum with of 100 pixels. Prevents the tooltips for contact descriptions and such from running across the whole screen. There's a good chance I missed one or two, so let me know if you see any. Fixes #581.
- Fixed an issue relating to the Improved Ability power causing other powers to revert to 0 ranks. Fixes #488, fixes #436, fixes #378.
- Fixed an issue with Improved Ability and exotic weapon skills not working together. Fixes #492.
- Fixed adept powers to stack properly with free levels from qi foci and mentor spirits. May break in interesting ways. Should fix #615.
- Matrix initiative can now benefit from the MatrixIniaitivePass improvement. Fixes #618.
- Added support for FixedValues for vehicle mods. Fixes #622.
- Exotic Weapon skills without any karma spent on them can now be removed once you've entered career mode. 
- Exotic Weapon skills can now properly have their karma costs refunded in career mode.
- Exotic Weapon skills can't change their specialisation dynamically anymore once you're in career mode, because it breaks the karma refund. This is intentional and is unlikely to be changed unless you can present me with better-implemented code or a reason it shouldn't be like it is.
- Skill specializations will now save their value as the English string if possible rather than whatever the user enters; this should fix #595. Note that this fix is PROBABLY not retroactive.
- Fixed some issues with lifestyle qualities not saving properly if they contained an extra value. Fixes #623.
- Active Hardwires now implemented according to the rules, fixes #617. They're effectively similar to skillwires, but you select the affected skill at the time of purchase. They're currently mutually exclusive, so you can't have skillwires and hardwires affecting the same skill. As with skillwires, the character's actual rating and their hardwire rating don't stack.
- Fixed an issue that prevented accessories that came with a weapon from being flagged as Internal.
- Fixed some calculation issues for priority metatypes not showing the correct karma value when changing from a metavariant to a base metatype. Fixes #537.
- Fixed a crash with metavariants in Priority/Sum to Ten. Fixes #647.
- Fixed a crash caused by weapon accessories that have a cost based on rating. Fixes #650, fixes #656.
- Added spell defence calculations in a tab on the right side of the career and creation windows. Closes #573.
- Changed the Improved Potential powers to use the limit modifier bonus instead of selectlimit; makes it a bit neater.
- Did some stuff to enable selecting multiple powers through the selectpower bonus node. This shouldn't affect any existing characters, but if you're using the Chaos Mentor Spirit I'd recommend deleting it and removing it. This miiiiight also break existing characters with Qi Foci. Probably not though. Like 70/30 at most.
- Did various shenanigans with the karma selection form to make it show qualities and karma costs properly. 
- Rebuilt the functionality for Black Market Pipeline nad the Dealer Connection quality. Both should now work properly; there's a teeny tiny chance that existing characters that have the qualities might break, please raise a ticket if so.
- Fixed a crash caused by adding Genemods to a character with the Burnout's Way. Fixes #674.
- Fixed a UI issue that left the dropdown null when switching between genemods and bioware. Fixes #674.
- Enabled Vehicle Modifications to gain flat increases to Speed,Handling or Acceleration based on the Rating of the mod. Partial fix for #675.
- Fixed a visual bug with Limit Modifiers in creation mode. Fixes #665.
- Expanded the category selection mechanism to support falling back to default values. The general idea is that for each priority category loaded, it will attempt to load nodes that have a gameplayoptions node. If it can't do that, it'll load the Standard settings instead. This is intended to support alternate gameplay options as requested by #357. The actual data will need to be added for the appropriate categories, which I really can't be bothered transcribing.
- New Feature: Weapon Mounts will now limit the available weapons based on a predefined list of weapon categories. This also enables the weapon mounts added in Rigger 5.0 for adding weapons. I'm not particularly happy with how this looks in the XML so the underlying code might get changed over time. For now it's all good though.
- Fixed an issue that prevented magic- or reseonance-enabled karma-created characters from moving to Career mode.
- New Feature: Added a bunch of prompts to warn the user if they still have free contact points, knowledge points, skill points and such before moving to Career mode. 
- Fixed an issue that caused a crash when adding armour to vehicles and drones.
- Partially implemented the Overclocker feature for Career mode. Code works, but I haven't added it on for Vehicles yet. Fixes #198.
- Added support for CTRL-A in the Notes forms. Slim chance I've missed other multiline forms Fixes #693. 
- Fixed a crash caused by loading custom Critters related to movement strings.
- Fixed the display of Locations created by cybewrware or weapons with AllowGear properties. Fixes #536.
- Added some support for creating an Ally Spirit, per #244. Not 100% RAW yet, but it doesn't crash so that's a start.
- Added support for enabling calculated Public Awareness, per the rules from SR4. Hides the tooltips and calculations if not in use.
- Fixed the creation method for custom packs kits to not treat included mods as being purchased. Should fix #707 and fix #691.
- Save files is now in UTF-8 instead of UTF-16. This should not have any visible impact but it is more tool frindly and leads to smaller files
- Fixed an issue where qualities that add other qualities for free didn't discount properly. Fixes #762.
- Fixed an issue where default build methods other than Karma would cause a crash while launching the Options menu. Fixes #796.
- Fixed an issue with the Acceleration Enhancement modification causing a crash when printing. Fixes #772.
- Fixed an occasional issue in the Options menu where a null default character sheet caused a crash. Fixes #774.
- Added house rules to gain free contacts and knowledge skills based on the total value of your CHA or LOG+INT. Fixes #783.
- Fixed a bonus point calculation issue for YNT Softweave and Cloaks. 
- Fixed a crash issue related to the Overclocker quality in career mode.
- Fixed a loading issue for commlinks with armor capacity values. 
- Fixed an issue where removing a Foci before unbonding it would leave the Improvement enabled. Fixes #660. Note: Characters that have already been affected by this bug will need to manually remove the improvement. 
- Fixed the ability to switch between adepts, magicians or technomancers when changing priority selections. Fixes #745.
- Added a method for grouping armour value improvements with the 'group' attribute. Fixes #758.
- Fixed an issue that prevented some old characters from being saved. Fixes #806.
- Added and consolidated some code to update initiation costs and discounts properly. Fixes #810.
- Implemented a minor quality of life update; the most recently used folder location is not stored for mugshots, per character. Fixes #458.
- Contacts, spirits and pets can now be linked to non-Chummer files; when clicking on the Open Character Sheet button, the file will be opened in the default application for that extension. Fixes #636.
- Prime runners now get twice the amount of free contacts compared to standard
- Essence Hole value is not impacted by grade or ware essence cost reductions. You don't get a little essence back each time now. Fixes #673
- "Test Subject" and "Factory Child Worker" life modules now give bonus nuyen. Fixes #811
- Fixed a crash caused when saving characters without mugshots.
- Fixed an incorrect value for binding spirit services. Fixes #827.
- Fixed karma costs for the Inspired quality from Sail Away, Sweet Sister in karmagen. Fixes #828.
- Added a close icon for the Options window, allows you to cancel out of saving any changes you make. Should fix #700.
- Chummer now correctly uses the "Characters don't gain Karma after Quality Limit" option in Karma and Life Module mode.
- Removing the "MEtagenetic Improvement" quality now works correctly in Karma and Life Module mode. Fixes #234.
- Myostatin Inhibitor now correctly reduces Karma Cost of raising Strength. Fixes #365.
- Chummer now correctly uses the "Ignore Art requirement" option for showing metamagics. Fixes #614.
- Fixed crash when checking "Limited Spell" without selecting a Spell.
- All Armors, Cyberware, Bioware, and Gear should now add correct limit modifiers. Fixes #625.
- Added Attribute Display for Cyberlimbs.
- Added option to not use Cyberlimbs for augmented Attribute calculation.
- Rewrote RedlinerCheck
- Added Redliner/Cyber-Singularity Seeker Quality names to ToolTip
- Added Redliner bonus to cyberlimbs
- Added backwards Compability with old Redliner implementation (Only need to load once with the new Version to remove artifacts)
- Fixed crashes when adding a PACK. Fixes #843.
- Fixed Black Market Discount not decreasing Gear/Cyberware/Armor/Weapon/Vehicle Cost. Fixes #845.
- Fixed Hanuman agility and changed Low-Light to thermographic vision. Fixes #847. Fixes #848.
- Fixed limitation on Karma to nuyen when ignoring character creation rules. Fixes #846.
- Fixed crash when loading a character with more than 200 Karma to Nuyen. Fixes #850.
- Fixed issue where cyberlimb stats were increased with cyber-singularity seeker. Fixes #857.


Data Change:
- Added missing required values for the Hospitalized lifestyles.
- The quality Practice, Practice, Practice now excludes Combat Active skills from being selected.
- The Foregrip accessory has both an Under and Barrel slot. 
- Fixed the Range for the spell Knockout to be Touch.
- Included Life Modules from Rigger 5.0, courtesy of Eric Dufurrena.
- Included content from Rigger 5.0, courtesy of Fweeba. Note: Most modifications do the things they're supposed to, with the exception of Sensor. New modification point system won't be done for a while. https://www.reddit.com/r/Shadowrun/comments/3xv4qp/rigger_50_chummer_files
- Addweapon nodes removed from the Infected.
- SumtoTen.xml is no longer required by the project and can be removed from existing installs.
- Minimum MAG/RES/DEP levels have been set to 0 for the appropriate metatypes.
- Removed the quality "Natural Weapon: Claws" for the Sasquatch.
- Added ammoslots entries for Speed Loader, Spare Clip, Explosive Magazine and Extended Clip.
- Fixed a stupid error with the toxin/pathogen resistance qualities, dwarves and translation files. Fixes #590.
- Cloaks now have Ratings and calculated values instead of the initial implementation. 
- Fixed a formatting issue for the German version of the Shadowrun 5 Base character sheet.
- The following armour improvements can no longer stack with each other: 
	* Dermal Deposit changeling qualities
	* Troll metatype dermal plating
	* Orthoskin bioware
	* Dermal Plating cyberware
- Fixed a crash for the Mutaqua infected qualities.
- Fixed an incorrect limit modifier value for the Audio Analyser and Balance Tail cyberware that made some weird stuff happen. Fixes #616.
- Did some boring admin stuff with armour and bioware.
- Removed extraneous quality requirements from the Flexible Signature, Masking, Flux and Efficient Ritual metamagics.
- Added <matrixinitiativepass>1</matrixinitiativepass> to the Multidimensional Coprocessor.
- Fixed crashes for the Festo pidgeon and Shiawase i-Doll.
- Renamed the Chameleon Coating from Stolen Souls to prevent conflicts with the Rigger 5.0 version.
- Removed a couple of redundant lifestyle qualities. 
- Altered the bonus for toolkits, facilities and workshops to be selectskill instead of selecttext. No real effect, just sets the extra value to the skill in question.
- Fixed some stat issues for the Hanuman metavariant. Fixes #537.
- Removed the skill bonus from the Combat Focus formula again. Mixup with a previous merge.
- Removed Fangs from Oni. 
- Customised Agility and Strength for cyberlimbs now increase based on the rating. Fixes #654.
- Added the necessary qualities for the Metasapient A.I. Fixes #668.
- Fixed an issue with the Faceless quality not being visible. 
- Restricted initiative improvements to the highest value. Will probably be broken in some way I haven't considered. Fixes #194.
- Removed gameplayoptions from the priorities file. 
- Added a new mod for vehicles, Paraplegic Modification. This is intended to support the Paraplegic Negative Quality, which increases the cost of vehicles by five percent.
- Fixed the lifestylecost improvement for the Paraplegic quality to affect Advanced Lifestyles.
- Fixed incorrect costs for Move-By-Wire.
- Fixed an incorrect value for the UCAS (Seattle) Life Module. Fixes #699.
- Fixed the karma cost for the Loss of confidence quality. Fixes #706.
- Fixed the name for Poor Self Control (Sadistic). Fixes #737.
- Fixed the calculation for Street Cred. Fixes #735.
- Contact archetypes are now sorted alphabetically; mostly affects custom files. Fixes #733.
- Added woogy woogy cyberfingers from Chrome Flesh.
- Fixed an incorrect Limit value for the Chameleon Skin bioware.
- Removed the Distinctive Style quality from the Gnome metavariant. 
- Removed an extra Victorinox Collapsible Hatchet from the weapons XML.
- Fixed incorrect capacity values for the Responsive Interface Gear.
- Added missing GUIDs for some AI qualities.
- Fixed missing quality restrictions for AIs.
- Added a missing concealment bonus for the Hidden Gun Arm Slide. Fixes #723.
- Fixed cost and availability for Monofilament Chainsaw, Blast Shield, and Battering Rams. Fixes #808.
- Reverted precedence 0 settings for dermal plating cyberware.
- Reverted precedence 0 settings for orthoskin bioware.
- Reverted precedence 0 settings for dermal alteration SURGE qualities.
- Added a missing skillwire rating to Move-By-Wire. 
- Fixed an incorrect AP value for Stick-n-Shock ammo. Fixes #818.
- Added an unarmed AP value equal to rating for the adept power Penetrating Strike. Fixes #829.
- Fixed incorrect Essence values for bio-tattoos. Fixes #834.
- Altered the improvements for the Missile Mastery power. Fixes #832.
- Fixed a typo in the name for LED tattoos.
- Fixed an incorrect ammo value for the RPK HMG.
- Added German Street Grimoire to books List. Fixes #841.

New Strings:
- Message_DeleteCalendarWeek
- Button_DeleteWeek
- Tip_CalculatedMovement
- Message_ConfirmExoticSkillRemove
- MessageTitle_ExtraPoints
- Message_ExtraPoints
- Tip_OptionsDontDoubleQualityRefunds
- Tip_OptionsDontDoubleQualityPurchases
- Checkbox_Options_DontDoubleQualityPurchases
- Checkbox_Options_DontDoubleNegativeQualityRefunds
- String_Attack
- String_Sleaze
- String_DataProcessing
- Checkbox_Options_UseCalculatedPublicAwareness
- Checkbox_Options_UseTotalValueForFreeKnowledge
- Checkbox_Options_UseTotalValueForFreeContacts
- Message_Options_SaveForms
- Checkbox_Options_UseCyberlimbCalculation
Removed Strings:
- Checkbox_Options_DontDoubleQualities
- Tip_OptionsDontDoubleQualities

Changed Strings: 
- Tip_StreetCred

Build 178: 
Application Change: 
- Fixed a calculation issue for the Edge attribute when using Sum-To-Ten or Priority.
- Fixed a crash issue caused when adding commlinks and cyberdecks.
- Standard Knowledge Skills are suffixed with the Category they're a part of. There's a minor issue that preserves the skill name until the character is next loaded that will be fixed later. 
- Clicking Add Again on the Spell Selection menu will preserve the currently opened spell categories. This is more or less just a proof of concept and will be expanded to other forms in later patches.

Build 177:
Application Change:
- Fixed a crash when selecting positive lifestyle qualities. 
- Life Module backstories are now generated by a button press on the Character Info page. 
- Print Preview mode is accessible from a context menu in the Character Print Viewer. 
- Vehicles, Cyberware and Drones now have a Matrix Condition Monitor tracker. Note; the cyberware CM is effectively limited to 'root' devices, as in cyberlimbs, Wired Reflexes, things you wouldn't normally expect to be attached to other things. While I can fiddle with this setting easily enough, a bit of internal testing just left my testers confused as to whether they were bricking the parent device or not. Looking for feedback on this.
- Refactored a chunk of the Improvements code to use the new Log formatting. Mostly just stops it from throwing warnings at me during builds, but is a bit more human-readable.
- Fixed a bug that stopped lifestyle qualities from loading properly when edited. 
- Fixed an incorrectly calculated Drain value.
- The Create Natural Weapon form can now select STR in addition to the current STR/2 option. 
- Fixed an issue that caused the prompt for adding an enhancement metamagic to show the wrong value.
- Fixed an issue with Basic Lifestyles not being editable.
- Fixed an issue with Lifestyle costs not calculating correctly for metatypes and some other edge cases.
- The Adept Powers panel now includes an automatic scroll button that triggers when the list of powers exceeds the panel height.
- Fixed some issues with genemods being able to benefit from cyber/bioware grades. 
- Gear and Cyberware can now use the variable value Parent Cost in a similar manner to Weapon Cost for weapon accessories. Currently this is used exclusively for the Implant Medic Hard Nanoware. 
- Concealability modifiers for Gear can now be based on Rating. Currently used for the Extended Clip modifier.
- Fixed a calculation issue for lifestyle qualities.
- Fixed some issues that cropped up for 'ware that adds qualities (Daredrenaline, Metatype Reduction, etc.)
- Implemented support for selecting the slot that a weapon modiciation occupies. May break in interesting ways, but should allow holdouts and such to attach spare clips again.
- Commlinks and cyberdecks can now switch their ASDF attributes around. This capability will be properly segregated out into Cyberdecks in a later patch.
- Previous Priority selections are preserved when you use the Change Priority Selection button in Create Mode. Fixes #497.
- Fixed an issue that stopped Sum to Ten from completing properly. 
- Fixed some calculation and appearance issues for special attributes. 
- Build Summary for Primary and Special Attributes during Priority/Sum to Ten now shows Karma cost in addition to point cost expenditure.
- Fixed a crash in the Spell Selection window caused by clicking the Accept Form button with a Category node selected.

Data Change:
- Fixed an issue with Cloaks from HT that caused a crash.
- Fixed missing data values for discounted adept powers.
- Adept Way Discount values enabled for all eligible powers (IE, anything except powers that cost .25.)
- Fixed an issue with gas-vents that caused a crash.
- Renamed the Low-Light Vision metagenetic quality to prevent it from clashing with the metatype quality.
- Renamed the Magic Sense metagenetic quality to prevent it from clashing with the metatype quality.
- Fixed incorrect data values for the Extreme Cyber-Implant weapon.
- Hard Nanoware from Chrome Flesh has been added. Because of the way it interacts with cyberware, the Implant Medic is listed as a piece of cyberware. 
- Altered the way Weapon Accessories are handled to enable pre-configured Ratings. Custom-made weapons with built-in accessories will need to have their format changed to <accessories><accessory<name>Whatever</name></accessory></accessories>. Existing characters should load properly; please contact me if you run into any issues with this.
- Fixed a crash caused by the Extended Clip.
- Added Nanoware from Chrome Flesh.
- Proper bonuses added for most of the genetech from Chrome Flesh. Myostatin Inhibitor still doesn't have the karma discount, because it's tedious to implement.
- Fixed the minimum INT for Wakyambi to 2.
- Holdouts have had the <allowaccessory> tag set to true as a result of code changes to how accessories can be attached to a weapon. May not take effect on existing weapons; if not, remove and re-add the weapon.
- Renamed the description for the Cat Mentor to not refer to Infiltration.
- Removed the Sail Away, Sweet Sister version of the Personalised Grip, as it's replaced by the Hard Targets version.

New String:
- Menu_FilePrintPreview

Renamed String:
- String_OverContactPoints renamed to String_OverPriorityPoints

Build 176:
Application Change:
- Gauss Ammo is now considered ammo for heavy weapons instead of normal guns.
- Free contacts don't violate the (C+L)>7 limit when creating a character. This allows prime dataheaven membership to pass inspection...
- Changed the default value for maritial art techniques to cost 5 instead or 4 karma, to conform with official rules. For older instalations, delete the settings file or change this in options.
- When selecting life modules that brings an attribute above chargen limit, chummer don't crash anymore.
- Reflex recorder now properbly affects skills linked to a physical attribute instead of the physical skill group.
- Redliner and Cyber Singularity Seeker now grant the proper bonuses.
- Fixed a crash caused by double-clicking Spell Categories.
- Implemented an Improvement node for Public Awareness increases. 
- Fixed Jack of All Trades (The Career and Create versions were switched.)
- Lifestyle Qualities can now check for character qualities. Currently used for the Corporate Limited SIN.
- If the Ignore Rules option is checked, Skills and Skill Groups can exceed the 6 point limit enforced by standard character creation.
- Fixed an issue that stopped rulebook selections from saving properly.
- Fixed an issue in Life Modules if trying to add more than one Real Life Module.
- Prototype Transhuman works. Personal new metric: if I get more than twenty requests for a quality to be implemented within a month of the book coming out, that quality is broken.
- Made some changes to the calculation method for a character's Metagenetic Limit. Fixes an issue with the changeling limit being set incorrectly to 0 or making certain metagenetic qualities flag as standard.
- Weapon Accessories can have Ratings. Currently for things like Ceramic Components that have multiple levels. 
- Fixed an issue with Weapon Costs caused by Ceramic Components. 
- Fixed an error caused by Life Modules trying to give you attribute points over your metatype limit.
- Qualities that are not yet implemented in code will now have an <implemented>no</implemented> key that highlights them in red.
- New improvement node type: <selectimprovements>. This allows us to perform the selectattribute improvement more than once for a particular quality. This is mostly used for the Infected pseudo-quality. 
- Fixed the method for generating Advanced Lifestyle LP.

Data Change:
- Poor Self Control (Attention Seeking, Sadistic) now properly grant karma.
- First-pass addition of Hard Targets content has been added. Big thanks to Reddit's /u/Fweeba and HaikenEdge.
	Some provisional issues:
	- Adept Spell does not work properly. 
	- There are a few items that use Ratings in ways that haven't previously been required (Ie, the cloaks), so they're not as clean as I'd otherwise like. 
- Ares Thuderstruck Gauss Rifle renamed to Ares Thunderstruck Gauss Rifle.
- The Fame qualities provide the associated Public Awareness increases.
- Added prompts for sides (Left, Right) for most cyberware that could reasonably be expected to need it. 
- The Improved Potential power has been split up into three different powers, due to the way it works. Characters that have the existing power should work fine. 
- Bioware Limbs from Chrome Flesh added.
- Additional Life Modules added. Most Life Modules now have a random story attached. The bulk of these stories are jokes, because it's good to laugh. Note: Checking and unchecking the Automatic Backstory checkbox on the Character Info page will select new random values, if they're present.
- Removed the Extravagant Eyes metagenetic quality.
- Fixed Karma values for the Cyclopean Eye, Vestigial Tail and Feathers metagenetic qualities.
- The Extended Masking Metamagic has been enabled as a power Adepts can take, as it's functionally identical to the Improved Masking power.
- Added the Body Sculpt power from Bloody Business.
- Fixed a crash caused by lifestyles with qualities.
- Fixed a crash when selecting the drug Snuff.

Build 175:
Application Change:
- Removed extraneous code for the Infirm quality.
- Minor quality of life update; if you have no Settings file present when creating a new character, Chummer will prompt you to launch the Options menu. 
- You can now press Ctrl-W to close a character file.
- Fixed an issue with purchasing additional months of a lifestyle in career mode.
- Fixed an issue with lifestyle qualities that had the selecttext bonus.
- The Quality selector will show negative metagenetic qualities by default, but hide positive ones unless you're a Changeling. 
- Support for the Trust Fund quality added. 
- The Technomancer registered sprite limit is now based on LOG instead of CHA.
- Fixed an issue with the cyberware selection screen not showing Essence costs.
- Complex Forms show their translated name properly.
- Redid how basic lifestyles work. Should make them behave better, should prevent crashes for older characters.
- Fixed an issue that caused initiation schooling to show as a nuyen gain in the karma/nuyen log.

Data Change:
- Nanohive crash issue fixed.
- Ratings for the Expanded Volume and Amplified Immune System bioware fixed to 4. 
- Fixed incorrect category for certain rituals.
- Missing drugs from Chrome Flesh added. Custom drugs aren't implemented yet. As an interim, you can use Custom Item to emulate the drugs.
- Fixed incorrect data for the Nitama Sporter.

String Changes:
- Message_CharacterOptions_OpenOptions
- MessageTitle_CharacterOptions_OpenOptions

Build 174:
Application Change:
- Calculation of Essence discounts is now multiplicative instead of additive. I am assured this is a good thing.
- Fixed the default values for free karma knowledge. If you have an existing settings file, please reset to defaults by clicking Tools > Options > Karma Costs > Reset to Default.
- Issues with Sum to Ten character generation artifically granting a MAG value higher than the metatype maximum should be fixed. I expect it'll break again in a week or so somehow, so please let me know if you experience any issues.
- Chummer's main window now shows the current version in the title to aid troubleshooting.
- Fixed a crash issue with Dwarves and the Resistance to Pathogens/Toxins metaquality, courtesy of Argo2445.
- Fixed a crash caused by missing information in SURGE qualities. 
- Fixed a crash when trying to add items that include the selecttext bonus to vehicles.
- Public Awareness is no longer an automatically calculated value.
- Positive Metagenetic Qualities are hidden by default UNLESS you have one of the Changeling qualities, or disable the 'hide qualities I can't take' checkbox. Not particularly happy with the implementation for this; feedback appreciated.

Data Change:
- Magical Education Life Module now has a proper karma cost; prevents crashes.
- Myostatin Inhibitor genemod now adds 1 Strength. The karma cost needs additional code support and hasn't been implemented properly yet.
- Fixed skill usage for cyber implant weapons.
- Fixed missing categories for the Attention-Seeking and Sadistic variants of Poor Self Control.
- Fixed an issue with the Net weapon that caused a crash.
- Fixed a crash issue with the Trauma Damper, courtesy of SolitarySky.
- Changed the Priority B Elf's Special points to 6. 

Translation Changes:
- Added French translations courtesy of sethsatan.

Build 173:
Application Change:
- Dumpshock link changed to issue tracker.
- A First-pass effort at adding a filter for Missions-restricted items has been added to the Options menu. Will be getting a later review to enable better filtering of the qualities, but for now it's just a global option.
- Fixed a bug with life modules where Tír Tairngire wouldn't show demographics.
- Chummer now handles essence holes automatically. Old items may need to be re-added.
- College Education/School of Hard Knocks/Linguist and Jack of All Trades work properly for knowledge skills during character creation. Again. 
- Most of the functionality for Infected has been implemented. Todo: Fix up the free attribute gain to not use qualities because it's ugly, and put in the data files content.
- N of M contact points in priority build works again.
- Fixed an issue where chummer failed to open when clicking on a .chum5 file.
- Implemented functionality for the quality "Friends in High Places".
- Save/Load methods for Advanced Lifestyles should actually work properly now, but it's still a bit fragile. Bugs are to be expected, particularly if you change your mind a lot.
- Most issues with adepts getting levels of powers from multiple sources should be resolved. (Mentor Spirits, Foci, etc.)
- Rounding issue for Recoil Compensation from Strength resolved.
- Variable costs for Qualities enabled to support the Rank quality. May eventually lead into redoing the way Qualities with multiple ratings work, because High Pain Tolerance (Rating 6) offends me every time I scroll past it.

Data Change:
- Organising data file contents into regions to keep things easy to work with. 
- Rank Quality added.
- The Debug Lifestyle has been hidden.
- Lifemodules no longer contains a "Magical Education (Archetype)".
- Tír is now spelled correctly a few more places.
- Equipment, Weapon and Ammo PACKs from run faster added.
	There are a couple of important caveats with this:
	First, we generally haven't bothered to input PACKs that are a single item. If someone would like to write them up then that's fine, but there's only so many hours of data entry one can do. 
	Second, items that don't currently exist haven't been added in, like backpacks. Again, mostly a tedium thing but the PACKs code doesn't play nice with Custom Item and I don't like littering up the data files with fluff items. 
	  Items not added include:
	  - Backpack.
	  - Sound-link on the earbuds.
	  - Disposable inhaler from Cheap Soldier Pack.
	  - Orange vest from Sportsman Pack.
	  - Reusable Syringe from Tranq Darter Pack and Tranq Pistol Darter Pack.
	  - Bug-out bag's dufflebag.
	  - Mechanic Shop's duct-tape.
	  - Surveillance pack's Periscope.
	  - Infiltration Kit contains a Micro-Transceiver on the assumption that that's the correct item.
	  - Medium Machine gunner pack doesn't contain ammo belts, but does come with the ammo.
  - Ammo packs not added as stacks split among multiple types of weapons is not possible in Chummer5a.
  - Rigger Pack gets Reaction Enhancers instead of the mythical reflex enhancers. Come on guys, it's a list of items. Seriously, if you need an editor I'm sure there's tons of people who'd be happy to sign an NDA.
  - Big Boom Pistoleer pack has 190 rounds of heavy regular amunition, because Chummer doesn't care about your brass.
  - Most lifestyles ignored, per the 'we can't be bothered adding single items' policy mentioned above.
  - Gunbunny pack not added as it contains unattached accessories, which Chummer doesn't currently like handling. To be added in a future patch.
  - Some custom packs added from reddit's shadowrun comunitieswith permission from /u/NotB0b and ShadowNET SysOp.
  - Fixed an issue with the Extreme Cyberimplant and Junkyard Jaw from Chrome Flesh.
  - Pulse Weave costs Rating * 3000.

New strings:
- Message_HighContact
- Checkbox_Options_Missions

Build 172:
Application Change:
- Due to the return of Move-By-Wire, Initiative is no longer capped to your REA+INT's augmented maximum. 
- Fixed an issue with lifestyle quality costs that caused a crash on print.
- The cap for Qualities is now based on your Gameplay Option. For example, a Prime Runner can spend up to 35 Karma on Positive qualities, and gain 35 from Negative qualities.
- Compability mode added. Chummer should now **run** on .NET 4.0, but some stuff might not work, and we (the Chummer5a team) won't provide support.
- Fixed a bug where advanced (and normal?) lifestyles would crash on other languages
- More specific spirit data is available for charsheets to use.
- Chummer now has a crash reporter. If Chummer encounters an error it can't recover from, it will (if given permision) send a data package (hopefully) identifying the source of the crash. 
- Chummer now won't pretend you have 25 BP in SumToTen/Priority build modes
- Fixed edge case where Sum To Ten would ask for a karma amount like Karma/Life Module builds
- Prime Data Haven now automatically creates/removes an appropriate 5C/3L contact. 
- Cyberware can now add qualities. Not particularly happy with the implementation, but it works.
- Cyberware can have a metatype restriction.
- Born Rich quality works properly.
- The Select Bioware/Cyberware form can now display a special notes text field to indicate weird workaroundy stuff that I can't be bothered fixing with code. 
	- For example, Striking Calluses are treated as a Rating item, with the Notes field explaining why. Currently has no support for translations.
- Essence Discount house rule enabled. Can be used to emulate the Prototype Transhuman quality for you munchkin mages that need your pain editors and whatnot until I get around to implementing it properly.
- Fixed an issue with the incorrect cap being used for spell selection. There's still a couple of UI failures that need to be resolved, but they're a relatively low priority. 

Data Change:
- The Water Sprite quality confers +2 to Diving and Swimming, instead of prompting you to select one of them.
- Machine Pistols were missing a few accessory slots; they can now mount stocks and such.
- Cyberware Holdout Pistol typo fixed. 
- Gameplay Options have been moved into their own XML file, gameplayoptions.xml.
- Added the missing qualities "Poor Self Control (Sadistic)" and "Poor Self Control (Attention-Seeking)"
- Lifestyles.xml GUIDs populated to support the language fix.
- Adapsin bioware properly discounts cyberware costs. 
- Fire Modes for the Colt Inception have been fixed.
- Metatype Reduction has been added. Due to the differing benefits, it is split up into two different items for Orks and Trolls, respectively.
- Troll Reduction has been added.
- Assorted bits of cosmetic bioware and bio-weapons from Chrome Flesh have been added. 
- Life Modules have been added from all existing source books, courtesy of joha4270 and angelforest. Functionality is complete-ish, but there are some awkward modules in Further Education and such that may not quite work as expected. Feedback and suggestions for this is greatly appreciated.
- Fixed an issue that stopped Aspected Magicians from gaining access to the Spells and Spirits tab. Replace-all is nobody's friend.

String Changes:
Altered:
- Checkbox_Options_ExceedNegativeQualitiesLimit
- Checkbox_Options_ExceedPositiveQualities
- Checkbox_Options_ExceedNegativeQualities
- Message_SpellLimit

New:
- MessageBox_NoValidContactFound

Build 171:
Application Change:
- Fixed an issue with Priority characters not loading properly. Malformed XML file.

Data Change:
- Accuracy for the Cougar Fine Blades altered. 
- Chakram weapon added.
- The PPSK-4 has had a Collapsed Frame accessory added to it that confers -6 Concealability to represent the collapsible box thing you can put it in. Accessory mods can also no longer be installed on the gun.
- Blowgun range changed.
- Sound suppressor added to the Barret.
- Missing Ammo from Run and Gun added.
- Skilljacks and Skillwires have had their costs adjusted to match Chrome Flesh values, because apparently errata isn't a thing that's done these days. 
- Wireless Skillsoft Networks have been added as Lifestyle Qualities. Yes, Advanced Lifestyles are still a little broken. It's on the list. 

IMPORTANT NOTE:.NET 4.5.1 IS CURRENTLY A REQUIRED COMPONENT. CHUMMER WILL CRASH ON VERSIONS BELOW 4.5.1.

Build 170:
Application Change:
- Metasapient cost is properly counted in Sum to Ten and Priority.
- Fixed an issue with the default Free Contact Multiplier value. Existing installations may still have a Contact Multiplier value of 1. To fix this, open Tools > Options > House Rules and enable/disable the "Free Contact Points equal to Charisma times X" rule.
- Fixed an issue with the Critical Strike power that caused a crash, due to the name being changed.
- Jack of All Trades shows the proper tooltip value.
- Variable Sum to X character creation enabled. Changing Build Methods still doesn't work quite right, so it's recommended to make a new character if you want to do this.
- Genemods and Symbionts are locked to Standard grade properly. 
- Internal changes to how some values are stored. Shouldn't affect characters.
- Added support for building characters with Life Modules.
	| If a character has multiple knowledge skills with the same name, they can optionally be folded in to one another by clicking the Collapse button on the right side of the skill. 
	| Only debug life modules have been created thus far; any assistance in writing up the data for this would be greatly appreciated. 
	| Selecting Life Modules will pre-generate a Background for your character. This can still be edited normally, but makes for a useful springboard. Development is still in the early stages, but is more or less functional. Full thanks to joha4270 for implementing this.

Data Change:
- Priviliged Family Name's SIN requirement changed to National or Corporate, rather than Corporate (Limited).
- Ambidextrous quality is now enabled for multiple limbs. Shine on, you crazy Indian diamonds.
- Dragonslayer Mentor Spirit fixed to give +2 to Combat Spells instead of Detection.
- Fixed a missing value for the Linguist property that was preventing its bonus from working.
- Casemods can be removed from Cyberware.
- Living Focus and Keratin Control have been added to the Street Grimoire book. The Shadowrun Forum Post 1 book has been removed.
- German Language files from Haekel on Reddit have been included.

New Strings:
- Label_SelectBP_StartingKarma
- Label_SelectBP_SumToX
- String_Improvement_SelectOptionalPower
- String_All
- String_LifeModule
- String_Life_Module
- Label_Stage
- Tip_CombineItems
- Tip_SplitItems

Build 169:
Application Change:
- Fixed an issue with skill and karma values defaulting to 0 in character creation. 
- Fiddled with Auto-update a bit, might work better. Please test and advise.

Data Change:
- New book: Chrome Flesh.
- Content for Chrome Flesh added. Data provided courtesy of Fweeba.

Build 168:
Application Change:
- Did some stuff to make spell descriptors show up in character sheets.
- Karma carry-over for build methods other than Point Buy fixed to 7. You may need to reset your options to defaults for this to take effect. Tools > Options > Karma Costs.
- Fixed an issue with skills changing their values incorrectly.
- Fixed an issue with discounts for knowledge skills not working properly.

Data Change:
- Fixed a fault with the calculation of Net ranges that caused a crash.
- Data Trails content added. Some additional functionality for commlink dongles and such is still required, so they haven't been included yet. Much thanks to Iridios for his work with this.

Build 167:
New collaborator on the project acquired! joha4270 has been assisting with a variety of issues, and is currently tackling the implementation of Life Modules, along with several other tricky problems. Huzzah!

Application Change:
- Changes made to the Contact controls; most features of a contact are now only visible on hover. Makes things a bit neater. Looking for feedback on implementation of this. Good? Not good? 
- Support for free contacts enabled. 
- Support for group contacts from Run Faster implemented.
- Support for the Made Man quality from Run Faster implemented.
- Karma and Nuyen graphs now scale with time.
- Fixed a bug with calculation of Street Cred.
- Fixed a bug with Nuyen and Karma graphs being in order of addition instead of date. Also makes neat plateus and valleys.
- Fixed an issue in which the Maximum Modified Rating rule could not be disabled.
- Fixed issues with Limit Enhancements not saving. 
- Technical School, College Education, Linguist qualities do the discounty things they're supposed to.
- Fixed issues with the optional rule to re-group skill groups if the skills were balanced when the character was saved.
- Fixed an embarassing issue with broken skill groups levelling themselves back down to the grouped rating.
- Fixed the behaviour of Custom Fit so that it only counts if the Custom Fitted item is also equipped. Not super happy with the code, but I'm also tired of looking at it, so eh.
- Undocumented inherited feature of the day: the <armoroverride> key supports Custom Fit. If an item with the Custom Fit (Stack) mod is equipped, and has an Extra value that matches another equipped piece of armour, the armour value of the item will be changed to the override value.
- Character creation validation now checks for Betaware/Deltaware and stops you from having nice things.
- Firemodes now work properly for languages other than English. (Original code didn't expect that someone would actually change the string for the firemode abbreviations, so kudos to you, random German guy who translated everything!)
- Made some alterations to the appearance and function of contacts. Outstanding issues: Made Man and karma costs don't update properly. 

Data Change:
- Fixed a big with Colt Agent Special not using Heavy Pistol ammunition.
- Fixed incorrect calculation for varieties of Indomitable.
- Hanuman name fixed again. Frankly CGL should take the initiative of spelling the name correctly, for I am incapable of spelling errors.
- Enhanced Articulation no longer prompts for the skill bonus.
- Keen-eared and Balance Receptor are properly marked as Metagenetic qualities.
- Digital Doppelganger now prompts for a text entry, and requires that you be a SINner.

New strings:
Label_Contact_Free
Message_InvalidExConWare
Message_InvalidCyberwareGrades

Build 166
Application Change:
- Fixed an issue with Point Buy characters transitioning to career mode causing an exception error for skills.
- Values for Contact and Knowledge Multipliers will now reset to their default values if the relevant house rules are disabled.
- Value for Contact and Knowledge Multipliers reset to proper defaults.
- Fixed several magic traditions to use valid spirit names. 'Spirit of Plant'. Pfft.
- Fixed an issue with Spirit Bane being available to non-magic users.
- Fixed an issue that enabled the free knowledge skills for point buy if the free contact point house rule was enabled.

Build 165
Application Change:
- Knowledge skills actually fixed now. Is now completely buildmethod-agnostic, so won't break when you look at it funny.

Data Change: 
- Fixed an issue with Hanuman in Sum-to-Ten/Priority.

Build 164
Application Change:
- Martial Arts are no longer included in the calculations for positive quality limits at chargen.
- Fixed an issue in which point-buy characters weren't having points removed after patch 162.
- Fixed an issue with characters that had Middle/Medium lifestyles causing a crash.
- Fixed a number of stupid errors with knowledge skill and contact calculation. Knowledge skills still need an errata to confirm whether/how they're supposed to interact with karma and free points in point buym but should otherwise work correctly.
- House rules enabled to provide for a different contact and knowledge skill multiplier. 
- House rules to override quality limits without otherwise breaking chargen rules enabled.

Data Change:
- Fixed an incorrect Category for the Obscure/Difficult to Find lifestyle quality.
- Nitama Sportier uses heavy pistol ranges.

New Strings:
- Checkbox_Options_ContactMultiplier
- Checkbox_Options_KnowledgeMultiplier

Administrative Change:
- Changelog.txt, Manifestdata.xml and manifestlang.xml added to the Admin folder. Not included in the client files; used for pushing automatic updates.

Build 163
Administrative Change:
- Controls (Skills, groups, etc.) moved into a separate folder because I'm tired of looking for them and can't be bothered prefixing. Organisation is love. Organisation is life.

Application Change:
- AUTOMATIC UPDATES ENABLED. Now I just have to not forget to update the version metadata every time I fiddle with something...
	- To use automatic updates, open the Tools window and click on Check For Updates. Any new file versions should be available for download. Select the files, hit the download button and cross your fingers.
- Fix for Friends in High Places causing a crash due to invalid bounds.
- Fixed an issue with free karma knowledge reverting values to 0.
- Rewrite of Knowledge Skill BP calculation to support free points. Needs some logic validation.
- Fixed an issue with the Blind (Mage) quality causing an exception.
- Added functionality for the Jack of All Trades, Master of None quality.
- Added functionality for the College Education quality from Run Faster.

Data Change:
- Updated some spells with correct ranges, from the errata.
- Updated some martial arts, courtesy of Urs Zeidler.

Build 162
Application Change:
- Points for free Contacts include Karma values.
- Amended an issue where the first point of Connection or Loyalty was free for Contacts. Basing this off the example text on page 99, but I'm moderately sure that there was a falling out between the development team and the writers at some point, so they may not have been talking at that point.
- Added an optional rule to generate free contacts during Point Buy. Currently working on adding free contact points during Point Buy. Shouldn't be much longer to complete.
- Refixed an issue with skill groups adding points to the Priority number counters.  Will also clean up karmagen characters that were built accidentally using Points instead of just Karma. 
- Fixed issues with the Uneducated, Infirm, and Uncouth qualities during chargen. (Additional karma costs, wrong karma costs, just generally broken.)
- Support added for the School of Hard Knocks quality. 
- Build Summary now reports the Karma used by Contacts if you exceed the free points.

Data Change:
- Blind (Mage) quality is now available for Adepts that have the Astral Perception quality.

New Strings:
- String_OverContactPoints

Build 161 (Reverting things that weren't broken Hotfix)
Application Change:
- So it turns out that the default options don't actually populate from where they're defined, but are an entirely separate int. Todo: buy scotch. Try not to cry. Cry deeply.
- Fixed the issue with skills doubling their rating on load. Commenting out code without explaining why you did it is dangerous, kiddies. Don't uncomment things you don't know the purpose of.

Build 160
Application Change:
- When using Point Buy, karma can no longer be carried over into Career Mode, because Point Buy cannot have nice things.
- Sum to Ten now validates over/under limits.
- Nuyen cost for Martial Arts and styles removed, because I'm an idiot and didn't pay attention to what Instruction Cost meant.
- Revalidated default karma options again, default value for contacts changed. 
- Added a prompt to close open characters when changing Options. Will look at this again properly later to support saving the characters and reloading them, but for now it just closes, prompting the user to save any modified characters.
- Did some fiddling with the UI for Point Buy and the optional 'Free Knowledge Skills like Priority' rule. Buy With Karma is enabled by default, etc.
- Removing Rituals should no longer cause terrible crashes in chargen mode.
- Complex Forms limited to the correct amounts during Chargen and Career mode.
- Drone Condition Monitor assigned to correct value, courtesy of BodieSullivan.

New Strings:
- Message_Options_CloseForms
- MessageTitle_Options_CloseForms
- Message_ComplexFormLimitCareer

Data Changes: 
- Dwarf metavariants are tagged as Run Faster again.
- Formatting typo in de_data.xml resolved, courtesy of UrsZeidler.
- Several issues with the German character sheet resovled, courtesy of Zwixx.

Build 5.159.1
Application Change:
- Reset the cost for Complex Forms to the proper value again.
- Removed some needless return values for including percentages in lifestyle costs.
- Lifestyle Qualities will no longer add a blank node if you hit the Cancel button.

Build 5.159
Application Change:
- Issue with Initiation/Submersion in chargen forgetting Ordeals and Schooling fixed.
- Martial Arts and Maneuvers cost Nuyen to learn.
- Contact Connection rating limited to 6 during Character generation, 12 Connection during Career mode. TODO: Validate contacts during completion stage; contacts should not exceed 7 Karma.
- Improved Ability (Skill) now has a maximum value of (Skill + (Skill/2)). Note: Exotic Weapon skills aren't working properly just yet.
- Base Recoil Compensation increased to 1. Recoil granted by Strength reduced to STR/3.
- Default state of the rule "Allow broken skillgroups to be regrouped if they have an equal value." changed to enabled.
- Improvements generated by Foci binding (Improved Physical Attribute, for example) are now removed when a Focus is unbound. Should fix edge cases that were effected in a similar manner.
- Negative Metavariant karma points count towards the Negative Quality limit. (Ie, a priority C hobgoblin can only take 20 Karma worth of Negative Qualities.)
- Limited support for using web-browsers (Chrome, Firefox) as your PDF application added. IE doesn't work, and I'm not interested in figuring out why. 
- Power Point limits are re-calculated when Karma values are changed.
- Essence Loss during Karmagen correctly pulls from Karma.
- PACKs validated for functionality. They should work, but TERRIBLE HORRIBLE CRASHES WILL HAPPEN IF A PACK INCLUDES AN ITEM THAT DOESN'T EXIST. The default set of PACKs will be created in the near future.
- Advanced Lifestyles are enabled in creation mode. Basic lifestyles have currently been disabled, because I am lazy and haven't remade it. I've only done limited testing with this, so please report any issues that you come across.

Data Change:
- Concealed Quick-Draw Holster: Concealment value set to -1.
- Custom Ballistic Mask: Social Limit increased to 2.
- Uniform (Disguise) crash fixed.
- Maglock with Anti-Tamper Circuits crash fixed.
- Full Body Armour Helmet capacity fixed.
- New book: Nothing Personal.
- The ridiculous F-B Bumblebee from Nothing Personal has been added.

New Strings:
Label_SelectAdvancedLifestyle_Base_Comforts
Label_SelectAdvancedLifestyle_Upgrade
Label_SelectAdvancedLifestyle_Base_Security
Label_SelectAdvancedLifestyle_Base_Area
Message_NegativeQualityAndMetatypeLimit
Checkbox_Options_OpenPDFsAsURLs
Label_Options_URLApplicationPath

Build 5.158
Application Change:
- Qualities now capped at 25 points instead of 35.
- Knowledge Skills calculated based on proper value (Was metatype base, is now actual value.)
- New House Rule: Point Buy grants free Knowledge Skills. Todo: enable free knowledge multiplier as a house rule variable.
- SURGE qualities are free if a character has the Changeling qualities.
- 1 Karma will be subtracted from free karma if Positive and Negative Changeling qualities are unbalanced.
- Deleting Submersion properly decrements augmented maximum. Also fixes being able to remove earlier initiate grades.
- Default value for purchasing a Complex Form set to 4.

Data Change: 
- Technomancer, Adept, Mystic Adept, Magician, Aspected Magician and Changeling qualities no longer contribute towards quality limit during karmagen.
- SURGE qualities all tagged as metagenetic improvements to support the new way SURGE works. Also should have been done from the start, but that's neither here nor there.
- Colt New Model Revolver amended to use proper statistics.

New Strings:
Message_OverNegativeMetagenicQualities
Message_MetagenicQualitiesUnbalanced
Message_MetagenicQualitiesInsufficientKarma
Message_MetagenicQualitiesSubtractingKarma

Build 5.157
Application Change: 
- Karma calculation issue fixed in karmagen for special attributes. (Sure, let's include a specific handler for priority gen and nothing else. Makes sense.)

Build 5.156.1
Application Change: 
- Karma calculation issue fixed in karmagen. (Wasn't counting metatype minimmums.)
- Default value for nudKarmaQuality changed to 1x. 

Data Change:
- Special Attributes for Priority-Gen and Sum-to-Ten fixed to proper values. Got a bit lazy copying the data.

Build 5.156
Application Change:
- Karma Costs tab re-enabled in Options. This will allow the user to change character generation details without file editing directly. The Nuyen Per BP field has also been relocated into this tab.

Data Change:
- Metavariant/Metasapient BP costs and karma values shifted into Priorities/SumtoTen.xml files because Hobgoblins are terrible.
- Ares HVAR book reference altered to proper book (Run and Gun)

Issues: 
- Metavariants that confer bonus karma (Hobgoblin, Oni at Priority C) currently are not counted against the maximum limit for Negative Qualities.

Build 5.155
Application Change:
- Settings.xml default values validated against what they're actually supposed to be. Fixes some issues with Quality prices, fixes the 5000 Nuyen per Build Point issue AGAIN.
- Metasapients partially added. (They're in, but prices are largely incorrect)

Build 5.154
Application Change: 
- Change Metatype/Priority Selection special menu fixed to remove and disable Special attributes if you no longer have the relevant Talent. Needs some extra things done later to clean it up, but it works.
- Fixed a Nuyen calculation issue that stopped starting nuyen from being included.
Data Change: 
- Restored a fix to Elf metavariants that caused a crash.
- Settings.xml will no longer be published in builds, to prevent issues with debugging data.

Build 5.153.2
Application Change:
- Fixed typo in SelectSkill.cs that caused a crash (Case sensitivity is fun)
- Removed needless, broken validation that stopped karma-nuyen conversion from working in priority/sum-to-ten builds.

Build 5.153.1
Application Change:
- Fixed skills so that they don't cause terrible, horrible crashes. (Was using the wrong method to verify Build method.)

Build 5.153
Application Change:
- Submersion Grades can now be deleted properly during chargen.
- Quality list available for Priority and Sum-to-Ten.
- Special Qualities of Metavariants are enumerated properly.

Build 5.152
Application Change:
- Metavariants fixed for Sum to Ten and Priority. 
- Karma costs of metavariants are now deducted properly.
- Purchased Nuyen no longer defaults to maximum value.
- Submersion during karmagen fixed to not refer to metamagics, arts, etc.
- Removing the Adept, Technomancer, Magician, or Mystic Adept refunds any allocated MAG or RES before disabling the controls.

Build 5.151
Application Change:
- Saved Nuyen values resetting to 0 on load
- Variable Nuyen per build point values not updating properly if changed from 2000

Build 5.150
Data change:
- Nocturna and Xapiri Thëpë quality-related crash fixed.
Application Change:
- Lazy workaround fix for karmagen attributes not increasing properly.

Build 5.149
Application Change:
- Skill groups no longer cost BP when using Sum-to-Ten (Or in one weird case, Priority)
- Maximum Contact Connection rating increased to 12, per p386, SR5 Core. Todo: Limit Connection to 6 during character creation.

Build 5.148a
Application Change:
- Condition Monitor for vehicles corrected to use the correct formula (12+ 1/2 Body)

Build 5.148
Application change: 
- Fixed "Special" qualities not enabling resonance, magic, etc. if the talent was selected from a search filter.

Build 5.147
Application change:
- Fix for Chummer ignoring changes to the Nuyen per BP option.
Data change:
- Typo in Sum-to-Ten generation fixed that stopped Adepts from working properly. (More like 4depts, amirite?)

Build 5.146
Application change: 
- Qualities with text input (SINner, Allergy, etc.) fixed to not attempt and fail language validation. No more Error text in the field, basically.

Build 5.145
Administrative change: 
- Data files now embedded in the solution, rather than maintained separately. 

Build 5.144
Data changes:
- "Resistance to Pathogens and Toxins" renamed to "Resistance to Pathogens/Toxins" due to weird dwarf racism issue.
Application changes:
- The base statistics can no longer be modified during karmagen due to a counting fault. Shouldn't be necessary anyway.
Administrative changes:
- frmMetatype renamed to frmKarmaMetatype for organisational purposes.
Mea culpa changes:
- SVN/Backup issue forced a rollback of 5.141's Submersion fix. 

Build 5.143 
- Metavariant statistics fixed to update properly. 

Build 5.142
- Weapons.xml validated to permit Stocks, Internal components, etc.

Build 5.141
- 'Special' qualities such as technomancer restricted so that you can't be a technomancer adept.
- Attribute count not counting current values in Sum-to-Ten fixed. 
- Submersion fixed; Echoes are now purchasable.

Build 5.140
- Fixed the tooltip showing the karma values for raising magic in career mode.
- Added a new Dwarven racial quality to include the resistance to pathogens and toxins rather than using the Resistance to Pathogens and Toxins positive quality. This will only impact characters created with this version or later.

Build 5.139
- Added in the ability to multi-specialize in skills post character creation.
- Updated Mnemonic Enhancer to provide its bonus to the Mental Limit and Memory Tests.
- Updated Tailored Pheromones to provide a flat bonus to the social limit instead of a limit modifier.
- Fixed a bug with Qi Foci that could prevent it from showing the power it provides in the bound foci list.
- Updated Martial Arts so that it prevents taking the same Technique via the same Martial Art so you can have stacked bonuses.
- Fixed the Advanced Safety System from Run and Gun so that it would be available for use.
- Added the new spirits from Spirit Grimoire to the specialization lists for each of the Summoning skils.
- Fixed a bug that would occur when undoing adding a submersion grade in Career mode that was preventing it from correctly removing echoes attached to that submersion grade.
- Fixed a bug that was causing vehicles to show a Signal rating which was an artifact from 4th Edition.
- Fixed a bug that was failing to calculate the available contact points.
- Fixed a bug that was allowing multiple attributes at maximum during character creation if the character had the Exceptional Attribute positive quality.

Build 5.138 (beta)
- Fixed the spelling on the name of the Evo Armadillo Armored Spacesuit.
- Fixed the calculation of the Mortimer of London coats when dealing with unequipped armor.
- Updated Chem Seal and Environmental Adaptation for Full Body Armor to be mods for Full Body Armor rather than armors themselves.
- For the Translator: Fixed both the Page and Translated columns so that they correctly save changes.

Build 5.137 (beta)
- Before anything else, I want to thank Geg (chummer5de@gmail.com) for going above and beyond working on the German translation for Chummer. A very large part of Chummer's data files have been translated into German by Geg over the last week and I cannot thank him enough for taking it upon himself to do this.
- In order to resolve differences between the English and German printings, I've added a new book entitled "Shadowrun 5th Edition (German)".  I've attached to this book the German versions of the Raven Mentor Spirit and Skilljack Cyberware.  This should allow German players to use the versions printed in their books and other players to use them if their group is treating those rules as errata to the English book.
- Updated Contacts by splitting the Name field into three fields: Name, Location, and Archetype. The dropdown has been moved to Archetype. Any existing Contacts will show any existing info under Name.  The character sheets have been updated to show the new Contact fields.
- Updated the Ultimax Rain Forest Carbine to use the updated stats provided in the Missions FAQ Update version 1.1.1.
- Removed the Restrictive quality from SWAT Armor that was there in error.
- Fixed a bad tooltip for the Cyberlegs house rule.
- Fixed the price for the Horizon Flying Eye with the Flash Pak and Smoke Grenade option.
- Fixed a bug that was ignoring book selections when showing the list of mentor spirits.
- Fixed the AP modifier for Gel Rounds.
- Changed the Gecko Grip weapon modification to not require that the weapon have a Stock slot.
- Added the missing Strike the Darkness and Neijia Martial Art Techniques.
- Fixed the price of the Armanté Suit and Dress.
- Fixed a formatting problem with the skills list so that the list should now scroll properly.
- Fixed a bug preventing leftover nuyen from being carried over after character creation.
- Added the ability to enter notes for Martial Art Techniques which are also shown on the character sheet.
- Added the Custom Tradition to Career mode.
- Fixed the Drain Resist dice pool for limited spells.
- Fixed the armor calculation for stacking armor including occasionally stacking items like the Mortimer's High-Fashion armor.
- Fixed a bug that would prevent adding the free adept powers granted by a mentor spirit if in Career mode.

Build 5.136 (beta)
- Due to popular request, Enemies are back again. These are not part of 5th Edition (at least not yet) so using them is a house rule.
- The Contacts/Enemies UI has been updated to use tabs rather than being stacked.  This gives a little more room for both contacts and enemies.
- Contacts now show a dropdown list for the name allowing you to enter your own contact information or select one from a list. As of yet, Enemies have no options in the list but this will be added at a later date (suggestions welcome).
- Added logging to the update function. Hopefully this will be helpful in tracking down issues when downloading updates.
- Removed a possible bug that could cause the update to go into a loop.
- Added a new Buy With Karma checkbox to each of the Active and Knowledge skills in Creation mode that allows you to buy the specialization with karma instead of skill points.
- Added tooltips to the house rules on the options dialog to help explain which each house rule does.
- Added a house rule to the Options dialog that will allow Initiation and Submersion during Create mode.
- As it was pointed out to me that I missed the sentence on page 66 that explicitly allows spending Attribute Points on the bonus point granted by Exceptional Attribute or Lucky, I've removed the house rules relating to Exceptional Attribute and am now following the rules as specified.  Sorry for any confusion.

Build 5.135 (beta)
- Minor fix to enable downloading the translator app via Chummer update.

Build 5.134 (beta)
- Now includes a translator application (Translator.exe).  This app allows you to create and edit the language files to translate Chummer into non-English languages.  If you're interested in doing a translation for distribution with Chummer, please let me know via srchummer5@gmail.com and we'll make arrangements for you to send me updated language files.  This is the first release of this translator app so please let me know if you run into problems using it. There's a bit more to come for handling translation, this was just the first big step.
- To resolve an issue with Exotic weapon skills, special weapons were moved into the appropriate Exotic weapon category.
- Fixed a bug that could cause Adept Power Points to be miscalculated in Career mode when adding cyber/bioware.
- Fixed a bug that could cause a crash when printing your character.
- Removed the Enemies section as this was a leftover from 4th Edition.
- Removed the duplicate Narcoject entry.
- Added the low-light and infrared flashlights from the core book.

Build 5.133 (beta)
- Fixed a bug that could cause a crash when adding adept powers.

Build 5.132 (beta)
- Added a House Rule "Use Skill Points on broken groups" that allows you to spend Active Skill Points in Creation mode on skills belonging to broken skill groups.
- Fixed a bug that would prevent raising Edge, Magic, or Resonance to maximum.
- Fixed a bug that would cause a crash if a skill group was raised which included a skill that had free levels.
- Fixed the page numbers for a handful of Illusion Spells.
- Removed a duplicate entry for Gamma-Scopolamine.
- Removed the button to add Adept Power Points in Career mode for Mystic Adepts.
- Fixed a bug that would erroneously charge a special attribute point when puchasing cyberware or bioware.
- Fixed a bug that was preventing the range values for a number of thrown weapons from being shown.
- Fixed a bug causing new spirits added in Create mode being added by a Mystic Adept to have the wrong Force value.
- Fixed a spelling error on the Shadowrun Forum Post 1.
- Added Advanced Medkits from Bullets & Bandages.  No availability is listed for Advanced Medkits in B&B so I just used the availability for standard Medkits.
- Updated the validation warning message concerning having gear over capacity so that it now specifies exactly which items are over capacity.
- Fixed a bug that would throw up a validation error on characters using Prime Runner stats that have more than 25 karma in positive or negative qualities.
- Fixed a bug that was preventing Prime Runners from converting to Career mode.
- Fixed a bug that was causing the character load to fail if it was a Prime Runner with more than 10 karma spent on nuyen.
- Updated the Missile Mastery Adept Power to include the +1DV and +1 Dice on Thrown Weapons.  Not sure this is the correct fix though as this is only supposed to apply to non-explosive thrown weapons.
- Fixed a bug allowing purchase of more levels than should be allowed on Flexibility, Stillness, and Penetrating Strike.  This fix will only apply on powers added after this update.
- Fixed a bug with the Ares Giantslayer Slingshot that was causing a crash when selecting it.

Build 5.131 (beta)
A quick shout out... I had programming help on this build from a friend of mine named Ed.  Thank you Ed!

- Completely rebuilt how karma is spent on Attributes, Special Attributes, Skill Groups, Active Skills, and Knowledge Skills to reflect the RAW on the steps in character creation. All existing characters should load up just fine but karma costs may have changed to reflect applying the RAW. Each of these now have separate entry boxes for applying points from your Priority selection and for buying up with Karma. Validation now checks to see if you've overspent on your points.  I believe I've been able to correctly handle the steps as written while giving a UI that allows you to treat it as a single step (rather than going through a gateway similar to "Mark as Created").  The only thing I haven't updated as part of this is whether skill specialization is paid for with skill points or karma... at this time it automatically uses skill points to pay for skill specialization but I'll update this in a future enhancement when I will also tackle being able to have multiple specializations per skill.  There are two new house rules to allow you to tailor how these rules are applied to some degree. If others are needed, send along a request and I'll take a look.
- Added custom Traditions. If you select the Custom Tradition from the dropdown, it will enable additional fields for you to provide your tradition name, select your drain attributes, and select your spirits for each school.  This information is saved with the character and is portable with it.
- Fixed the skill bonus from the Cat Mentor Spirit so that it will apply to Sneaking (the English core book says Infiltration on page 321).
- Spell dice pools should now pull from the correct skill (Spellcasting, Ritual Spellcasting, Alchemy, Artificing) for each spell.
- Corrected the drain value for the Resist Pain Spell.
- Fixed the values on the Build Summary tab for Spells, Complex Forms, and Contacts which under some conditions might show the wrong value.
- Fixed the Armor value on the Condition Monitor tab in Career Mode to show the correct value.
- Added the armor encumberance rule from page 169 so that it applies to armor accessories such as helmets and shields.
- Removed the duplicate Astral Powder gear entry.
- Fixed the missing availability and price for Fetishes.
- Clicking on a blank area within the Contacts, Skill Groups, Active Skills, or Knowledge Skills regions will allow you to scroll them with the scroll wheel.
- Removed the tooltips that were showing the wrong text on the labels on the Limits tab.
- Added a house rule to allow paying only the standard cost for Qualities in Career Mode instead of double as per RAW.
- Removed the option to buy a vehicle used as this was from 4th Edition and has not been carried over into 5th.

Build 5.130 (beta)
- Removed some duplicate specialties from the Politics Knowledge Skill.
- Made the Adept Way Qualities not available for non-adepts.
- Added the Astral Limit to the Limits tab and the character sheets.  Keep in mind that limit modifiers to either your mental limit or social limit that can apply in the astral might conditionally apply to your astral limit during play.
- Fixed Enhanced Articulation Bioware so that it applies the correct skill bonuses.
- Fixed several issues surrounding full Cyberlimbs. Attribute averaging has been removed as it was a 4th Edition rule. The limb on the character sheet now shows the limb's total Strength, Agility, and its Physical Limit.
- Movement rate now uses the augmented Agility value.
- Added an option under House Rules to use derived Attributes from Cyberlegs when calculating movement speed.
- Added all that lovely Qi Foci code from build 5.129 to Career Mode as well. Completely missed that one.
- Now correctly charges double for positive qualities added or negative qualities deleted after character creation.
- When selecting YNT Softweave in the Select Armor Mod dialog, it will now show "+50%" in the capacity field.
- Removed the button in Career mode that allowed adding more Mystic Adept Power Points. You're not actually allowed to add points this way after character creation.
- Added Custom Ballistic Mask.
- Added the specialized silencer for the Ares Light Fire 75 and added it to the Ares Light Fire 75.
- Added some very minor fixes for the underbarrel weapons from Run and Gun so at least they won't cause a crash.  They still don't behave the way I want them to though so I'll be revisiting this "soon".

Build 5.129 (beta)
- Qi Foci will now ask what power they're providing when you bind the foci and that power will now show up on your list of powers with the appropriate free levels if any and the name of the Qi Foci will be updated to show the power it is providing.  For Improved Reflexes, select the level you want your character to have and the foci rating, it will reduce the power point cost accordingly.
- Fixed a bug preventing weapons from being added to Heavy Weapon Mounts.
- Updated firearms that come stock with a Smartgun System to have the internal version.
- Added the Gas-Vent 2 System that the Ares Crusader II should have.
- Fixed the AP on the Colt M23.
- Manabolt is now correctly a Mana based spell.

Build 5.128 (beta)
- First and foremost, recent builds (including this one) have been getting updates to the French translation files courtesy of Lous_59. Thank you for your amazing work!
- Fixed a bug preventing loading bows or crossbows with ammunition in Career mode.
- Cleaned up the former Commlinks section on the Character Sheet.  It now is the Device section and each Commlink, RCC, or Cyberdeck shows itself as such.  Fixed a few problem items that were showing their stats incorrectly.
- Added device stat labels to cyberware, armor, weapon, gear, and vehicle tabs so that you can see the stats for selected commlinks, cyberdecks, or rigger command consoles.
- For newly created characters only, limit modifiers will now inlcude the condition under which they operate.  I'd make this retroactive but it would be a nightmare to code.
- Fixed the Quality Indomitable and the Adept Power Improved Potential to add directly to the calculated limits rather than add limit modifiers as these bonuses apply at all times.  This also resolved the issue with the Chaos Mentor Spirit where it was not applying the bonus from the granted Improved Potential power.
- Fixed a bug where in some cases carry-over karma from character creation would not be carried over.
- Will now automatically remove the Allergy when removing the Eagle Mentor Spirit.
- Fixed the Initiation/Submersion tab so that it will allow adding multiple instances of metamagics and echoes that allow it.
- Updated the Infusion of [Matrix Attribute] and Defusion of [Matrix Attribute] so that they will ask for you to enter the name of the attribute being adjusted.  For now it is a text entry, at some later date it may become a drop down.
- Fixed a bug that was breaking the karma calculation when increasing skills belonging to a broken skill group in creation mode.
- Updated the Select a Mentor Spirit dialog to not show choices you're not eligible for.  So Magician options won't show up for Adepts and Adept options won't show up for Magicians.  Mystic Adepts still see all options.

Build 5.127 (beta)
- Fixed a bug where it was not rounding Essence up when calculating your Social Limit.
- Fixed a bug which would prevent adding Sensor Functions to Sensors.
- Fixed a bug which would prevent any metamagics from being shown when selecting a new metamagic.

Build 5.126 (beta)
- Completely replaced the Initiation tab. It now should correctly handle Initiation (with discounts), Arts, Enchantments, Enhancements, Metamagics, and Rituals. Add an Initiation grade and then right click on the grade to add Arts, Enchantments, Enhancements, Metamagics, and Rituals.  In case you're not using Street Grimoire or choose not to use the Arts system, there is a new item on the House Rules tab of the Options dialog that you can use to ignore the Art requirements for metamagics and the like.
- Fixing the above item led to two powers referenced in Street Grimoire that haven't previously been published.  These have only been provided via a forum post by one of the designers.  So that post is now a source (SFP1) that can be enabled in order to provide those powers (Keratin Control and Living Focus).
- Updated all "Source" labels on all dialogs to open the linked PDF to that page if you have linked the book to the PDF in the Options dialog.  Also linked the names of skills and powers as they don't show a "Source" label in their listings.  And finally, the above mentioned forum post will open in your default browser if a Source pointing to it is clicked.
- Added the Small Unit Tactics Knowledge Skill from Run and Gun.
- Fixed a bug allowing the Seducer's Adept ability to allow any skill. It now restricts to the correct list. Thank you Ariketh for the solution!
- Fixed the Voice Control Adept power to allow for multiple levels.
- Fixed a bug that would cause a crash when using YNT Softweave on an armor with an odd armor value.
- Added a variable price to Personalized Grip to reflect that it probably should cost something.
- Removed cyber-weapons from the Select a Weapon dialog. These can only be purchased now on the Select Cyberware dialog.
- Fixed a bug preventing the Respirator from being available to add to armor.
- Fixed a bug causing newly added Knowledge Skills to cap at 6 in career mode.
- Fixed a bug that would cause the tooltip on the button to increase your skill level to show the wrong value when in career mode and at rating 6.
- Fixed a bug that prevented adding Sensor Arrays (and quite a few other things) to vehicles while in Career mode.
- Adjusted the Select Weapon and Select Armor dialogs so that they'll have better performance.
- Fixed the price of the Monofilament Chainsaw.
- Fixed a multitude of bugs with the Complex Forms and Sprites tab in Career mode for Technomancers.
- Fixed a bug that was causing the wrong cost to be calculated for binding Counterspelling, Ritual Spellcasting, Spellcasting, or Sustaining Foci in Career mode.

Build 5.125 (beta)
- Fixed Damage and AP value for EXplosive Ammo
- Fixed a bug which would prevent the Dragonslayer Mentor Spirit from getting the bonus to a social skill.
- Added a separator between gear items attached to armor on the "Shadowrun 5" character sheets.
- Fixed a bug preventing refunding of Complex Form points when deleting a Complex Form.
- Weapons will now correctly inherit availability modifiers from accessories which should increase the weapon's availability.
- Removed 4th Edition artifact where Improved Physical Attribute was charging double for attributes raised above metatype max.
- Fixed a bug which could cause the movement formula to give incorrect values (it wasn't using the total value including augmentations).

Build 5.124 (beta)
- Fixed the crash non-US users were having when adding a Mentor Spirit.

Build 5.123 (beta)
- Fixed Security Armor: Heavy's armor rating.
- Added debug logging. By default this is turned off for performance reasons but if you encounter a significant error, I may ask you to turn it on so that the error can be captured and logged which will make my fixing the problem much easier.  If you do need to turn it on, you'll find it on the Options dialog listed as "Use Debug Logging".  For space reasons, if the log is turned on it will automatically clear itself each time you start Chummer.  At this time, only a small portion of Chummer's code is set up for debug logging but I'll be expanding this as I can.

Build 5.122 (beta)
- Fixed a number of bugs relating to Mentor Spirits and as best as I can tell, they're all working as intended. If you find otherwise, please email me a copy of your character sheet with a brief explanation of what's going wrong.
- Mountain Mentor Spirit now provides its bonus to Counterspelling
- Doom Mentor Spirit now correctly provides a +2 to the combat skill of your choice if you choose that option.
- Mutation Mentor Spirit now correctly asks for which ability to apply Attribute Boost.
- Eagle Mentor Spirit now automatically applies "Polutants" as the trigger of your Allergy.
- Dog Mentor Spirit now asks which senses are being improved.
- Moved the Smartgun System on the Savalette Guardian to be Internal.

Build 5.121 (beta)
- Fixed a bug that was preventing purchase of Binoculars (both digital and optical).
- Fixed a bug that was causing a soft crash when clicking on a weapon accessory.

Build 5.120 (beta)
- Updated the counters on the Build Summary tab to go into negative values if you use karma to overspend.  So if you have 3 contact points and add a 2/2 contact, it'll show "-1 of 3".
- Replaced the karma calculation for over-spending on Knowledge Skills. In short, the old mechanism was what was built in original Chummer and made you pay for the most expensive Knowledge Skill point from any of your Knowledge Skills when you went over. The new mechanism works just as the Active Skills (and Attributes) does meaning it looks for the cheapest possible option.  So if you had four points of Knowledge skills available and put 4 in skill A and 1 in skill B, the old method would charge you for raising skill A from 3 to 4 while the new method charges you to raise skill B to 1 (figuring out that the cheapest method is to put those four free points in skill A and pay karma for B).  This means that if you have an existing character still in character creation mode that spent karma on Knowledge Skills, you'll likely get some karma back.
- Fixed a bug that was incorrectly calculating your spent contact points.
- Fixing an issue with auto-update. I think this will stabilize auto-update and handle broken downloads better but I won't know for sure until we try.
- Fixed the price of the Redundant Power Supply.
- Changed Ares Predator V from External to Internal Smartgun System. This change will only apply on newly purchased Predators.

Build 5.119 (beta)
- Added Alchemical Preparations.
- Fixed a bug causing a crash when using Weapon Commlinks and Commlink Accessories.
- Fixed a bug that would improperly load adept powers if the character has more than one instance of that power.
- Fixed a bug with the Wolf Mentor Spirit that would cause a crash when selecting the Adept power.
- Fixed the capacity cost of Trodes.
- Fixed a bug that would excessively reduce the attribute minimum for Magic or Resonance when taking on an Essence reduction. This would cause Chummer to attempt to raise the attribute back to where it was by spending karma if need be.
- Fixed a bug that prevented Hand Blades from being available for purchase.
- Added a few more license options (based on Third Edition SR with the help of SpellBinder).
- Fixed a bug with audio enhancements (specifically the Audio Enhancement and Select Sound Filter) that weren't consuming capacity.

Build 5.118 (beta)
- Auto-update is back! For builds after 5.118 you'll be able to use the auto-update and check for update functionality to get new builds.
- Really fixed the Awaken spell so that it only appears once and has the correct book and page. Honestly, I got it this time!
- Removed the alternate Leadership and Arcana skills from 4th Edition.
- Fixed the weapon mounts on the Ares Duelist drone.
- Resolved the error on the Options dialog by setting the Shadowrun 5 sheet as the default if one isn't present.
- Adept powers will now sort by name when you load the character.
- Updated vehicles to allow adding any gear. This resolves several issues... First, being able to replace the standard sensors. Second, until we have vehicle capacity rules, there's really no programmatic means to say what does and does not belong in a car.

Build 5.117 (beta)
- Fixed a bug that could cause a bug while browsing weapons.

Build 5.116 (beta)
- Updated how Limit Modifiers work. In short, there are now two kinds. First, there's those provided by a specific source... for example the Indomitable quality. When you add the quality to or remove the quality from your character, it will automatically add or remove the limit modifier for you. Second, there's custom modifiers. These you add and remove yourself from the Limits tab.  I'm leaving this in place because there's always going to be some limit modifier I've left off and this gives one handy place to view and adjust your modifiers.  Unfortunately this does mean that limit modifiers on existing characters are going to be a problem.  You can however delete the existing limit modifiers, and then remove and re-add the items, qualities, powers, and so on that provide limit modifiers and this will add them back in correctly.
- Added a new Browse feature to the select Weapons and Armor dialogs. In the upper right corner of the dialog, there's a button marked "Browse". If you click it, you'll be shown a grid showing the items belonging to the selected category. You can sort the grid by clicking on the column headers. Otherwise it works the same as the list and you can switch back and forth as you like.
- Added a new Custom Item in Gear under the Custom category.  This item will ask you for a name and a price. You will be charged the amount you specify and the item will take on the name you give it, showing in your inventory as that name.  This should allow for any odd custom or table/campaign specifc item you may need.
- Added the content from Sail Away, Sweet Sister (SASS).
- Added the content from Stolen Souls (SS).
- Added the option to create Prime Runner and Street Level characters.
- Fixed the Demolitions bonus to the Doom mentor spirit.
- Updated the Exceptional Attribute quality to allow selection of Magic and Resonance.
- Fixed the availability calculation for Alpha/Beta/Deltaware for certain pieces of cyber and bioware.
- Removed the Throwing Weapons category from the Select Weapon dialog because these are all purchased as Gear.
- Added priority selection to the Text-Only character sheet.  This information will only appear for new characters created with version 5.116 or later.
- Fixed my own fix for limited spells. When I enabled limited spells to modify the DV of the spell, I accidentally broke the spells with drain greater than their force, for example Element Aura with its F+1 DV. This is now fixed properly.
- Removed the text entry when purchasing reagents.
- In light of the Personalized Grip, various holsters, and Spare Clips, I've updated all weapons to allow accessories. I may in the future add some more specialized handling of weapon accessories to be more specific to the weapon in question but for now this will at least allow usage of standard accessories.  In the end, while it's good if Chummer helps you follow the rules, it shouldn't prevent you from doing something that is legal within the rules.
- Fixed Social Modifiers for Voice Control (power), Tailored Pheromones (bioware), and Sleeping Tiger (armor).
- Fixed the karma costs of Foci during character advancement.
- Removed the Special menu item that would allow you to change your BP as it doesn't really make sense in 5th Edition.
- Reverted The Beast's Way and The Spiritual Way back to costing 20 karma AND added code so that if you have either of these qualities, you will not be charged to add a Mentor Spirit.  In Creation mode, you will be refunded the cost of your Mentor Spirit if you already have one. In Career mode you won't (you've already spent that karma).
- Updated the adept way qualities so that you may only pick one.
- During Career mode and as a Mystic Adept, taking Essence loss sufficient that it reduces your Magic score will also reduce your points allocated to Adept if they exceed your new Magic score.
- Fixed a bug which prevented a cyber weapon from using the Strength of the cyberlimb it is implanted within.
- Added Biotechnology to the Biotech skill group per the errata.
- Fixed Forgery by making it use Logic instead of Agility.
- Updated the character validator to not include the availability of Armor mods marked as "included in base armor" when determining the acceptability of the availability of the character's gear.
- Added Fetishes to Gear in the Magical Supplies category. They have no cost (and per the rules your character must create them) but this addition will enable you to show them in your inventory.
- Fixed a bug causing a character in Creation mode to show their starting nuyen instead of available nuyen on their character sheet.

Build 5.115 (beta)
- Added all of the remaining Street Grimoire content including Toxic Mentor Spirits, Blood Rituals, Insect Shaman tradition, Spirit Champion and Spirit Pariah Qualities, and Magical Items and Compounds.  If you find something that is missing, please let me know.
- Fixed Mentor Spirits with the Improved Ability adept power bonus which were causing a crash.
- Fixed a string bug that would cause a crash on Rituals using an Organic Link descriptor.
- Fixed the Ares Alpha by making its Smartgun System Internal rather than External.
- Fixed the various Cyber Implanted Guns by making their Smartgun System Internal rather than External.
- Fixed an error in the Select an Armor Mod dialog where some items allowed selecting a zero rating.
- Fixed an error in the Select an Armor Mod dialog where some items would cause a crash because they could be given a zero rating.
- Fixed Handheld Housing, Wall-Mounted Housing, Grenade-Cam, and Periscope Cam so that they can be purchased. Once purchased, you should be able to add a single sensor or sensor array (if you have enough capacity) and then populate the single sensor or sensor array with sensor functions. As best as I understand pages 445 and 446, this looks like how this is intended to function.
- Fixed an issue with vehicle sensors. Again, going by pages 445 and 446 and specifically the line "Most vehicles and drones come factory-equipped with a sensor array (at a rating listed with their stats)." I've set the rating of the Sensor Arrays for each vehicle equal to their sensor rating (or 2 if the vehicle/drone has a sensor rating of 1). If I got this wrong, please explain where I went wrong so I can correct it.
- Fixed the calculation for Unarmed Combat damage. Existing characters should delete and re-add their Unarmed Attack on the weapons list.
- Updated the license dialog to suggest more useful options. If you prefer the old method, you can turn it back on in the Options dialog on the Miscellaneous tab.  Either way, you can enter your own values by typing into the dropdown box.  For the XML inclined, you can add your own entries in licenses.xml. If you have suggestions for licenses to be included in the dropdown, send them to me.
- Updated Cool Resolve to provide its bonus to each of the Social skills.
- Fixed several bugs with the Enhanced Accuracy (skill) Adept Power. It was adding to the dice pool in error and not adding to the accuracy of weapons tied to that skill. Both of these issues have been resolved.
- Fixed a bug which would cause a weapon to not benefit from the correct skill.
- Cleaned up the tooltip for Initiative on the Other Information tab.
- Fixed the Matrix Initiative (Cold) calculated value.
- Fixed Limited spells so that they calculate the Drain Value correctly.
- Added 5th Edition Initiative values to the Other Info tab when in Career Mode.
- Removing the One Trick Pony quality will also remove the Martial Art. Removing the One Trick Pony Martial Art will also remove the Quality.

Build 5.114 (beta)
- Renamed the character sheets from "Shadowrun 4" to "Shadowrun 5".  If you're just copying the new version into the same directory, you'll want to delete the files in the \sheets subdirectory named "Shadowrun 4" with the .xsl or .xslt extention.
- Added new book Bullets & Bandages and its contents (BB).
- Fixed a bug that prevented karma from being charged if points were added to Magic in excess of the character's Special Attribute points.
- Updated the cost of The Beast's Way and The Spiritual Way to 15 points to reflect the free mentor spirit these qualities grant.
- Added a discount field below the Bonded Foci listing on the Gear tab that can be used to enter the number of foci qualifying for your Adept Way's foci bonding discount. This was the simplest and most straightforward way to handle the Adept Ways and the foci bonding discounts they might provide.
- Added a new Standard (Burnout's Way) cyberware/bioware grade that is enabled if you take the Burnout's Way quality. It is always available on the Cyberware and Bioware tab on the grade dropdown to handle cases where an Adept had the Burnout's Way, got cyber/bio, and later dropped the Burnout's Way in favor of another Way.
- Fixed a bug preventing the Suprathyroid Gland from increasing your lifestyle costs.
- Fixed Skills and Skill Groups so that if Ignore Rules was selected they cap at 99.
- Fixed a bug that would cause a crash when selecting the Adept power for the Thunderbird Mentor Spirit.
- Fixed several bugs causing errors with the Urban Tribe Tomahawk.
- Fixed an artifact from 4th edition where Chummer was including Martial Arts when calculating the number of points spent on Positve Qualities.
- Fixed the missing Ingram Valiant.
- Fixed Unarmed Attack so that it is automatically added.
- Fixed the price of the SecureTech Vitals Kit.
- Fixed a bug preventing commlinks, rigger command consoles, and cyberdecks from showing on the character sheet. Unfortunately you will need to remove and re-add the item to have it show correctly.
- Updated the "Shadowrun 5" character sheets, cleaning up the skills section slightly to reflect numbers needed in 5th Edition.
- Updated the "Commlinks" character sheet to show Shadowrun 5 specific values. Also now shows Cyberdecks and Rigger Command Consoles.
- Updated the "Vehicle Block" character sheet to show Shadowrun 5 specific values. Also now shows Seats on vehicles added with 5.114 or later versions and Accuracy on vehicle mounted weapons.
- Updated the "Game Master Summary" character sheet to show skill limits, the full set of initiatives, weapon accuracy, and single armor ratings.
- Updated the "Text Only" character sheet to show skill limits, the full set of initiatives, weapon accuracy, and single armor ratings.
- Fixed a bug that was preventing usable ammunition (Grenades, Minigrenades, Missiles, and Rockets) from appearing on the Weapons list.
- Added the missing Minigrenade: Flash-Bang.
- Added the missing Biomonitor to the Urban Explorer Jumpsuit.

Build 5.113 (beta)
- Added a fix to enable backward compatibility in reading characters created before 5.112.

Build 5.112 (beta)
- Added Rituals from Street Grimoire (SG).
- Added Metamagics from SG.
- Added Adept Ways from SG. I've included the discounts but just like Original Chummer, it's up to the player not to take more discounted powers than the 1 per 2 Magic. I will do a 2nd pass on the ways in the near future to restrict the discounts and to take a stab at adding the small bonuses the ways have like the karma discounts that some ways have as well as the cyberware essence discount that the Burnout's Way has and the skill bonus the Beast's Way has. For now, I was happy just getting the discounts working correctly.
- Fixed the price of the Yamaha Growler.
- Enabled the Spells and Spirits tab for Adepts. This allows Adepts to see the stats associated with their Mentor Spirit and to purchase Rituals. I'm currently omitting Rituals with the Spell keyword from the list they can purchase but will change this if it is appropriate to do so. I'm also omitting Rituals with the Adept keyword from the list for Magicians and Aspected Magicians.
- Updated the Add Spell dialog for use by Adepts by restricting selection to Rituals with the Adept keyword.
- Fixed the Taurus Omni-6 so that it gets the Revolver specialization in addition to Automatics.
- Fixed the Enhanced Accuracy Adept Power so that it asks which combat skill to enhance.
- Fixed a bug which allowed characters with more than 25 points in Negative Qualities to validate.
- Fixed a bug with YNT Softweave Armor which would cause it to show more capacity remaining than it should.
- Fixed a bug with broken Skill Groups during character creation not loading correctly from a save file.

Build 5.111 (beta)
- Added Rigger Control Consoles.
- Added a tooltip for weapon Recoil Compensation that shows the sources of RC and their values.
- Fixed Priority D Aspected Magician so that it still requires a skill group selection.
- Fixed a bug that caused an unhandled exception when adding a skill group that includes a skill given free ranks from a priority selection.
- Fixed the Negative Quality Incompetent to require selecting a skill group, not a single skill.
- Fixed the cost of the Positive Quality Strive for Perfection.
- Changed the name of the Natural Immunity qualities to Natural Immunity (Natural) and Natural Immunity (Synthetic). In addition, these qualities are no longer limited to selecting only one of them once.  Whether these should be restricted as such is a GM call.
- Fixed qualities available at multiple ratings so that once that quality is selected at whatever rating, all ratings of that quality no longer appear available for selection.
- Made Resistance to Toxins, Resistance to Pathogens, and Resistance to Pathogens and Toxins mutually exclusive.
- Corrected Positive Quality Agile Defender's karma cost.
- Corrected Positive Quality Resistance to Toxins' karma cost.
- Changed the Positive Qualities Lucky and Exceptional Attribute so that they are no longer compatible.
- Changed the Positive Qualities Rad-Tolerant and Radiation Sponge so that they are no longer compatible.
- Fixed Positive Qualities which grant a bonus to a skill so that they grant that bonus even when defaulting.
- Removed the 4th edition limitation upon skills that limited skill bonuses to half of the skill rating.
- Fixed the Positive Quality Spirit Affinity to require that the character is an Aspected Magician, Magician, or Mystic Adept.
- Cleaned up the Priorities dialog and reordered the fields to match the Priority table on page 65.
- Removed two options from the Options dialog that no longer apply in 5th edition.
- Fixed a book reference on the Options dialog.
- Fixed the Critical Strike Power by correcting its price, making it ask for a weapon category, and applying a +1 DV bonus to the selected category.
- Fixed the spells that were missing the text entry dialog such as Corrode [Ojbect].
- Fixed the powers that were missing the text entry dialog such as Elemental Strike.
- Fixed Skill Groups so that they use a maximum rating of 6 during character creation and a maximum rating of 12 during character advancement.
- Fixed the priority selection dialog so that it shows the correct augmented maximums.
- Fixed a case where your Magic and Resonance priority could be given an "E" priority and it wasn't auto-selecting Mundane.
- Fixed an issue preventing spare clips from being added as gear to firearms and preventing adding ammunition to spare clips.
- Fixed a lot of bugs relating to sensors, vehicle sensors, and sensor functions. I think I've got it right but please feel free to tell me how wrong I am.
- Fixed skill rating calculation for Mystic Adepts for skills based on Magic.
- Fixed a bug preventing bonus skill selection from appearing for Mystic Adepts while selecting priorities.
- Updated Mystic Adept Power Point cost to use the Errata value of 5 karma. I will add this as an option at a later date when I'm able to flesh out the Options dialog.
- Fixed the Wise Warrior Mentor Spirit so that the Improved Ability (skill) applies correctly.
- Fixed the Dragonslayer Mentor Spirit so that the Enhanced Accuracy (skill) applies correctly.

Build 5.110 (beta)
- Added the entry for Street Grimoire (SG).
- Added the Traditions from SG.
- Added the Mentor Spirits from SG.
- Added the Spells from SG.
- Added the Adept Powers from SG.
- Trimmed the text displayed for Mentor Spirit choices so the text would fit better. You may need to delete and re-add the Mentor Spirit Quality on existing characters.
- Adjusted the position and size of the Mentor Spirit choice dropdowns to give them more room.
- Fixed an error on the Wise Warrior Mentor Spirit that would prevent it from offering its choices.
- Fixed an error where a cyberlimb would apply modifiers to BOD.
- Fixed a bug which would prevent adding a commlink to an implanted commlink.
- Fixed a bug which would prevent increasing a skill above 6 during character creation if Ignore Rules was chosen.
- Fixed an error preventing several of the common allergy negative qualities from being available.
- Fixed a bug preventing sensors (Sensor Array and Single Sensor) from being available to add to armor.
- Fixed the calculation for augmented maximum attribute cap.
- Fixed a bug preventing Focused Concentration from being available to Aspected Magicians and Technomancers.
- Fixed a bug preventing Cyberdecks from being added to a Cyberware Head Cyberdeck.
- Fixed a bug with the Horizon Flying Eye so that the variant with the Flash Pak and Smoke Grenade is correctly listed.
- Fixed a bug granting more Knowledge Skill points than proper. Was figuring on (INT + LOG) x 3 instead of x 2.
- Fixed the qualities that have ratings (Focused Concentration, High Pain Tolerance, etc...) to be listed in the Select Qualities dialog for each rating value.  Previously it was only allowing you to select the quality once, preventing reaching higher ratings. Unfortunately this means that if you pick Focused Concentration (Rating 2), rating 1 and 3 are still there in the list.  This isn't my optimal fix for this and I'm going to try to find something better. Suggestions are welcome.
- Updated Electrochromic Clothing to be an allowed mod for armor.

Build 5.109 (beta) MILESTONE BUILD
- Fixed a bug with Kinesics that was causing an error when selected.
- Updated career mode (post creation character advancement) to handle purchasing additional power points for Mystic Adepts.

Build 5.108 (alpha)
- Fixed the tooltip for social skill limits to show the correct Essence value.
- Fixed the Yamaha Growler by using its on road speed within Chummer.
- Fixed a bug which prevented raising skills above 6 during character advancement.
- Fixed a bug in adding a gear-based weapon counterpart when adding a grapple gun as gear.
- Fixed the pricing on Software Agents.
- Updated the Taurus Omni-6 Light Pistol to show 6P damage, the damage value when using light pistol rounds.
- Fixed an error which was preventing limit modifiers from populating during character advancement.
- Fixed an error in the talent priority dropdown that was listing technomancer as an option with a "D" priority.
- Fixed a bug in which selecting the Additional Power Point metamagic was not adding an additional power point.
- Updated the skills and skill groups to reduce the maximum rating to 0 for magical skills and skill groups outside of the chosen skill group.  This happens when the priorities are selected and will not update existing characters.
- Fixed a bug which could cause the karma cost of Magic to be calculated incorrectly when the character has Bioware or Cyberware.
- Removed the limit of single skill at 6 or two at 5 during character creation.

Build 5.107 (alpha) MILESTONE BUILD
- Fixed the karma cost for Martial Arts during character advancement.
- Fixed nuyen entry so that it will correctly load karma spent on nuyen.
- Fixed a bug preventing gear with ratings from being addeed to armor.
- Fixed a bug allowing characters to carry over more karma than they should from character creation.
- Fixed a bug which would sometimes show the Starting Nuyen dialog even if the character failed validation.
- Added the Limits tab for created characters. Remember that limit modifiers are not added directly to the calculated limits but are shown on the character sheet.
- Fixed how Martial Arts are handled during character advancement.
- Removed discounts (group, ordeal) from Initiation and Submersion.
- Removed fields related to joining a group or network.
- Updated how lifestyles are handled during character advancement.
- Fixed how armor values are displayed during character advancement.
- Fixed how values were displayed on the Other Information tab during character advancement.
- Added weapon accuracy to the Weapons tab.

Build 5.106 (alpha)
- Fixed a bug which could cause an error when loading a character that has a commlink.
- Fixed a bug which could cause an error when loading a character with a martial art.

Build 5.105 (alpha) MILESTONE BUILD
- Fixed the starting MAG and RES for Talent priority A selections.
- Added support for Technomancers including Complex Forms, Living Persona, and Sprites. Submersion and Echoes will be added as character advancement support is added back in.
- Now shows Cyberdecks on the character sheet with stats.
- Now correctly shows Commlinks on the character sheet with stats.

Build 5.104 (alpha)
- Fixed a bug which could cause completed character files not to load.
- Fixed an issue preventing Synthacardium from appearing.
- Fixed a bug preventing gear plugins with ratings from being added to other gear.
- Changed the Code of Honor negative quality to all the user to enter text for their code.
- Fixed the costs for skill specialization. Per pages 89 and 107, skill specialization uses one skill point during character creation and 7 karma as part of character advancement.
- Fixed an issue causing skill group points (and the resulting karma costs) to be handled incorrectly.

Build 5.103 (alpha)
- Moved registry settings for Chummer to a new Chummer5 key to better support side-by-side installation.
- Now calculates karma cost when overspending on Primary Attributes and auto-calculates the cheapest option.
- Now calculates karma cost when overspending on Special Attributes and auto-calculates the cheapest option.
- Now allows purchasing Nuyen for Karma at a rate of 2000 Nuyen per Karma, max 10.
- Fixed karma cost calculation when getting free skill ratings from the character's talent priority selection.
- Fixed karma costs for spirits.
- Fixed karma costs for contacts including free contact points from CHA.
- Fixed karma costs for bound foci.
- Now charges karma correctly both when selecting spells provided by your talent selection and when purchasing extra spells.
- Fixed karma costs for skill groups when buying more than your priority selection grants.
- Fixed karma costs for skills when buying more than your priority selection grants.
- Fixed karma costs for knowledge skills when buying more than your attributes grant. This uses the original code for calculating these costs which forces the player to pay for the most expensive points rather than what might be the most optimal.  As an example, if you have two knowledge skills named A and B and have 6 free knowledge skill points. If you set A at a value of 4 and B at 3, you'll use your 6 free points to raise them each to three and then pay karma to raise A to 4 costing you 4 karma. The optimal path would raise A to 4, B to 2, and then pay karma to raise B to 3 costing you 3 karma.  I've coded everything else (active skills, skill groups, and both primary and special attributes) to use the optimal path for paying karma for items raised beyond what your priorities provide for and wonder if it might be the right thing to do that here as well.
- Fixed character loading so that it loads the total available primary and special attributes per priority selection.
- Now ignores armor encumbrance (was a holdover from 4th edition).
- Fixed an issue where gear standard to a piece of armor wasn't showing up.
- Added the missing Home Ground positive quality.
- Added the missing Uneducated, Unsteady Hands, and Weak Immune System negative qualities.
- Fixed an error with the High Pain Tolerance positive quality.
- Removed the ability to add the Ambidextrous positive quality multiple times (this was a holdover from 4th edition where there was the ability to have more than 2 arms).
- Fixed the suprathyroid bioware so that it doesn't cause an error. There is a remaining issue where it isn't updating the lifestyle cost accordingly. This will be fixed in a future release.

Build 5.102 (alpha)
- Added bonus skills during priority selection that are based on the character's talent priority selection.
- Made a change which now auto-selects the first available metatype on the list when selecting metatype
- Fixed the broken weapon accessories that was causing UI errors
- Fixed errors when selecting certain gear that was causing UI errors
- Fixed issues with vehicle acceleration that was causing UI errors
- Fixed issues with quality selection that was causing UI errors
- Fixed movement rates to calculate using augmented AGI
- Fixed an issue with there being two dropdowns when selecting a mentor spirit
- Fixed an issue with armor and armor mod capacity calculation
- Fixed an issue preventing the select spell dialog from being shown
- Fixed an issue preventing the complex form dialog from being shown
- Fixed an issue causing the karma cost for the code of honor negative qualities to be shown incorrectly
- Fixed an issue causing the Social Limit to use the wrong Essence value for calculation.
- Fixed an issue allowing Low-Light Vision and Thermographic Vision to be selectable qualities.
- Fixed an issue which allowed armor enhancements which should not be user-selectable to show up in the armor mod dialog.

Build 5.101 (alpha)
- Chummer5 alpha initial release

Build 490
- corrected how Essence information is stored in regions that use something other than "." to separate decimal places would cause an error to be thrown
- fixed an issue where ammoreplace values for Weapons were not being handled correctly
- added an Option on the Miscellaneous tab: Karma cost for increasing Special Attributes is reduced with Essence Loss (see below)

Karma cost for increasing Special Attributes is reduced with Essence Loss
When the option is enabled, the Essence cost to improve MAG or RES is affected by Essence Loss. For example, the character an Essence Penalty of 1 and MAG of 3. Normally, Chummer calculates the cost based on its perceived MAG value of 4 (MAG 4 - Essence Penalty 1 = 3), meaning the cost of improving MAG would be for going from MAG 4 to MAG 5. With this option enabled, Chummer instead calculates the cost based on the shown value of 3, meaning the cost of improving MAG would be for going from MAG 3 to MAG 4. This only impacts Career Mode.

New Strings
- Checkbox_Options_SpecialKarmaCost

Build 489
- fixed an issue where the Mystic Adept MAG split would apply Essence Penalties to the Adept portion of MAG a second time
- fixed an issue where using Save As would not fix MAG/RES correctly before moving to Career Mode; Save and Save As now use the same code

Build 488
- corrected an issue where saving the character would not take regional number settings into consideration, causing Essence Penalties to be calculated incorrectly in regions that do not use "." to indicate decimal places

Build 487
- changed when MAG/RES value is calculated when saving to Career Mode to hopefully get this working properly

Build 486
- Essence value when access to MAG/RES is gained is now only recorded in Career Mode as intended

Build 485
- fixed an issue where MAG/RES values are not saved correctly if the character has an Essence Penalty when moving to Career Mode
- fixed an issue in Career Mode where the Magician/Adept MAG split was calculated based on Maximum MAG instead of actual MAG

Build 484
- added support for <essencemax /> to the Improvement Manager which increases the character's maximum Essence
- changed the Essence Custom Improvement to only affect the current value of the character's Essence as intended
- characters now record their Essence when MAG/RES is added to them and use that point to determine Essence Penalties instead of basing it on the Metatype's maximum Essence value (corrects issues for Latent Technomancer/Latent Awakening)
- fixed an issue where Melee Weapons would incorrectly believe they contained splash damage in their DVs and showed their DV formula instead of their calculated DV
- changed how Weapons calculate their Ammo capacity to correct an issue with adding the Extended Clip Weapon Mod to Weapons that have multiple clips

Build 483
- undoing a Removed Negative Quality Expense now adds the Quality back to the character
- only Skills from currently active sourcebooks are shown in the Skills list
- hopefully fixed the issue with MAG/RES, Essence penalties, and the Essence Loss Only Reduces MAG/RES Maximum house rule status
- MAG and RES should no longer show values less than 0 in Career Mode
- fixed an issue that caused non-Exotic Weapons that use an Exotic Weapon Skill to not appear properly in the Exotic Weapon Skill Specialization list
- Nexi can now be marked as being a Home Node for an A.I.
- added Vehicles Notes to the Vehicle Block sheet

Build 480
- added support for <cyborgessence /> to the Improvement Manager which permanently reduces a character's Essence to 0.1.
- Weapons that deal splash damage such as Grenades now have their bonus damage from More Lethal Gameplay and Weapon Mods calculated properly

Build 478
- Gear now retains its given name when moved between a character's Gear and Vehicle
- when moving Gear between the character's Gear and Vehicles, items must also have matching custom/assigned names and notes in order to be considered a match and stack
- fixed an issue where Martial Art Advantages would show their ID instead of their Name in tooltips
- fixed an issue where purchasing a Spell Formula would cause the Select Spell window to throw an error
- changed how Essence Loss is calculated when the Essence Loss Only Reduces MAG/RES Maximum house rule is turned on in Career Mode
- changed when Essence Loss is calculated when updating displayed Attribute values in Career Mode

Build 476
- added an option to only download language updates for your chosen language instead of all languages
- fixed an issue where Armor Mods that cost a percentage of the base Armor's cost may cause an error to be thrown when their final cost resulted in a decimal
- Power Foci and Spellcasting Foci now have a precedence set so that only the highest active value of each is used (must select Special > Re-apply Improvements to fix existing Foci)
- Skills now properly handled Skill Attribute precedence

New Strings
- Checkbox_Options_LocalisedUpdatesOnly

Build 473
- Default Character Sheet option is now saved correctly
- added a Apply Linux printing fix option to the Character and Printing tab in the Options window (see below)
- fixed an issue with printing character sheets when running Chummer through Wine (see below)

Printing with Linux/Wine
This update introduces a fix to allow machines using Wine to load Chummer on a non-Windows OS to print character sheets if they were previously crashing. To fix the printing issue, go to Tools > Options > General Tab > Character and Printing sub-tab. Turn on the Apply Linux printing fix checkbox, then click OK. You should now be able to print without crashing.

New Strings
- Checkbox_Option_PrintToFileFirst

Build 472
- save files now include <gameedition /> to indicate which edition of Shadowrun they are for
- <gameedition /> is now checked when loading a save file to ensure the edition of Chummer and the save file match
- fixed an issue where a failed roll with 0 Hits and not enough 1s to cause a Glitch would incorrectly show a Glitch
- fixed an issue where increasing the quantity of Ammo using the Qty + button or the Buy Additional Ammo button would incorrectly multiply the total cost of the purchase
- fixed an issue where removing an item that gave the character access to the Initiation/Submersion tab in Create Mode would not properly refund the cost of any Initiation/Submersion Grades that were purchased
- Underbarrel Weapons now show their Dice Pools on the SR4 character sheet

New Strings
- Message_IncorrectGameVersion_SR4
- Message_IncorrectGameVersion_SR5
- MessageTitle_IncorrectGameVersion

Build 467
- added a Threshold field to the Dice Roller window which will tell you if the roll was a success or failure
- Karma and Nuyen tab now display charts to show the character's total Karma and Nuyen over time
- fixed an issue where the Karma cost for increasing Initiation/Submersion Grade would not round correctly in the tooltip with Group and/or Ordeal checked
- when selected, Armor Bundles now show the Ballistic and Impact Ratings of their equipped pieces
- added support for <damageresistance /> to Quality requirements which requires a character's total Damage Resistance Pool to meet or exceed the specified size
- Panzer Quality now requires Damage Resistance Pool of 5 instead of BOD 5
- Paragons that offer a choice of bonuses now display their selected bonus on the Complex Forms and Sprites tab
- Paragons that offer a choice of bonuses no longer prompt for a value to be entered in a textbox
- fixed an issue where undoing an Nuyen Expense for an Armor Mod would not properly remove it from the list until reloading
- removed the Concealable Holster from the Mortimer of London: Berwick Suit Jacket Ensemble
- purchasing plugins for Gear with a quantity higher than 1 now costs the correct amount of Nuyen (plugin's cost x parent's quantity)
- fixed an issue where Gear that is added as a plugin to another piece of Gear plugged into a piece of Armor could not be deleted until reloading the save file
- increased maximum Rating for Wireless Negating Paint and Wallpaper from 6 to 10 to correspond to the Ratings of Jammers
- changed Target Autosoft on Dragonfly Minidrone to Exotic Melee Weapon as per Arsenal Errata
- corrected the Capacity for Clothing Ensembles
- corrected the Avail for Firewall and System Vehicle Mods (0)
- corrected the cost of Pelagos, Mediterranean

New Strings
- Label_DiceRoller_Threshold
- String_DiceRoller_Success
- String_DiceRoller_Failure

Build 458
- added support for Anaconda Shifters from Corporate Intrigue
- added an optional rule to allow any Detection Spell to be taken as an Extended version (see below)
- fixed an issue where Adept Powers that affected the base Rating of an Attribute would not be properly reflected in the Attribute's Augmented value on the Common tab
- fixed an issue where adding a Cyberware Commlink would not automatically create the Headerware: Commlink Location on the Gear tab
- added support for Aerodynamic Grenades which appears as a checkbox in the Select Gear window when a throwable Grenade is selected
- SR4 character sheet now shows the Power Point cost and total Power Point cost for each Adept Power

Extended range Spells Optional Rule
When the Allow any Detection Spell to be taken as Extended range version (SM 165) optional rule is enabled, the Extended versions of Spells are no longer shown in the Spell list. Instead, an Extended version of each Detection Spell can now be selected by checking the Extended Spell checkbox. If this optional rule is disabled, the Extended versions of the Spells still appear in the list as normal.

New Strings
- Checkbox_Aerodynamic
- Checkbox_SelectSpell_ExtendedSpell
- Checkbox_Options_ExtendAnyDetectionSpell
- Tip_SelectSpell_ExtendedSpell
- String_SpellExtended

Build 456
- fixed an issue where adjusting individual Skill Ratings with the Allow Skill Groups to be broken during character creation rule turned on would calculate the BP cost incorrectly
- fixed an issue where attempting to undo an Expense for a piece of Gear that has been moved to the non-default Location would throw an error

Build 455
- fixed an issue where the Select Weapon Accessory window would display items from all sourcebooks instead of only the ones selected in the Options window
- added an optional rule to enable the breaking of Skill Groups while in Create Mode
- added support for purchasing Cyberware Suites in Career Mode (see below)

Cyberware Suites in Career Mode
Cyberware Suites can now be purchased for a character while in Career Mode. However, please note that it is not possible to undo the Nuyen Expense for the Cyberware Suite as it is a collection of multiple pieces of Cyberware. If you're uncertain about a Cyberware Suite, please save your character before adding one to them in Career Mode.

New Strings
- Checkbox_Options_BreakSkillGroupsInCreateMode
- String_ExpensePurchaseCyberwareSuite

Build 453
- added support for linking to PDF files (see below)
- fixed an issue where the More Lethal Gameplay optional rule was not applying its bonus to Weapons loaded with Ammo that replaces the Weapon's DV, such as Stick-N-Shock Ammo
- fixed an issue where undoing a Karma Expense for a Focus would not remove the appropriate Focus from the list of Bondable Foci
- Sideways Genetic Infusion (Bioware) now affects Combat Active Skills
- added an option to control whether or not times need to be entered when creating a new Expense (they are still shown in the list to provide proper sorting)
- Expenses no longer show the seconds of the time since they are not relevant

PDF Support
PDF support has been tested with both Adobe Reader and Foxit Reader. Clicking on a sourcebook field (such as SR4 324) will open the linked PDF to the appropriate page. PDF links can be configured in the Options window. There are a few things to note with each application in terms of behaviour. With Adobe Reader, a new instance of the application is opened each time you click on a PDF link in Chummer. If you have the SR4 book open already then click on another SR4 link, a new copy of Adobe Reader is opened to the appropriate page, meaning you will have multiple copies of the SR4 book open at the same time. With Foxit Reader, if you already have the SR4 book open and click on an SR4 link, Foxit Reader will gain focus but will not jump to the appropriate page. Foxit Reader will only jump to the appropriate page if you do not already have a copy of that PDF open. Unfortunately these are not things I can control; they are how these reader applications have been setup to behave.

New Strings
- Label_Options_PDFApplicationPath
- Label_Options_PDFLocation
- Label_Options_PDFOffset
- Button_Options_PDFTest
- Checkbox_Options_DatesIncludeTime

Build 449
- added support for <ignorecmpenaltystun /> and <ignorecmpenaltyphysical /> to the Improvement Manager which ignore the character's Stun and Physical Condition Monitor Penalties respectively
- added Restore Defaults buttons to the BP Cost and Karma Cost tabs in the Options window to restore the default values
- fixed an issue where the Special Attributes do not count towards 50% Karma limit during character creation house rule would not work correctly if a Special Attribute put the character over the 50% Karma threshold
- added support for relative file paths to Contacts and Spirits (see below)
- changed how the total values of Cyberware is calculated in an attempt to avoid crashes on non-Windows computers using Wine
- fixed an issue where adding a Weapon Focus to a Weapon would throw an error
- Adept Power requirements can now filter on <allof /> and <oneof />
- Shadowrun 4 sheets now display any entered notes for Cyberware/Bioware
- Update is now prevent from running if there is more than one instance of Chummer open at the time to prevent errors
- corrected the costs for the Gentlemen's Cane Sword variations
- Gentlemen's Cane with Sword options now creates a Gentlemen's Cane Sword Weapon
- marking a Nuyen Expense as being a Refund now records the Refund correctly and no longer counts towards the character's Career Nuyen total

Relative File Paths for Contacts and Spirits
Contacts and Spirits now support relative file paths for improved portability between computers. Chummer first looks for the exact file name that was linked. If it cannot be found, it falls back to using the relative path that was stored when the save file was linked to it. This will only work with save files that are linked in this and later versions of the application. In order to get this behaviour with previous save files, you will need to remove the link and re-link the save file to the Contact or Spirit.

New Strings
- Button_Options_RestoreDefaults
- Message_Options_RestoreDefaults
- MessageTitle_Options_RestoreDefaults
- Message_Update_MultipleInstances

Build 445
- Qualities that require Street Cred to be equal to or greater than Notoriety now meet the requirements when Street Cred and Notoriety are the same value (previously had to be greater which was wrong)
- Monofilament Chainsaw now adds a Weapon to the character when selected
- fixed an issue where Weapons that did not belong to an Exotic Category but used an Exotic Active Skill would only calculate their Dice Pools correctly if the character had a non-Specialized Exotic Active Skill
- added True Drake Qualities from The Clutch of Dragons
- the break Skill Group confirmation window now correctly shows the name of the Skill Group the Active Skill is a member of instead of the name of the Active Skill
- swapping a Latent Quality for its fully-realised version now allows the character to start with MAG/RES of 1 and has the same effect as turning on the "Essence loss only reduces MAG/RES maximum" house rule
- Convert to Cyberzombie now marks the character as having unsaved changes
- Reduce Attribute now marks the character as having unsaved changes
- fixed an issue where a Metavariant could be selected before selecting a Metatype which causes an error to be thrown
- added a link to the current Dumpshock Thread to the Help menu
- corrected the DV for the Fangs Weapon created by the Positive Quality
- corrected the sourcebook for the Body Glove Spell
- changed how the OK button positions itself in the Settings window in an attempt to keep its text being cutoff by the bottom of the window
- Exotic Active Skills now populate their Specialization lists with the names of Weapons that make use of the Active Skill
- added an option to select the default character sheet that will be used when opening the print view for a character

New Strings
- String_Break
- Label_Options_DefaultCharacterSheet

Build 441
- fixed an issue where the default plugins that come with Cyberware (such as Image Link for Cybereyes) would not have their parent associated to them until loading a saved file, allowing their Grade to be changed
- fixed an issue where clicking the Add & More button in the Select Cyberware window would cause plugins to be added to the last added item instead of the item originally selected
- changed how the Select a Cyberware Suite calculates the total Nuyen and Essence costs
- Cyberware Suites allow plugins up to any depth (recursive to any number)
- Improvement Manager now supports forcing an item to use a specific side of the body
- adding a Cyberware Suite now marks the character as having unsaved changes
- Qualities can now have Essence, combined Attribute values, total Attribute value, Cyberware, Bioware, Cyberware categories, combined Skill Group values, Active Skills, and Street Cred being higher than Notoriety as prerequisites for selecting them to support the new Way of the Samurai Qualities
- changed how the total values of Lifestyles are calculated in an attempt to avoid crashes on non-Windows computers using Wine
- changed a number of items to use OS-independent path strings
- Active Commlink checkbox no longer appears when a Commlink Upgrade is selected
- Gear with Signal, Response, Firewall, and System can now be affected by Commlink Upgrade and Commlink Operating System Upgrade items to improve their Ratings

Build 439
- Cyberware attached to the character can now have plugins attached to plugins (recursive to any number)
- Cyberware now supports items that both grant and consume capacity (X/[Y])
- Commlinks on the Gear tab can now be marked as being the character's Active Commlink which automatically updates Matrix Initiative to use the proper Response
- Program Packages and Software Suites can now be Hacked
- added support for deleting Custom PACKS Kits through the Add PACKS Kits window
- fixed an issue where Commlinks that came with plugins would create multiple copies of them when purchased
- items in Custom PACKS Kits no longer include all of their default plugins and instead only add the plugins that were attached to them when the Kit was saved
- added a "Generic Mod" Vehicle Mod to allow one-off Mods for Vehicles (typically Drones) more easily
- fixed an issue where Gear with a <selecttext /> Improvement would not prompt for a value when added to a Vehicle
- undoing a Nuyen Expense for a piece of Cyberware now removes any Weapons that the Cyberware created
- added an Essence Consumption section to the Cyberware and Bioware tab that show the character's total values for Cyberware, Bioware, and Essence Hole deductions
- added an option to control the number of decimal places that Essence is rounded to (2 by default)
- a Complex Form's Rating can now be selected when in Career Mode with the Use alternate Complex Form cost optional rule turned on to see what the Dice Pool would be for the desired Rating

New Strings
- Label_EssenceConsumption
- Label_Cyberware
- Label_Bioware
- Label_EssenceHole
- Label_Options_EssenceDecimals

Build 434
- Improvements can now use division and will round resulting fractions downs
- fixed an issue where deleting a piece of Cyberware could cause the next item in the list to suddenly change its Grade

Build 433
- added support for custom Cyberware and Bioware Grades
- removing the last Adapsin-enabling Improvement now changes the Grade of all Cyberware to their non-Adapsin Grades
- Cyberware and Bioware Grades on the printouts now show their full, translated names
- save files now include the application build number they were last saved with

Build 432
- added an Add & More button to the Select Critter Power window
- Notes window no longer appears in the Windows Taskbar
- Attributes should now only show their Augmented value when they have Improvements that affect their actual value
- Vehicle Weapon information is now shown in Create Mode
- Sai (and any Weapon whose DV type is "P or S") now displays its calculated DV properly instead of the formula
- Gear data file now supports recursive use of <usegear /> to add plugins to other plugins
- Gear category is now recorded when creating a new custom PACKS Kit
- adding a PACKS Kit now uses the recorded category (if available) to add the correct piece of Gear
- Update window now moves the archived copy of the application back if downloading an updated version fails to hopefully prevent the app from being unusable

Build 430
- added support for <rangebonus /> to Gear for Ammo to affect a Weapon's Range
- added support for Geomancy Rituals to Spells
- Vehicle Nexi Plugins are no longer restricted to only Commlink Module category
- Physical Attributes now show their Augmented value and tooltips if the character has a Cyberlimb

New Strings
- String_SpellRangeLineOfInfluence
- Node_SelectedGeomancyRituals

Build 429
- fixed an issue where attempting to add a plugin to a Nexus on a Vehicle would throw an error
- added support for creating custom Improvements for Knowledge Skills
- fixed an issue where deleting a piece of Cyberware would not refresh the character's displayed Attribute totals immediately
- Attributes now show their augmented value any time the Attribute has one or more modifiers instead of when the natural and augmented values do not match so that tooltips are always visible to explain how the value was calculated
- Vehicles now allow any System or Firewall instead of being limited to Device Rating +2 which is a limitation that is only applied to Hardware properties
- fixed an issue where Weapons that did not have at least one Accessory or Modification would not receive their STR bonus to RC if the optional rule for it was enabled
- Armor no longer includes Avail modifiers from Armor Mods that come included with it by default
- Armor no longer includes Avail modifiers from Gear that comes included with it by default
- added Change BP/Avail Limit to the Special menu to change the maximum BP (or Karma) and Avail the character is allowed in Create Mode
- Commlinks now add any Gear that is attached to the in the data files, such as the plugins that should come with all military spec Commlinks
- fixed an issue where newly created Gear that is moved to a new container would cause duplicate items to be created in the save file
- added support for Free Sprites (see below)

Free Sprites
Any Sprite can now be converted to a Free Sprite by selecting Special > Convert to Free Sprite. Free Sprites gain the Denial Power and access to Echoes Critter Powers as per UN 157.

New Strings
- Menu_SpecialBPAvailLimit
- Menu_SpecialConvertToFreeSprite

Build 426
- fixed an issue where Cyberware Plugins were attempting to use their parent's Gear properties instead of their own and would throw an error when trying to bulid a list of Locations used by Cyberware
- Gear Capacity now factors in the Quantity of each plugin

Build 425
- Create Mode tooltips that refer to BP values now use the BP values set in the Options window
- fixed an issue where increasing a Skill Group Rating would also increase the Rating of an associated Active Skill that was affected by the Incompetence Negative Quality
- fixed an issue where loading a character that had Incompetence Negative Quality applied to an Active Skill that belonged to a Skill Group with a Rating would throw an error
- fixed an issue where adding a new Knowledge Skill and attempting to give it a Specialization while in Career Mode without saving and reloading the character would throw an exception
- Mentor Spirits now show their player-selected bonuses on the Spells and Spirits tab in Career Mode in the same way they do in Create Mode
- added an option to toggle whether or not Ergonomic Programs count towards a Commlink's effective Response value (enabled by default)
- Commlink Operating Systems now allow any System or Firewall instead of being limited to +2 which is a limitation that is only applied to Hardware properties
- added support for <metagenetic /> to qualities.xml to easily mark additional Qualities that count was Metagenetic Qualities
- deleting an Emotitoy from a character now removes the bonuses for its Empathy Software
- Weapons with only FA Firing Mode can now fire Short Bursts as described on SR4 154

New Strings
- Checkbox_Commlinks
- Checkbox_ActiveCommlink
- Tip_ActiveCommlink

Modified Strings
- Tip_CommonContacts
- Tip_CommonNuyen
- Tip_SkillsSkillGroups
- Tip_SkillsActiveSkills
- Tip_SkillsKnowledgeSkills
- Tip_SpellsSelectedSpells
- Tip_SpellsSpirits
- Tip_TechnomancerSprites
- Tip_BuildFoci
- Tip_TechnomancerComplexForms
- Tip_BuildManeuvers
- Checkbox_Options_ErgonomicProgramLimit

Build 423
- added a house rule to allow Technomancers to select Autosofts as Complex Forms
- fixed an issue where an error would be thrown when attempting to load a character that (somehow) possessed an Adept Power at Rating 1 (now assumes it should be Rating 1)
- fixed an issue where attempting to create a Critter that had a starting Skill Group Rating higher than 6 would throw an error
- corrected the rounding method for calculating Street Cred
- Programs with the Ergonomic Program Option no longer count towards the number of Programs running on the Commlink to affect its Response

New Strings
- Checkbox_Option_TechnomancerAllowAutosoft

Build 420
- fixed an issue where plugins would not be properly added to a Commlink when adding a PACKS Kit and selecting them would throw an error
- when adding Armor to a Vehicle, the Vehicle now reduces the selected Rating to the maximum allowed value before accepting the Mod to avoid invalid configurations and throwing errors when the misconfigured Mod is selected
- fixed an issue where Weapons that did not specify an ammo type after their number (such as 4 instead of 4(cy)) that received the Additional Clip Weapon Mod would believe it had more Ammo slots than it actually should
- fixed an issue where Underbarrel Weapons that had more than one Ammo slot could not select anything beyond Ammo Slot 1
- Spirits that Possess/Inhabit an Inanimate Vessel now receive the Immunity (Natural Weapons) Critter Power
- Spirits Possessing/Inhabiting a Vessel now correctly add their MAG to the Vessel's Physical Attributes instead of adding the Spirit's own Physical Attributes

Build 418
- raising INT with Karma in Career Mode no longer causes the character's Career Karma to increase
- all Gear is now added to a PACKS Kit, regardless of its depth in the list
- updated the Select PACKS Kit window to show all Gear, regardless of its depth in the list
- adding a PACKS Kit now adds all Gear, regardless of its depth in the list
- Gear attached to Armor, Weapon Accessories, and Cyberware are now added to PACKS Kits
- Bonded Foci are now properly translated and display the translated "Bonded Foci" string when using a non-English language
- added English versions of some XML tags to accommodate exporting to Squad Manager
- Weapon Accessories now support <dicepool /> which can modify the Weapon's Dice Pool
- added Martial Arts to the Game Master Summary sheet

New Strings
- Message_DeletePACKSKit

Build 416
- Weapons now support <spec /> which allows them to match an Active Skill Specialization (see below)
- Technocritters now have their correct Attributes
- Technocritters now calculate their Matrix Attributes based on their RES
- Notes can now be attached to Vehicle Sensors and their plugins
- Blood Spirit checkbox is no longer visible after choosing a non-Spirit Metatype category in the Select Metatype window
- added a Change Starting Week button to the Calendar tab which lets characters change the date that the calendar should start on
- corrected the cost of the PPP ensemble (without helmet)
- Fashion Armor now has access to Clothing Armor Mods
- added a house rule to indicate that Special Attributes do not count towards the 50% Karma spending limit on Attributes

Weapon Specializations and <spec />
Up until now, Specializations required that the Weapon's name or Category match the Specialization given to their corresponding Active Skill. With this update, the Weapons data file now supports a <spec /> tag. This now allows Specializations such as Blades (Swords), Automatics (Carbines), and Heavy Weapons (Machine Guns) to work properly.

New Strings
- Button_ChangeStartWeek
- Checkbox_Option_SpecialAttributeKarmaLimit

Build 413
- added support for <throwstr /> to the Improvement Manager which effectively raises a character's STR for the purpose of determining the DV of Thrown Weapons
- Copy, Paste, Create Bioware Suite, and Add Bioware Suite menu items are now properly translated
- when updating, if a file fails to decompress properly (usually because of a downloading error), the update window will attempt to re-download the file
- added an option to show only Active Skills whose Rating is 0
- added <dicepool /> to Weapons in the printout XML
- Shadowrun 4, Game Master, and Text-Only sheets now show the Dice Pool for character Weapons
- Weapon Dice Pool tooltip now only shows Weapon Mods that affect the Dice Pool instead of all Weapon Mods
- Dice Pool Modifiers portion of a Skill's tooltip has been replaced by the full list of items that affect the Skill's Dice Pool Modifier
- corrected Commlinks to have a Processor limit equal to their total System Rating
- added a Rushed Job checkbox to the Dice Roller window (see SR4 65)

New Strings
- String_SkillFilterRatingZero
- Checkbox_DiceRoller_RushedJob

Build 409
- fixed an issue where the Update window attempted to download translation files in a compressed format

Build 408
- Vehicle Mods now support variable Costs
- selecting a Cyberware or Bioware Suite that contains an item with a variable Cost no longer throws an error
- added a house rule to allow Free Spirit Power Points to be based on MAG instead of EDG
- data files are now downloaded in a compressed format and decompressed locally to greatly reduce the amount of time it takes for them to be downloaded
- removed the Include Smartlink bonus in Active Skills option since it is no longer necessary (see below)

Include Smartlink bonus in Active Skills option removed
Weapons have displayed their own calculated Dice Pools since build 314. As a result, showing the Smartlink bonus in an Active Skill has become redundant and rather misleading since it is applied on a per-Weapon basis instead of the Active Skill as a whole. The Weapon Dice Pool accurately reflects any Smartlink bonuses the character receives.

New Strings
- Checkbox_Option_FreeSpiritPowerPointsMAG

Deleted Strings
- Checkbox_Options_IncludeSmartlink

Build 407
- Weapon Mods that use a Total Cost multiplier now use the full multiplier instead of multiplier - 1
- Weapon Dice Pool now shows the same tooltip in Create Mode as it does in Career Mode
- Weapons now include their modified firing mode in the printout XML
- fixed an issue where Vehicle Mods that included Vehicle Cost in their cost could throw an error when attempting to add it to a Vehicle
- Complex Form total on the Build Point Summary tab calculates its value correctly again
- Advanced Lifestyles that had the Street - Z-zones/Barrens or Luxury-AAA Neighborhoods no longer throw an error when attempting to edit them
- fixed an issue that prevented Advanced Lifestyles from showing the list of Qualities when editing them
- Spirit and Sprite names are now translated on the printout when using a non-English language
- Weapons created by Gear (such as Missiles) now use the <avail />, <cost />, and <owncost /> of the Gear that created them in the printout XML

Build 405
- added support for naming Gear
- fixed an issue where clicking the +/- buttons for Lifestyles without a Lifestyle selected would throw an error
- Improvements can now include an Attribute name (see below)
- Qualities can now be marked as Free in Create Mode, reducing their cost to 0 BP/Karma
- Cyberware can no longer have an Avail lower than 0

Attribute Names in Improvements
Attribute names (such as RES and STR) can now be used in an Improvement's value XML, such as <movementpercent>MAG * 50</movementpercent>. This will not change when the character's Attribute changes; it will only use the Attribute's value at the time the Improvement is added. If the character's Attribute changes after this Improvement has been added, you will need to select Re-Apply Improvements from the Special menu.

New Strings
- Menu_NameGear
- Message_SelectGearName
- String_GearName

Build 403
- added a house rule to allow the creation and addition of Bioware Suites
- added support for adding and creating Bioware Suites
- added <owncost /> to printout XML for equipment which contains just the cost of the individual item
- fixed an issue that prevented Weapons in the Weapons list from being reordered using drag-and-drop
- added support for Locations within Weapons

New Strings
- Menu_SpecialAddBiowareSuite
- Menu_SpecialCreateBiowareSuite
- Checkbox_Option_AllowBiowareSuites
- Title_SelectBiowareSuite
- Label_SelectBiowareSuite_PartsInSuite
- Title_CreateBiowareSuite
- Message_DeleteWeaponLocation

Modified Strings
- Message_CyberwareSuite_InvalidFileName
- Message_CyberwareSuite_DuplicateName
- MessageTitle_CyberwareSuite_DuplicateName
- Message_CyberwareSuite_SuiteCreated
- MessageTitle_CyberwareSuite_SuiteCreated

Build 401
- added support for <quickeningmetamagic /> to the Improvement Manager which grants the character access to the Quicken Spell button
- added support for <basiclifestylecost /> to the Improvement Manager which adjusts the cost of only basic Lifestyles by a percentage
- added a house rule to allow Obsolescent to be upgraded/removed in the same way as Obsolete
- added support for Quicken Spell Expenses
- fixed an issue where canceling the Select Martial Arts window when adding a PACKS Kit would throw an error
- maximum MAG split for Mystic Adepts now increases properly when MAG is increased
- maximum MAG split for Mystic Adepts now decreases when a MAG increase Expense is undone
- clicking Delete on the Cyberware tab with nothing selected no longer throws an error
- clicking Delete on the Vehicles tab with nothing selected no longer throws an error
- selecting a Complex Form in Career Mode now automatically selects its commonly-used Active Skill for the Dice Pool
- Karma Expenses for Spells can now be undone
- Exotic Melee Weapons that use the Unarmed Active Skill (such as Hardliner Gloves) now properly show their Dice Pool size
- Obsolescent and Obsolete now affect a Vehicle's Device Rating
- fixed an issue where the displayed monthly Nuyen cost for a Lifestyle was including Lifestyle discounts a second time

New Strings
- Checkbox_Option_AllowObsolescentUpgrade
- Button_QuickenSpell
- String_QuickeningKarma
- Message_ConfirmKarmaExpenseQuickeningMetamagic
- String_ExpenseQuickenMetamagic

Build 399
- added support for <complexformlimit /> to the Improvement Manager which affects the number of Complex Forms a character can know in Create Mode
- added support for <spelllimit /> to the Improvement Manager which affects the number of Spells a character can know in Create Mode
- fixed an issue where pressing the backspace key while in the search field within the Select Spell or Select Complex Form windows would throw an error if the list of items was empty and the search word should cause the list to be re-populated
- starting Nuyen and starting Karma Expenses can now be modified (not retroactively applied to previous saves)
- Vehicles can now be retrofitted as per the rules found on UCL 15 by attempting to delete the Obsolete Vehicle Mod
- increased the height of the Select Weapon window so that the list of included Weapon Accessories/Mods is no longer concealed when there are more than 4 items
- fixed an issue where deleting a Knowledge Skill could cause the other Knowledge Skills below it to also be deleted from the character
- Weapons now use their modified Firing Mode which includes Weapon Mods instead of their base Firing Mode to determine which firing options are available in the FIRE! button menu
- fixed an issue where the Bonding cost for Stacked Foci would not be calculated correctly if one of the Foci contained parenthesis in its name

New Strings
- String_ExpenseVehicleRetrofit
- String_Retrofit

Build 398
- Ammo that is in a container such as a Spare Clip and loaded into a Weapon now correctly affects the Weapon's DV, AP, and RC
- clicking the Buy Ammo button for the selected Weapon no longer throws an error if a piece of Gear was not already selected in the Gear list

Build 396
- fixed an issue where selecting Armor that granted Improvements or whose Mods granted Improvements would immediately add them to the character when selected in the Select Armor window
- added a Part of base Armor checkbox to indicate whether or not an Armor Mod is part of a piece of Armor by default in the same manner as the Part of base Weapon checkbox for Weapons
- added <included /> tag to printout XML for Armor Mods which indicates whether or not they are included as part of the base Armor
- all equipment now puts its total cost in the <cost /> tag in the printout XML instead of its cost formula
- removed <cost3 />, <cost6 />, <cost10 />, <avail3 />, <avail6 />, and <avail10 /> tags from printout XML since they were not useful
- Reduce Attribute now includes MAG and RES if the character has access to these Attributes
- Reduce Attribute now includes a checkbox to determine whether or not the Metatype Maximum should also be reduced

New Strings
- Checkbox_BaseArmor
- Checkbox_DoNotAffectMaximum

Build 394
- Reduce Attribute in the Special menu is now available to all characters in Career Mode, nod just Cyberzombies
- Gear that has a Rating of +(Rating) now shows its calculated Rating instead when it is on its own and not attached to a parent item
- Gear that has a Rating of +(Rating) that is on its own and not attached to a parent item no longer throws an error when attempting to move a character to Career Mode

Build 393
- modified how the Language Manager stores information to make loading and finding strings slightly faster
- added a text field to Spirits/Sprites next to the Metatype list to allow a name to be assigned to them
- fixed an issue where deleting newly-added Gear plugins on a Vehicle would throw an error until the character was saved and reloaded
- changing the Bonded status of a Stacked Focus no longer throws an error
- added support for <requireammo /> to Weapons which denotes whether or not a Weapon needs Ammo to actually be reloaded (for special exceptions like battery powered Weapons)
- Weapon Dice Pool now only applies an Active Skill's Specialization bonus when it exactly matches the Weapon's name or category as intended
- fixed an issue where clicking on Armor Mods that come with a piece of Armor would throw an error until the file has been saved and reloaded
- fixed an issue where attempting to Bond a Stacked Focus that included additional text (such as from a Weapon Focus) could throw an error

Build 388
- fixed an issue where clicking the Enable All or Delete All buttons on the Improvements tab with a group selected would throw an error
- fixed an issue where Underbarrel Grenade Launchers that come as part of a Weapon were not being properly marked as Underbarrel Weapons which caused errors to be thrown when adding Weapon Accessories and Mods until the file has been saved and reloaded
- Equip All and Unequip All buttons for Armor Bundles now correctly add and remove Improvements for Armor Mods and Gear
- Underbarrel Weapons that come as part of a base Weapon (such as the Ares Alpha Grenade Launcher) no longer have their Ammo cut in half when loading a save file
- Underbarrel Weapons now set their available options under the FIRE! button correctly
- added a checkbox to the Critter Powers tab to control whether or not each Critter Power counts towards the Critter's Power Point limit
- changed how Spirits calculate their number of used Power Points
- added a Blood Spirit checkbox to the Select Critter window when the Spirits category is selected which automatically adds the additional Critter Powers a Blood Spirit receives for free
- added tooltips to the Fading, Drain Resistance, and Spell Dice Pool fields
- Attributes now include <bp /> in their printout XML to indicate the amount of BP/Karma that has been spent on them (only accurate for characters that have not yet spent Karma on improving Attributes after starting their career)
- Skills now include <bp /> in their printout XML to indicate the amount of BP/Karma that has been spent on them (only accurate for characters that have not yet spent Karma on improving Skills after starting their career)
- adding a Fake License to a character that only has one Restricted item no longer automatically selects the item and instead keeps the Select Item window open, letting you choose the one item or enter a custom name

New Strings
- Checkbox_Metatype_BloodSpirit
- Tip_Metatype_BloodSpirit
- Checkbox_CritterPowerCount

Build 386
- fixed an issue where the cost of plugins was not calculated correct for Ammo that is sold in quantities greater than 1
- Ally Spirits now get their correct number of Critter Power Points
- added support for <dvbonus> and <apbonus> to Weapon Mods
- High-Power Chambering Weapon Mod now grants the Weapon bonuses instead of the High-Power Ammo so that Weapon stats are properly represented when empty
- High-Power Ammo now correctly applies a -2 Dice Pool modifier instead of a -2 RC modifier
- clicking OK in the Select Spell window without having a Spell selected no longer throws an error
- clicking OK in the Select Complex Form window without having a Complex Form selected no longer throws an error
- fixed an issue where the FIRE! options became disabled when using a language that has translated values for the different firing modes for a Weapon
- Underbarrel Weapons now correctly show their own Ammo remaining and Range information instead of the information for the parent Weapon
- added a tooltip to the Dice Pool on the Weapons tab in Career Mode to show how the Dice Pool is being calculated

Build 385
- added support for Ammo affecting the Dice Pool of the Weapon they've been loaded into
- fixed an issue where selecting a Weapon attached to a Vehicle Weapon Mount would occasionally throw an error

Build 384
- fixed an issue where the Spirit/Sprite control would throw an error when loading a saved character or attempting to add a new Spirit/Sprite

Build 383
- when creating a character with Karma, the cost for Special Attributes is now included in the maximum cost calculation as per RC 42
- fixed an issue where Spells were not being translated when loading a saved character
- Spirit and Sprite names are now properly translated when adding a new Spirit or Sprite to a character and use the proper Critter Metatype when creating a linked Critter
- fixed an issue where clicking the Add & More button in the Select Weapon Accessory window would throw an error when trying to add additional Accessory to a non-Vehicle-mounted Weapon
- fixed an issue where the Advanced Lifestyles window would put some Lifestyles into the High category instead of Middle if their LP fell within a certain range
- corrected a stupid mistake where Limited Spells were adding +2 to their DV instead of +2 to the Resistance Dice Pool

Build 380
- added support for <selectweapon /> to the Improvement Manager which asks the character to select one of the Weapons (or enter text if being applied to a Vehicle)
- print window (when open) automatically refreshes when the character is modified in Create Mode
- Weapon printout XML now includes <ammoslot1 />, <ammoslot2 />, <ammoslot3 />, and <ammoslot4 /> to show which Ammo is loaded in each Ammo slot
- Weapon printout XML now correctly looks for Ammo anywhere on the character/Vehicle
- characters that are built with unlimited BP/Karma and have the Character can spend any number of points on Nuyen House Rule enabled are no longer forced to having 0 points in Nuyen
- Limited Spells now include their +2 DV bonus in their displayed DV when selected
- fixed an issue where canceling a Skill Specialization for a Grouped Skill in Career Mode then re-entering it would cause the Skill Group to remain intact and the Specialization to cost 0 Karma
- Gear that require a value to be selected now correctly ask for this information when added to a Vehicle
- Complex Forms now enforce the number of Program Options they can have

New Strings
- Message_ConntAddComplexFormOptionLimit

Build 377
- Ammo in a container such as a Spare Clip now shows its container's name and Location (if applicable) in the Reload window
- added a Pets and Cohorts tab to the Street Gear section so that character can create links to any pets or other companions they might have
- Gear such as Ammo that is typically sold in stacks of 10 can now be purchased at a quantity lower than its stack size (must enter the number manually - the up/down arrows increase/decrease by the stack size)

New Strings
- Tab_Pets
- Button_AddPet

Build 376
- dates for Expenses are now saved in a standardised format, regardless of system settings, to make them easier to load and move between systems that may have different date settings
- list items with Notes (such as Qualities and Gear) now show their Notes in a tooltip when hovered over
- Gear that use a formula to calculate their price now show their total price instead of the formula used when selected on the Armor tab
- fixed an issue where Armor Mods with a Rating would throw an error when trying to calculate their cost
- added support for <forcegrade /> to Cyberware since certain items (namely all Transgenics) are limited to a single Grade
- Armor Gear and Weapon Gear are no longer limited to how many layers deep they can go
- Gear can now be added to Vehicle Weapon Accessories

Build 375
- Qualities can now add Weapons to the character when selected
- added Create Natural Weapon to the context menu for the Weapons button which allows character to create Natural Weapons that can come from other sources such as Critter Powers
- added an option to print Notes as part of the printout XML
- Shadowrun 4 Base and Commlink sheets now print Notes for most major items when the option is enabled
- Gear can now be copied from Armor, Weapons, and Vehicles
- Weapons can now be copied from Vehicles
- Armor Mods, Weapon Mods, Weapon Accessories, and Gear Plugins are now responsible for calculating their own total cost
- cost of selected Weapon Accessories and Weapon Mods should now be correct when their cost is based on a formula including the Weapon's cost
- Armor Mods that use a formula to calculate their price now show their total price when selected instead of the formula used
- Weapon Accessories now include any Gear plugins in their total cost
- Cyberware Plugins now include any Gear plugins in their total cost
- equipping Armor now only re-creates Improvements for Armor Mods and Armor Gear that are equipped
- equipping Armor Mods and Armor Gear now only re-creates Improvements if the Armor they're attached to is also equipped
- Enter and Escape keys now work in the Select Martial Art Advantage window
- characters that ignore rules and move to Career Mode will now start with 0 Nuyen instead of a large negative number
- added Black Market Pipeline Discount checkboxes to the Cyberware, Armor, Weapons, Gear, and Vehicle tab in Create Mode which reduce the cost of the selected item by 10% which appear when the character gains the Black Market Pipeline Quality

New Strings
- Message_CannotRemoveQualityWeapon
- MessageTitle_CannotRemoveQualityWeapon
- Label_ActiveSkill
- Menu_AddNaturalWeapon
- Checkbox_Option_PrintNotes
- Checkbox_BlackMarketDiscount

Build 371
- added a tooltip to all Source fields in Select windows which show the full name of the sourcebook
- Underbarrel Weapons that have a Cost of 0 Nuyen no longer consume Mod slots (so Weapons such as the Ares Alpha can now properly attach their Grenade Launcher as an Underbarrel Weapon without consuming Mod slots)
- Weapons that come with an Underbarrel Weapon as part of their initial configuration now receive them automatically
- Select Armor window now creates the Armor to determine its correct Avail with any Armor Mods it comes equipped with by default instead of relying only on the Armor's own Avail
- added support for Copying and Pasting in Create Mode (see below)
- the default Unarmed Attack is no longer exported when creating a PACKS Kit

Copying and Pasting
Copying and pasting is currently only available in Create Mode until everything is figured out. At the moment only Lifestyles, Armor, Weapons, Gear, and Vehicles can be copied. Lifestyles, Armor, Gear, and Vehicles can only be copied to their own tabs. Weapons can be copied to the Weapons and Vehicles tabs. Gear can be copied to the Armor, Weapons, Gear, and Vehicles tabs where Gear is normally allowed. These items can be copied between characters, so you can copy a Vehicle that Character A has and paste it into the Vehicles tab for Character B. The Copy and Paste toolbar buttons and menu items are only enabled when the operations are allowed.

New Strings
- Menu_Main_Edit
- Menu_EditCopy
- Menu_EditPaste

Build 368
- Adept Powers now check an Attribute's total Metatype maximum including any bonuses such as those from Exceptional Attribute to determine when the Power Point cost should be increased
- fixed an issue where adding or selecting a piece of Gear attached to Armor would occasionally throw an error
- Skills no longer double the bonus from Improvements that have a precedence
- Improvements that increase or decrease a Skill's maximum Rating now unlocks or locks the Skill control as appropriate if it is already at its maximum in Career Mode
- added support for more Improvement options to the Create Improvement window
- advanced versions of Leadership and Arcana now set their Category to the base Skill's Category instead of its Skill Group
- when reloading from a Spare Clip, the quantity of the Clip is reduced instead of the amount of Ammo in each one (leftover Ammo is dropped into the Selected Gear container as a new piece of Gear)

Build 365
- pressing the up and down arrows while the search field has focus now selects the next/previous item in the list in the Select Spell and Select Complex Form windows
- fixed an issue where selecting Gear that is a Cyberware plugin could occasionally result in an error being thrown
- deleting a Vehicle Location no longer asks you to confirm deleting the item twice
- all buttons that delete items are now simply labeled as Delete since the tab and selected item provide the context (and were never consistently applied using their old ones)

Delete Strings
- Button_DeleteQuality
- Button_DeleteSpell
- Button_DeleteComplexForm
- Button_DeleteCritterPower
- Button_DeleteMetamagic
- Button_DeleteEcho
- Button_DeleteLifestyle
- Button_DeleteArmor
- Button_DeleteWeapon
- Button_DeleteGear
- Button_DeleteVehicle
- Button_DeleteMod
- Button_DeleteAccessory
- Button_DeleteImprovement

Build 363
- <safehousecosts /> in lifestyles.xml is now ignored when validating the contents of data file translations
- Hacked Skillsofts are now correctly applied to Skills
- character Gear and Vehicle Gear are no longer limited to being 4 layers deep
- attempting to move Gear to one of its plugins now prevents the attempt instead of throwing an error
- added support for Locations within Vehicles (Gear can be moved to Locations by dragging and dropping with the right mouse button in the same manner as the Gear tab)
- setting MAG or RES to 0 when it is not forced to this value because of burnout now reduces its BP/Karma cost to 0
- added a Re-Roll Misses button to the Dice Roller window to re-roll all dice that did not score a Hit
- corrected the tab order in all windows

New Strings
- Button_DiceRoller_RollMisses

Build 360
- fixed an issue where equipping a Hacked Skillsoft would throw an error
- Drain Resistance and Fading Resistance values in the printout XML now include their bonuses
- fixed an issue where selecting a Vehicle Weapon Accessory in Career Mode would believe it was Gear and throw an error
- adding Gear to a Weapon Accessory in Career Mode now adds the proper context menu to the newly-created item so that plugins can be added without having to save and reload the file
- Weapons are no longer limited to one Underbarrel Weapon
- Underbarrel Weapons can now be marked as Installed
- new Lifestyles added in Career Mode are now correctly set to 0 months pre-paid
- when manually selecting updates in the Update window, selecting either Chummer or English (US) language file automatically selects the other since they require each other to work properly

New Strings
- Message_SelectVehicleLocation
- Message_DeleteVehicleLocation

Deleted Strings
- Message_WeaponUnderbarrelLimit

Build 358
- selecting the blank Magic Tradition or Technomancer Stream after already having one selected no longer throws an error
- Gear that has a cost multiplier that includes a decimal no longer causes the program to throw an error when a odd numbered Rating is selected
- added options to print alternate uses for the Leadership and Arcana Skills on the character sheet (from War! and Street Magic respectively)
- reorganised the General tab in the options window to reduce clutter and make their grouping more logical
- fixed an issue where RES may not be reduced to 0 even when the character's Essence penalty indicates that it should

New Strings
- String_SkillCommand
- String_SkillDirectFire
- String_SkillArtificing
- String_SkillMetamagic
- Tab_Options_Global
- Tab_Options_Character
- Tab_Options_Miscellaneous

Build 356
- Skill Specializations can now be set when an Active Skill is Grouped in Career Mode, though doing so breaks the Skill Group
- fixed an issue where breaking a Skill Group in Career Mode would unlock the Skill Specialization fields for the now-independent Active Skills
- Skill Groups can no longer be re-combined if any of their Active Skills have a Specialization
- Dice Pool for the selected Spell now includes any Spellcasting Specialization bonus if applicable
- added a Dice Roller button for Spells, Drain, Complex Form, Fading, Weapon, and Vehicle Weapon dice pools that appear if the Dice Roller option is enabled
- added an option to save a backup copy of a character before moving them to Career Mode (disable by default) (see below)
- fixed an issue where the programs added from a Program Package would not be correctly associated with their parent and would throw an error when selected until the character was saved and re-loaded
- fixed an issue where adding Gear from a custom PACKS Kit could cause packaged items such as Program Packages to create their plugins twice
- selecting a Cyberware Plugin attached to a Vehicle Mod no longer throws an error
- validating a character when moving to Career Mode now includes checking Cyberware Availability
- Gear can now be added to Cyberware and Weapon Commlinks (see below)
- windows and controls should now be more large font friendly
- Skill tooltips now show all Rating and Dice Pool modifiers instead of only positive modifiers
- fixed an issue where undoing the Nuyen Expense for a Bioware purchase would not remove the Bioware's Improvements properly

Changed Strings
- Checkbox_Option_AllowSkillDiceRolling

New Strings
- Checkbox_Option_CreateBackupOnCareer
- Title_CreateMode
- Message_CyberwareGear
- MessageTitle_CyberwareGear
- String_ExpensePurchaseCyberwearGear
- String_ExpenseSoldCyberwareGear
- Message_WeaponGear
- String_ExpensePurchaseWeaponGear
- String_ExpenseSoldWeaponGear

Creating pre-Career Mode Backups
When enabled, the Create backup of character before moving them to Career Mode option saves a copy of the character to your Chummer\saves\backup directory before they are actually placed into Career Mode, allowing you to go back and make changes to them in case they were placed into Career Mode prematurely.

Cyberware and Weapon Commlinks
Commlinks can now be added to the Commlink Cyberware and Weapon Commlink Weapon Mod items. This is still a little experimental, so please save a backup copy of your character before playing with these. These can only be applied to character-held devices; this behaviour will not be applied to Vehicles.

Build 353
- fixed an issue where Gear that had an Avail of Rating + X would cause an error to be thrown when selecting its parent
- adding Gear to a Vehicle no longer causes the character to incorrectly receive the Gear's Improvements
- transferring Gear to a Vehicle now properly removes Improvements from the character
- transferring Gear from a Vehicle now properly adds Improvements to the character
- Select Metatype window no longer shows Categories that have no items for its current context

Build 352
- added support for <selectsprite /> to the Improvement Manager which lets the character select an additional Sprite that they can compile
- added a Create Critter item to the link Spirit/Sprite menu (see below)
- fixed an issue where deleting a piece of Gear would not remove the Improvements created by any of its plugins
- fixed an issue where selling a piece of Gear would not remove the Improvements created by any of its plugins
- fixed a rounding error where the cost to purchase an Initiation/Submersion Rating could be off by 1 point

New Strings
- MenuItem_CreateCritter
- Message_SelectCritterType
- Message_UnknownCritterType
- MessageTitle_SelectCritterType

Create Critter for Spirits and Sprites
Spirits and Sprites now have a Create Critter item in their link menu when they are not currently linked to another save file. Selecting this automatically creates the Critter at the appropriate Force, puts it in Career Mode, saves it, links it to the Spirit/Sprite, and opens the file in one click.

Build 350
- plugins that add to their parent's Avail are no longer considered as being outside of the character's Avail when attempting to move the character to Career Mode, resulting in 2 items over Avail instead of 1
- confirm Karma Expense messages are now more verbose and include what the item's new Rating will be and the amount of Karma that needs to be spent
- added support for Roommates to both Standard and Advanced Lifestyles
- Standard Lifestyles can now be edited to change their % to Pay and number of Roommates
- Vehicles now write their total Pilot Rating instead of base Pilot Rating in the printout XML
- added <maneuver /> tag to Vehicles in the printout XML to make getting a Vehicle's Maneuver Autosoft Rating easier
- added support for <childcostmultiplier /> and <childavailmodifier /> to Gear which multiplies the Cost and increases the Avail of all plugins attached to it respectively
- added Spare Clip (HK Urban Fighter) to Gear which properly handles the increased Cost and Avail for Ammo for the HK Urban Fighter

Changed Strings
- Message_ConfirmKarmaExpense
- Message_ConfirmKarmaExpenseSpecialization
- Message_ConfirmKarmaExpenseEnemy
- Message_ConfirmKarmaExpenseSpend
- Message_ConfirmKarmaExpenseRemove
- Message_ConfirmKarmaExpenseComplexFormOption
- Message_ConfirmKarmaExpenseFocus
- Message_ConfirmKarmaExpenseJoinGroup
- Message_ConfirmKarmaExpenseLeaveGroup
- Message_ConfirmKarmaExpenseJoinNetwork
- Message_ConfirmKarmaExpenseLeaveNetwork

New Strings
- Label_SelectLifestyle_Roommates
- Menu_EditLifestyle

Build 347
- selecting Possesion or Inhabiatation in the Select Metatype window when creating a Spirit Critter now always adds the selected Power instead of trying to replace the Materialization Power which they might not have
- the number of Spells a character can know is now correctly limited to Spellcasting/Ritual Spellcasting Rating + Rating Modifiers instead of just the Skill's Rating
- all Spirits now show the number of additional Powers they can take on the Critter Powers tab
- fixed an issue where undoing a Cyberware/Bioware expense for a character that has MAG/RES would not restore their MAG/RES to its previous value
- fixed an issue where the character's Starting Nuyen Expense Entry would be lost if the character was not saved again after making the initial transition to Career Mode
- moving a character to Career Mode now uses the standard load character method instead of re-opening the character as-is in the Career Mode window
- renaming a Group or Armor Bundle now marks the character as having unsaved changes
- added support for grouping Custom Improvements

New Strings
- Button_AddGroup
- Message_DeleteImprovementGroup
- Button_EnableAll
- Button_DisableAll
- String_Roommates

Changed Strings
- Message_DeleteArmorLocation

Build 345
- possessed Living Vessels now change their Alias to [Vessel's Alias] (Possessed)
- possessed Inanimate Vessels now change their Alias to [Vessel Type] (Possessed)
- added a checkbox to the Select Metatype window to replace Materialization with Possession or Inhabitation when creating a Spirit
- Select Critter Power window now shows any Critter Powers that the Critter comes with by default that have been deleted
- Select Critter Power window now includes Possession and Inhabitation if the Critter's Manifestation Critter Power has been removed
- printout no longer automatically adds an Unarmed Attack Weapon to the character (replaced by the new Unarmed Attack Weapon that can be added and removed)
- new characters automatically receive the new Unarmed Attack Weapon that can be added and removed as desired
- fixed an issue where attempting to add Critter Powers to the non-Critter Free Spirit would throw an error

New Strings
- Checkbox_Metatype_PossessionTradition
- Tip_Metatype_PossessionTradition

Build 342
- added a checkbox to the Dice Roller window to Hit on 4, 5, or 6 as per the Cinematic Gameplay optional rule (SR4 75)
- added support for Possession and Inhabitation by Spirits (Possess/Inhabit Living Vessel and Possess/Inhabit Inanimate Vessel options in the Special menu if the Spirit has the Possession or Inhabitation Power)

New Strings
- Checkbox_DiceRoller_CinematicGameplay
- Menu_SpecialPossessLiving
- Menu_SpecialPossessInanimate
- MessageTitle_Possession
- Message_VesselInCareerMode
- Message_PossessionSave
- String_Possessed

Build 340
- fixed an issue that prevented Knowledge Skills from saving their selected Category (hopefully for the last time)

Build 337
- fixed an issue that caused Melee Weapons to always use the STR of a Vehicle's limb, even when being wielded by the character
- Upload Language button shows its text again

Build 336
- added support for the alternate Matrix Attribute optional rule from UN 39
- added support for <dicepool /> to Weapon Mod bonuses which affect the dice pool for the Weapon the Mod is attached to
- added <dicepool /> to the Weapon Foci Weapon Mod to affect the Weapon's dice pool
- fixed an issue where Weapons added directly to a Vehicle (Cyberware or Gear Weapons) would not be loaded correctly from a save file
- fixed an issue where trying to print a character whose Vehicle had a Cyberware Weapon would throw an error
- increased the maximum upload size for characters to 500 KB (compressed)
- Upload Character window in Omae no longer lists types of files that cannot be uploaded using the window
- Character now correctly checks if their <skillsoftaccess /> Improvement is enabled before deciding whether or not they can use Knowsofts and Linguasofts
- added a house rule to treat the Metatype Attribute Minimum as 1 for the purpose of calculating Karma costs
- fixed an issue where buying Ammo for a Weapon using the Buy Additional Ammo button without having any Gear selected would throw an error
- fixed an issue where buying Ammo for a Weapon using the Buy Additional Ammo button while having certain Gear seleted would limit the selection to that Gear's category instead of the to the Ammunition category
- added processorlimit, ispersona, isos, and issin to the list of items a Commlink includes in its printout data
- added a Commlinks sheet that prints out information for all of the character's Commlinks including Living Persona (also Nexi but limited to English only)
- fixed an issue where Qualities and Spells would wait to translate their names after asking for Improvement information
- added support for language-specific character sheets (stored in sheets\[language code])
- Character View window now lists the character sheets in the language-specific directory if a non-English language is selected
- fixed an issue where Spells were printing their Category a second time instead of selected Improvement values such as Attributes
- Complex Forms no longer show their Rating if the alternate Complex Form cost optional rule is enabled since they do not use Ratings
- fixed an issue where Weapons were adding their Smartgun bonus to their dice pool even if the Smartgun Accessory or Weapon Mod was marked as not installed
- Language Manager now uses a recursive method to translate windows and controls to make it more efficient and more easily accommodate future growth
- fixed an issue where Knowledge Skills would incorrectly change their Category if the Skill's name existed in the pre-defined Knowledge Skill list
- tabs now correctly show the character's name when moving from Create Mode to Career Mode when more than 1 character is currently open

New Strings
- Checkbox_Option_AlternateMetatypeAttributeKarma
- Checkbox_Options_AlternateMatrixAttribute

Build 332
- added support for <skillsoftaccess /> to the Improvement Manager which grants the character the ability to use Knowsofts and Linguasofts
- Knowsofts and Linguasofts now correctly require Datajacks, Sim Modules, or any item that grants <skillsoftaccess /> to be used (no longer limited to only Skillwire)
- all Gear can now be marked as Equipped
- Armor Bundles now show a list of the currently equipped items they contain when selected
- Knowledge Skill Specializations now correctly consume Karma when build a character with Karma in Create Mode
- all controls in the Dice Roller window now reposition themselves based on string lengths
- Modular Cyberlimb Plugins can now be added to Vehicle Mods if they have the a plugin that grants access to them
- Vehicle Mods can now use <selecttext /> in their bonus information
- fixed an issue where the context menu for Vehicle Sensor Plugins would not appear when loading a saved file
- fixed an issue where a category could appear twice in the Gear category list when adding a plugin
- added the ability to search for Adept Powers in the Select Adept Power window

Build 330
- fixed an issue where uploading a character to Omae would incorrectly try to truncate the character's name to the first 100 characters
- unarmed attacks now include an Adept's Penetrating Strike AP bonus in their AP
- fixed an issue where Weapons that used the Unarmed Combat Active Skill would not calculate their dice pool size correctly
- fixed an issue where Armor Mods for specific pieces of Armor were not being shown in the Select Armor Mod window when appropriate
- added an option to use a single instance of the Dice Roller window (enabled by default)

New Strings
- Checkbox_Options_SingleDiceRoller

Build 327
- Omae character uploads now require an Alias (on the Common tab) instead of Name (on the Character Info tab)
- when uploading a character to Omae, you can choose to display either the character's Alias or Name (if filled in)
- added an option for Allow dice rolling for Skills which adds a button to each Skill to open the Dice Roller window with the Skill's dice pool already set (disabled by default)
- Dice Roller window is now limited to a single instance to reduce confusion (all Dice Roller clicks bring this window into focus)
- fixed an issue where the child window icon was not properly being set to the Chummer icon until it was resized

New Strings
- Message_Omae_NPCPackDownloaded
- Checkbox_Option_AllowSkillDiceRolling
- Tip_DiceRoller

Build 325
- added support for <throwrange /> to the Improvement Manager which increases the character's effective STR for determining the range of Throwing Weapons
- added Dice Pool to the Sprites and Complex Forms tab in Career Mode
- Weapons now support <useskill /> which forces them to use a particular Active Skill when calculating their Dice Pool
- fixed an issue where Missile: Mine would cause an error to be thrown when trying to print the character

Build 324
- fixed an issue where attempting to print a character without having the sheets\omae directory would throw an error
- current and maximum Edge now appear beneath Remaining Edge on the Condition Monitor tab in Career Mode

Build 323
- XML Manager now actively filters out duplicate items found in custom data files based on their name
- sourcebook list in the Options window is now correctly sorted in alphabetical order when including custom books
- Adept Powers now include a notice that their cost is being doubled when applicable in their tooltip to clarify why their cost has increased
- fixed an issue where Vehicle Gear defined in the data file would not correctly set its quantity if one was provided
- added support for Armor Bundles (Locations for Armor)
- added support for sharing Custom and Override data through Omae
- added support for sharing custom Character Sheets through Omae

New Strings
- String_Omae_NoData
- Message_Omae_CannotFindData
- MessageTitle_Omae_CannotFindData
- Message_Omae_CannotFindSheet
- MessageTitle_Omae_CannotFindSheet
- MessageTitle_Omae_DeleteData
- Message_Omae_ConfirmData
- Message_Omae_DataDeleted
- Message_Omae_DataDeleteError
- Message_Omae_DataDownloaded
- MessageTitle_Omae_DataDownloaded
- MessageTitle_Omae_DeleteSheet
- Message_Omae_ConfirmSheet
- Message_Omae_SheetDeleted
- Message_Omae_SheetDeleteError
- Message_Omae_SheetDownloaded
- MessageTitle_Omae_SheetDownloaded
- Message_OmaeUpload_DataName
- MessageTitle_OmaeUpload_DataName
- Message_OameUpload_DataDescription
- MessageTitle_OmaeUpload_DataDescription
- Message_OmaeUpload_DataSelectFiles
- Message_OmaeUpload_CannotUploadSheet
- Message_OmaeUpload_SheetName
- MessageTitle_OmaeUpload_SheetName
- Message_OameUpload_SheetDescription
- MessageTitle_OmaeUpload_SheetDescription
- Title_OmaeUploadData
- Title_OmaeUploadSheet
- Button_Omae_UploadData
- Message_DeleteArmorLocation
- Button_AddBundle
- Button_EquipAll
- Button_UnEquipAll
- Tip_Power_DoublePoints

Changed Strings
- Message_OmaeUpload_UploadFailed
- Message_OmaeUpload_UploadComplete
- MessageTitle_OmaeUpload_UploadComplete

Build 321
- maximum Rating for all Skill Groups and Skills are now set to match the Critter's highest maximum Skill Rating when Force or D6 is a selectable value in the Select Metatype window
- added support for the alternate Complex Form cost optional rule from UN 39
- added support for the optional rule to allow any Bioware to be converted to Transgenics with the GM's approval from AU 93
- characters are now correctly limited to a number of Metamagics/Echoes equal to their Attribute + Initiate or Submersion Grade
- Gear on the Gear tab can now be transferred between other Gear (move a plugin from one device to another, move a device to become another device's plugin, or move a plugin to a location to become its own device) by dragging-and-dropping using the right mouse button
- added a house rule to allow players/GMs to custom mark Weapon Accessories and Mods as being part of the base Weapon
- Cyberweapons now show their calculated damage using their limbs STR when selected on the Weapons tab

New Strings
- Message_AdditionalMetamagicLimit
- Message_AdditionalEchoLimit
- Checkbox_Options_AlternateComplexFormCost
- Checkbox_Options_AllowCustomTransgenics
- Checkbox_Option_AllowEditPartOfBaseWeapon
- Checkbox_Transgenic

Build 320
- fixed an issue where Re-Apply Improvements would throw an error when checking Gear plugins whose parent item could no longer be found because of changed Gear categories
- Re-Apply Improvements now records any selected values in the same manner as selecting them for the first time
- pressing the up and down arrows while the search field has focus now selects the next/previous item in the list in most windows
- added support for Large Dice Pool and Really Large Dice Pool rolling option from War! to the Dice Roller window
- Cost/Month in the Advanced Lifestyle window when working on a Safehouse is now correctly changed to Cost/Week
- maximum Power Level for Mystic Adept Powers is now correctly limited by their total MAG
- custom Improvements now appear in a tree
- custom Improvements can now be sorted using drag-and-drop
- added support for editing custom Improvements
- Active Skills now show their tooltips when grouped
- fixed an issue where broken Skill Groups would no longer show their tooltip in Career Mode
- reloading a Weapon can now draw ammo from secondary containers such as Spare Clips

New Strings
- String_DiceRoller_Standard
- String_DiceRoller_Large
- String_DiceRoller_ReallyLarge
- Node_SelectedImprovements
- Button_EditImprovement
- Button_DeleteImprovement

Build 317
- Improvements can now contain multiple <spellcategory /> tags
- added support for Bolt Holes and Safehouses from the new Safehouses sourcebook
- Advanced Lifestyle window now filters Qualities based on the selected sourcebooks
- fixed an issue where selecting an Underbarrel Weapon that had no Accessories or Modifications in Career Mode would throw an error
- fixed an issue where undoing the Karma Expense for increasing an Active Skill would not re-enable the Skill Group control when appropriate
- Select Gear window now shows a checkbox for Inherent Program for selected software for Metasapients that can select Inherent Programs

New Strings
- Menu_BoltHole
- Menu_Safehouse
- Label_SelectLifestyle_CostPerWeek
- Label_SelectGear_InherentProgram

Build 314
- added support for <spellcategory /> to the Improvement Manager which adjusts the size of a character's Spellcasting Dice Pool for Spells of the specified Category
- selecting a Spell now shows the Dice Pool the character receives for casting the Spell
- added Dice Pool to the Weapons tab in Create Mode
- added Street Cred, Notoriety, and Public Awareness to the Character Info tab in Create Mode to see how Qualities are affecting their values during character creation
- added Re-apply Improvements to the Special menu which attempts to update the Improvement information for all of the applicable items on a character
- added Limited Spell checkbox to the Create Spell window
- entering 0 BP or Karma in the Choose BP Amount window creates the character in a free-style creation mode (see below)
- fixed an issue where the first category in the Select Metatype window was not selected when creating a Critter
- fixed an issue where Attributes whose Metatype minimum and maximum were the same would incorrectly add the 15 additional BP as though they had been purchased up to the Metatype's maximum, resulting in incorrect costs for A.I. and Free Spirit characters
- burning out in Create Mode now reduces the Attribute's cost to 0 since no points would have realistically been put into it (you've essentially burned away the 1 free point from your Quality gave you or the points your Metatype gave you)
- Reflex Recorders now only apply their bonus to Combat Active and Physical Active Skills
- added a Donate button to the About window (see below)
- Sensor Software now counts as Software for Commlinks (can be marked as running, counts towards Total Response, etc.)
- fixed an issue where Metamagics/Echoes would incorrectly believe they do not meet Metatype or Quality requirements

New Strings
- Menu_SpecialReapplyImprovements
- Message_ConfirmReapplyImprovements
- MessageTitle_ConfirmReapplyImprovements
- Title_SelectSpellCategory

Free-Style Create Mode
When 0 BP or 0 Karma is entered in the Choose BP Amount window, the Create window now lets you create a character with an unknown amount of BP/Karma. As BP/Karma is spent, the character's point total is automatically calculated. This also tracks the minimum amount of points the character must be based on the Primary Attributes in an attempt to enforce the rule of no more than 1/2 of the character's points total may be spent on Primary Attributes. The BP/Karma field will turn red when the character's Primary Attributes are forcing the character to be calculated at a higher point total than the number of points that have actually been spent.

Donate Button
Enough people have asked for it, so a Donate button has been added to the About window. Please remember that you're not buying a license, the software, or priority support. All donations go towards purchasing additional Shadowrun books as they're released which means more content for Chummer. ;)

Build 311
- added support for <notoriety /> to the Improvement Manager which adjusts the character's Notoriety rating
- Street Cred, Notoriety, and Public Awareness now automatically calculate based on the formulas from SR4 265 in addition to using the GM-awarded bonus fields that are already present
- fixed an issue where Cyberware Essence costs would occasionally round to 3 decimal places instead of 2
- fixed an issue where Cyberware would always be added as Standard Grade when in Create Mode, regardless of the Grade that was selected in the Add Cyberware window
- standard Gear can now include <system>, <response>, and <firewall> to assign these attributes for non-Commlink devices
- fixed an issue where MAG/RES cost was not being calculated correct in Create Mode when building with Karma and the character has reduced their essence through Cyberware/Bioware

New Strings
- Message_BurnStreetCred
- MessageTitle_BurnStreetCred
- Label_StreetCred
- Label_Notoriety
- Label_PublicAwareness
- Tip_BurnStreetCred
- String_CareerKarma
- String_StreetCred
- String_BurntStreetCred
- String_Notoriety

Build 307
- corrected the logic for checking for Metamagic/Echo Metatype and Quality requirements
- Spell category is correctly cached when using non-English languages
- Adept Powers have their Maximum Rating set properly when added in Career Mode
- highlight from Vehicles is removed when drag-and-drop is no longer floating over them
- fixed an issue where Skill Groups would be incorrectly limited to Rating 4 for characters that have just moved to Career Mode and not yet purchased a Rating in another Skill Group
- fixed an issue where undoing the Karma Expense for purchasing the maximum Rating for a Skill Group would not re-enable the Improve Skill Group button
- fixed an issue where undoing the Karma Expense for purchasing the maximum Rating for a Skill would not re-enable the Improve Skill button
- Validating a character now breaks any Skill Group if any of their associated Active Skills' Ratings do not match the Group's Rating
- Custom Improvements are now stacked on top of all other Improvements, meaning that they are no longer suppressed by Improvements that have a precedence (so REA can be modified even if the character has taken the Improved Reflexes Adept Power or Wired Reflexes)

Build 303
- placing a negative number in <flyspeed /> now gives a character a Fly speed equal to their Movement x [number x -1] which allows the Drake Quality to give a character a Fly speed of twice their Movement rate
- Update window now creates any directories it needs for downloaded files instead of relying on them being created by previous versions of the application
- corrected the maximum Rating for Sprites in Career Mode to RES x 2
- added an option to calculate Commlink Response based on the number of running programs (enabled by default)
- Programs attached to Commlinks can now be marked as Running which impacts the Commlink's Response value if the option is enabled (as per Processor Limit on SR4 222)
- added support for translating Spell DV
- Spells now show their translated DV on character sheets
- adding a Spell in Career Mode now asks you to confirm the Karma expense
- added support for creating Spells (as per SM 159), accessed through the dropdown menu on the Add Spell button
- names of items that are over the character's Avail limit are now shown when attempting to move a character to Career Mode to make identifying them easier
- Stacked Foci are now limited to a combined Force of 6
- added a house rule to allow the combined Force of Stacked Foci to exceed 6

New Strings
- Message_StackedFocusForce
- String_SpellOverflowDamage
- String_SpellDamageValue
- String_SpellToxinDV
- String_SpellDiseaseDV
- String_SpellRadiationPower
- Checkbox_SoftwareRunning
- Checkbox_Option_CalculateCommlinkResponse
- String_SpellDurationPermanentLong
- Menu_CreateSpell
- Title_CreateSpell
- Label_SpellOptions
- Checkbox_RestrictedTarget
- Checkbox_VeryRestrictedTarget
- Checkbox_CombatSpell1
- Checkbox_CombatSpell2
- Checkbox_CombatSpell3
- Checkbox_CombatSpell4
- Checkbox_CombatSpell5
- Checkbox_DetectionSpell1
- Checkbox_DetectionSpell2
- Checkbox_DetectionSpell3
- Checkbox_DetectionSpell4
- Checkbox_DetectionSpell5
- Checkbox_DetectionSpell6
- Checkbox_DetectionSpell7
- Checkbox_DetectionSpell8
- Checkbox_DetectionSpell9
- Checkbox_DetectionSpell10
- Checkbox_DetectionSpell11
- Checkbox_DetectionSpell12
- Checkbox_DetectionSpell13
- Checkbox_DetectionSpell14
- Checkbox_HealthSpell1
- Checkbox_HealthSpell2
- Checkbox_HealthSpell3
- Checkbox_HealthSpell4
- Checkbox_HealthSpell5
- Checkbox_IllusionSpell1
- Checkbox_IllusionSpell2
- Checkbox_IllusionSpell3
- Checkbox_IllusionSpell4
- Checkbox_IllusionSpell5
- Checkbox_ManipulationSpell1
- Checkbox_ManipulationSpell2
- Checkbox_ManipulationSpell3
- Checkbox_ManipulationSpell4
- Checkbox_ManipulationSpell5
- Checkbox_ManipulationSpell6
- Message_SpellName
- Message_SpellRestricted
- Message_CombatSpellRequirement1
- Message_CombatSpellRequirement2
- Message_DetectionSpellRequirement1
- Message_DetectionSpellRequirement2
- Message_IllusionSpellRequirement1
- Message_IllusionSpellRequirement2
- Message_ManipulationSpellRequirement1
- Message_ManipulationSpellRequirement2

Build 300
- changed all references of www.dndjunkie.com to Chummer's new home: www.chummergen.com
- changed how item name translations are handled which should result in save files loading about twice as fast when using a language other than English
- changes to how controls subscribe to events and memory management

Build 299
- added support for Stacked Foci
- Move to Vehicle button on the Weapons tab is no longer enabled if the character does not have any Vehicles
- Active Skill filter list now includes options for filtering by Attribute and Skill Group
- added Career Nuyen to Other Info tab in Career Mode which tracks how much Nuyen the character has gained over their career
- Nuyen Expense window now shows the Refund checkbox to mark an income as not counting towards the character's career Nuyen total
- fixed an issue where Power Focus was adding its Improvements to a character when added, before it is marked as Bonded (resulting in the same bonus being applied twice)
- Skill Groups now show their tooltips when disabled

New Strings
- Label_OtherCareerNuyen
- Checkbox_Expense_RefundNuyen
- Button_CreateStackedFocus
- Message_CannotStackFoci
- Message_StackedFocusMinimum
- MessageTitle_CannotStackFoci
- Message_DeleteStackedFocus
- String_StackedFocus
- String_SelectItemFocus

Build 297
- fixed an issue with some strings incorrectly containing "String_Attribute[xxxx]Short" in their name

Build 296
- Ammo qty is now properly labeled as "Qty" in the Reload window
- expanding the Ammo dropdown in the Reload window no longer throws an error
- Cloning Machine now uses the Select Number window instead of Select Text
- Nexi now include the cost of their Signal component
- fixed an issue where re-sorting the list of Cyberware/Bioware would cause the item to become deselected, making the Add & More button no longer work
- added support for renaming Locations
- added <iscommlink /> tag to Gear in the printout XML so Commlinks can be identified by their tag instead of by their string content
- added <isnexus /> tag to Gear in the printout XML so Nexi can be identified by their tag instead of by their string content
- added <isammo /> tag to Gear in the printout XML so Ammunition can be identified by their tag instead of by their string content
- added <isprogram /> tag to Gear in the printout XML so Programs can be identified by their tag instead of by their string content
- added <islanguage /> tag to Skills in the printout XML so Languages can be identified by their tag instead of by their string content

Build 294
- attempting to improve a Skill when the character does not have enough Karma no longer throws an error
- Complex Forms list is now grouped by type, similar to the Spells list
- Spells added by a PACKS Kit are now placed into to the correct category in the Spells list
- Cyberware list is now sorted in alphabetical order
- fixed an issue where Program Options may not be removed from the Complex Forms list when undoing their Karma Expense
- Reload Weapon window now shows the current quantity and Location of each Ammo to make identifying which stack the Ammo is coming from easier
- list of Ammo in the Reload Weapon window now set its dropdown width to accommodate the longest string
- added a BP Costs tab to the Options window where the BP costs for character creation can be modified (BP costs of Qualities must be done by overriding the qualities.xml file - see Chummer Wiki for more information)
- revised Mentor Spirits and Paragons so that characters can select which of their "choose one" benefits they want
- added support for exporting characters to Squad Manager (http://stauder-online.de/sr/english.htm), found under File > Export for characters in Career Mode

New Strings
- Node_SelectedAdvancedComplexForms
- Node_SelectedAREComplexForms
- Node_SelectedAutosoftComplexForms
- Node_SelectedCommonUseComplexForms
- Node_SelectedHackingComplexForms
- Node_SelectedMalwareComplexForms
- Node_SelectedSensorComplexForms
- Node_SelectedSkillsoftsComplexForms
- Node_SelectedTacticalARComplexForms
- Tab_Options_BPCosts
- Label_Options_BPAttribute
- Label_Options_BPAttributeMax
- Label_Options_BPContact
- Label_Options_BPMartialArt
- Label_Options_BPMartialArtManeuver
- Label_Options_BPSkillGroup
- Label_Options_BPActiveSkill
- Label_Options_BPSkillSpecialization
- Label_Options_BPKnowledgeSkill
- Label_Options_BPSpell
- Label_Options_BPFocus
- Label_Options_BPSpirit
- Label_Options_BPComplexForm
- Label_Options_BPComplexFormOption
- Label_SelectMentor_ChooseOne
- Title_ExportCharacter
- Label_ExportTo
- Menu_FileExport
- Menu_RenameLocation

Deleted Strings
- Node_SelectedComplexForms

Build 292
- fixed an issue where entering custom text in the Select Item window would throw an error
- added <include /> tag to Weapon Mod, Weapon Accessory, and Vehicle Mods in printout XML
- added <firewall />, <signal />, <response />, <system />, and <devicerating /> to Vehicles in printout XML
- added <min />, <max />, and <aug /> to Attributes in printout XML
- Essence loss only reduces MAG/RES maximum House Rule works properly again
- Select Cyberware window now uses the category of the selected item instead of the category selected in the category list to determine Essence and Nuyen cost discounts based on item category
- fixed an issue where Setting names in the Select Setting window could map to the wrong file

Build 291
- buttons on the Calendar tab now reposition themselves based on string lengths
- Note tooltips now show the item's Notes, removing the need to open the window to read them
- added an Improvements tab (see below)

New Strings
- Button_AddImproevment
- Title_SelectSkillCategory
- Title_CreateImprovement
- Label_ImprovementType
- Label_CreateImprovementValue
- Label_CreateImprovementMinimum
- Label_CreateImprovementMaximum
- Label_CreateImprovementAugmented
- Label_CreateImprovementSelectedValue
- Button_ChangeSelection
- Message_SelectItem
- MessageTitle_SelectItem
- Message_ImprovementName
- MessageTitle_ImprovementName
- Checkbox_Active
- Message_DeleteImprovement
- Tip_Improvement_EditNotes

Improvements Tab
The Improvements tab allows players to create Custom Improvements to their character that can be turned on and off as needed. This finally adds support for conditional/situational modifiers! For example, if your character has the Attribute Boost (STR) Adept Power at Rating 3, you can now create a Custom Improvement that will allow you to boost your STR when the Power is active, then set it back when you've deactivated it. See the Creating Custom Improvements page on the Chummer Wiki for more information.

Build 289
- added support for <selectrestricted /> to the Improvement Manager which lets the character pick from a list of Restricted items they have or enter their own value (used for Fake Licenses)
- improved the way in which unsaved changes to characters are detected
- Power Point cost for Adept Powers are no longer rounded to 2 decimal places to ensure Adepts are not being cheated out of Power Points when using discounts
- added support for a weekly calendar to track weekly Tests, runs, when rent is due, etc.
- fixed an issue where adding Commlink Upgrades or Commlink Operating System Upgrades directly to the character's or a Vehicle's Gear instead of as a plugin would cause the save file to become unusable
- adding Improved Sensor Array Vehicle Mod to a Vehicle now automatically adjusts the current Sensor to the appropriate size
- Vehicles and Drones now have their Armor Ratings limited as per AR 132 unless Ignore Rules is turned on
- adding Cyberware plugins to a Vehicle Mod no longer causes an error to be thrown when attempting to print
- Specialization list for non-Exotic Active Skills is now disabled if the Skill is part of a Skill Group or its Rating is 0

New Strings
- Tab_Calendar
- Button_AddWeek
- Button_EditWeek
- String_WeekDisplay
- Title_CalendarStart
- Label_CalendarStart
- Label_Year
- Label_Month
- Label_Week

Build 283
- Options window now resizes to fit the widest string in the window for the current language
- Group Name and Notes on the Initiation tab are now properly saved and loaded
- application no longer throws an error if it cannot find a string because of an out-of-date language file and instead displays the ID of the string it is looking for
- progress bars in the Update window re-appear when it attempts to re-download failed files
- Update process now verifies that an executable update it has just downloaded is valid and will re-attempt failures, leaving the original file in place to prevent the application from becoming unusable

Build 280
- <specificskill /> now allows for a precedence to be set
- added an Edit Expense button to the Karma and Nuyen tab
- added Edit Expense to the context menu for Karma and Nuyen Expenses
- MAG and RES can now be reduced to 0 in Create Mode if the character's Essence has been reduced
- Sapient Critters now use the Uneducated Quality instead of the Uneducated Critter Power
- Metatypes can now mark Qualities as removable and remove them in both Create and Career Modes (see below)
- Genetic Infusions are no longer affected by Biocompatability (Bioware)
- Karma costs for Foci are now set on the Karma tab in the Options window
- Cyberware Modular Plugins are now restricted to only those with the Modular Cyberlimb or Modular Adaptation plugins
- added a house rule for Allow characters to exceed 50% of points in Attributes
- added a house rule for Characters can spend any number of points on Nuyen
- fixed an issue where attempting to calculate the Avail Test for an item with "+" in its Availability would throw an error
- fixed an issue where Gear with "+(Rating)" in its Availability would not have its correct Availability shown in the Select Gear window

New Strings
- Button_EditExpense
- Message_DeleteMetatypeQuality
- Label_Options_Force
- Label_Options_AnchoringFocus
- Label_Options_BanishingFocus
- Label_Options_BindingFocus
- Label_Options_CenteringFocus
- Label_Options_CounterspellingFocus
- Label_Options_DiviningFocus
- Label_Options_DowsingFocus
- Label_Options_InfusionFocus
- Label_Options_MaskingFocus
- Label_Options_PowerFocus
- Label_Options_ShieldingFocus
- Label_Options_SpellcastingFocus
- Label_Options_SummoningFocus
- Label_Options_SustainingFocus
- Label_Options_SymbolicLinkFocus
- Label_Options_WeaponFocus
- Checkbox_Option_AllowExceedAttributeBP
- Checkbox_Option_UnrestrictedNuyen

Removable Metatype Qualities
Metatypes now have the ability to mark their starting Qualities as removable by setting the removable attribute to "true". These Qualities can be removed in Create Mode and Career Mode by selecting them and clicking the Delete Quality button. Removing these Qualities will cost the appropriate amount of BP or Karma. This is to allow Sapient Critters to buy off the Uncouth and Uneducated Qualities that they start with. This can be applied to older save files by locating the appropriate Quality and changing its <qualitysource> to MetatypeRemovable.

Build 277
- added support for <unarmedap /> to the Improvement Manager which improves the Armor Penetration of Unarmed attacks
- added support for <thresholdoffset /> to the Improvement Manager which modifies the number of additional boxes that appear before the character's first Condition Monitor penalty
- added support for <affectbase /> to the Improvement Manager which marks an Improvement as affecting an Attribute's actual value
- Damage Code for Unarmed attacks are now translated on printouts
- added <cmthresholdoffset /> to printout XML
- fixed an issue where Adept Powers were not affecting an Attribute's value properly (see below)
- non-standard Flechette Ammo which does not explicitly add +5 to AP now reduce a Flechette Weapon's AP appropriately (which assume +5 AP from standard Flechette Ammo in their stats)
- name of the Settings File in use now appears in the window's title bar
- fixed an issue where Weapons with a Foregrip and Sling were not receiving their proper RC bonus
- buttons in the Update window show correctly reposition themselves when using longer strings
- failing to load a data translation file no longer throws an error and renders the application unusable
- selected Mentor Spirits and Paragons are now correctly translated in the list of selected Qualities and on printouts
- added an Installed option for Vehicle Mods to show that they are currently in use on the Vehicle and are contributing to the Vehicle's stats
- fixed an issue where attempting to sort Expenses by amount in regions that use something other than "." to separate decimal places would cause an error to be thrown
- fixed an issue where purchasing Gear that stacked in Career Mode would deduct the cost of the items already in the stack instead of the cost for the quantity purchased
- increased the width of the Condition Monitor labels so that longer strings are not truncated
- save files can now be opened using drag-and-drop

Adept Powers that Affect Base Attribute Scores
There has been a rather significant change (correction) to how a few Powers work in terms of affecting Attributes; namely Creative Eye, Improved Physical Attribute, and Keen Wits. The cost of these Powers were not being calculated correctly as they were not correctly modifying their Attributes' actual value, nor were they properly increasing the Karma cost of improving them in Career Mode. If your characters have any of these three Powers, you will need to remove them and re-add them so that things are calculated correctly.

Build 274
- corrected the positioning of items in the Other Info tab in Create Mode
- Metavariant Qualities are now translated in the Select Metatype window
- tooltip for the Advanced Contact Options button is now properly translated
- number of real world Initiative Passes is correctly calculated for printout XML
- Ballistic Encumbrance and Impact Encumbrance are now translated in tooltips
- all Search labels now reposition themselves based on string lengths
- added a new Karma value for Complex Form Skillsoft (default 1)
- Skillsoft Complex Forms now cost an amount of Karma equal to the amount set in the Options window

New Strings
- String_BallisticEncumbrance
- String_ImpactEncumbrance
- Label_Options_ComplexFormSkillsoft

Build 272
- all controls now reposition themselves to accommodate longer strings for non-English languages

Build 271
- added support for uploading language files through the application (translators, see http://www.dndjunkie.com/chummer/wiki/Uploading-Language-Files.ashx for information)
- Expense Entries can now be sorted by clicking on the column headings
- fixed an issue where trying to edit old Expense Entries that cannot be edited would throw an error
- removed the ability to select multiple Expense Entries from the same list as once as this had no use
- "level" is now correctly translated in the Select Adept Power window
- fixed an issue where the selected value for a Complex Form would appear twice after adding it to the character
- fixed an issue that prevented Technomancers with the Biowire Echo from being able to add Skillsofts as Complex Forms
- Skills now check Complex Forms for Skillsoft Ratings

Build 269
- fixed an issue where the Equipped checkbox on the Gear tab in Career Mode would never get enabled
- Living Persona Attributes show on the Complex Forms tab are now correctly limited by the character's RES Attribute
- added an option for enforce Capacity limits (enabled by default)
- Capacity limits are now checked when attempting to move a character from Create Mode to Career Mode when enforcing Capacity limits is enabled
- Capacity limits are now checked when attempting to add items in Career Mode when enforcing Capacity limits is enabled
- fixed an issue where trying to change the Rating of a Hacked Skillsoft in Create Mode would throw an error
- Skillsoft Clusters can now be Hacked
- moving Gear between a Vehicle and inventory now re-creates the proper plugins
- added an optional for Use Restrictions to Recoil Compensation (AR 148) (enabled by default)
- fixed an issue where language files were not mapped to the proper language in the Options window

New Strings
- Checkbox_Options_UseRestrictionsToRecoilCompensation

Build 265
- Biowires Echo now creates a Skillwire Improvement so that Technomancers with this Echo can thread Skillsofts
- fixed an issue where Skillsofts were not being properly limited by the character's Skillwire Rating
- quickly opening/closing groups in the Select Complex Form and Select Spell windows without an item selected no longer throws an error
- Advanced Lifestyles can now be renamed when editing them
- fixed an issue where selecting a custom PACKS Kit that contained custom Knowledge Skills would throw an error
- Bonded Foci no longer attempt to re-create their Improvements when a character's Gear is updated
- Improvement Manager now only removes access to Special Attributes, tabs, Uncouth, Uneducated, and Infirm if the Improvement being removed is the only remaining item granting access to that item
- removing Critter Powers now correctly removes any Improvements it created
- Critter Powers no longer show selected values twice
- Active Skill tooltip now includes the Skill's Category
- items with notes now appear in brown text for easier identification
- Foci that should ask for a selected value now ask for and remember it when they are first added to the character instead of when their Rating changes
- Foci now show their selected value when appropriate
- Shock and Stun Weapons now have Ammo information and can be reloaded using Ammo: Stun Charge
- added support for Override Data Files (see below)

Override Data Files
Similar to Custom Data Files, Override Data Files let you override individual items, replacing the base data with your own version (for example, changing the cost and damage for a Weapon). These follow the same naming rules as Custom Data Files but use "override" as their prefix (such as override_weapons.xml). Multiple Override files can exist for the same type (such as multiple Override files for Weapons), and the files are loaded in alphabetical order after loading the base data files. The item in the Override file completely replaces the base item. This is not intended to be used for holding your new custom data as the XML Manager will only overwrite existing items; it will not add items that do not exist in the base data files. Use at your own risk.

New Strings
- Checkbox_Option_EnforceCapacity
- Message_CapacityReached
- Message_CapacityReachedValidate

Deleted Strings
- Message_CapacityReachedCyberware
- Message_CapacityReachedGear

Build 263
- fixed an issue where deleting a Vehicle Mod could cause other items to be deleted from the Vehicle at the same time
- added <modcategories /> to vehicles.xml to allow support for translating Vehicle Modification Categories
- added <limits /> to vehicles.xml to allow support for translating Vehicle Modification Limiters
- added house rules for multiplying the cost of Restricted and Forbidden items (applies to Career Mode only)
- fixed an issue where quotation marks in custom names for items could result in an error being thrown
- Move to Vehicle button tooltip on the Weapons tab is now correctly translated
- Complex Forms that use a device attribute for their Common Skill (System, Response, Firewall, Signal) no longer throw an error when selected
- Commonly Used Skill on the Select Program Options tab is now translated properly
- fixed an issue that prevented Spell Category names from being translated

New Strings
- Checkbox_Options_MultiplyRestrictedCost
- Checkbox_Options_MultiplyForbiddenCost

Build 262
- fixed an issue where Adept Powers over Rating 6 would cause an error to be thrown when loading a saved character
- Adept Powers now have their maximum Rating properly set when being added to a character with a MAG higher than 6
- added <rawdamage /> to the printout XML for Weapons which writes out the formula (not calculated) Damage for a Weapon
- Update window now checks the downloaded files and re-downloads files that are accidentally written as 0 bytes in an attempt to avoid errors
- added support for Protosapients and Technocritters Critters
- purchase windows now include a Test field to show the Extended Availability Test for items
- added support for editing the amount for manually-created Expense Entries

New Strings
- String_Day
- String_Days
- String_Week
- String_Weeks
- String_Hour
- String_Hours

Build 259
- added support for <composure /> to the Improvement Manager which improves a character's Composure Special Attribute Test
- added support for <max /> to <specificskill /> in the Improvement Manager which improves a Skill's maximum Rating
- when loading a saved character, Weapons, Skills, and Gear now replace "Hold-Outs" with "Holdouts" to match the SR4A errata
- added a Close item to the File menu
- default message for Expense Entries now reads from the translation file
- double quotes in Knowledge Skill names should no longer cause an error to be thrown when loading a save file
- automatically-created Copy Protection and Optimization plugins now have their Rating correctly set to 1 if their parents do not have a Rating
- added Code of Conduct Qualities from Runner's Companion
- fixed an issue where attempting to move a character to Career Mode could throw an error if the character had a Weapon with a Forbidden Avail while using a non-English language
- fixed an issue where attempting to print a Critter with an Exotic Active Skill could throw an error
- Cyberware now translates Attribute and Skill names as needed
- Complex Forms and their Options now show their selected Rating in the Complex Forms list
- Critter Powers, Complex Forms, and Complex Form Options now show their extra selection text if applicable
- added an optional rule to use calculated Vehicle Sensor Ratings which uses the average Rating for all Sensor Functions plugins in the Vehicle's Sensor (disabled by default)
- Weapons now support <allowmod /> which, when set to false, prevents them from being able to add Weapon Modifications
- SR4 sheet now shows Lifestyle Name
- Game Master Summary sheet now shows Critter Powers and Movement
- Text-Only sheet now shows Lifestyles and Movement
- added support for Armor Mods adding Cyberweapons (MilSpec Armor)
- correct the Reach for Shapeshifters
- Foot Anchor now creates a Foot Anchor Weapon

Modified Strings
- MessageTitle_CannotModifyWeapon

New Strings
- Menu_FileClose
- String_ExpenseDefault
- Tab_Improvements
- Checkbox_Options_UseCalculatedVehicleSensorRatings
- Message_CannotModifyWeaponMod

Build 254
- added support for <matrixinitiativepassadd /> to the Improvement Manager which stacks additional Matrix Initiative Pass bonuses on top of the highest value
- added support for <initiativepassadd /> to the Improvement Manager which stacks additional Initiative Pass bonuses on top of the highest value
- added <matrixinitiativepassadd /> to Simsense Booster and Simsense Accelerator
- added <initiativepassadd /> to Acceleration
- editing an Advanced Lifestyle no longer resets its number of pre-paid months to 1
- added support for naming standard Lifestyles
- melee Weapons mounted in Cyberlimbs now use the limb's STR for calculating their Damage
- reverted the change to Mystic Adept Power levels: as per the FAQ, their maximum level is based on your Adept MAG, not total MAG
- updated the Max. Spirit Force House Rule to also encompass Mystic Adept Power Levels
- Adept Powers now show their source and page information in a tooltip
- added support for transferring Weapons between a character's Inventory and Vehicles
- fixed an issue where purchasing additional Ammo could result in a divide by zero error
- Critter Powers tab is now properly cleared when access to Critter Powers has been lost

Modified Strings
- Checkbox_Options_MaxSpiritForce

New Strings
- Message_CannotMoveWeapons
- MessageTitle_CannotMoveWeapons
- Message_SelectLifestyleName
- MessageTitle_SelectLifestyle
- String_LifestyleName

Build 251
- added an optional rule for Armor Degradation (disabled by default)
- added support for Armor Degradation in Career Mode
- added support for transferring Gear between a character's Inventory and Vehicles
- fixed an issue where removing the last of a Gear that also created a Weapon entry would not remove the appropriate Weapon
- fixed an issue where adding Gear that resulted in a stack would create a duplicate copy of its Weapon
- attempting to move a character to Career Mode no longer throws an error when checking item Availability using a non-English language

New Strings
- String_MoveGear
- Tip_ArmorDegradationBPlus
- Tip_ArmorDegradationBMinus
- Tip_ArmorDegradationIPlus
- Tip_ArmorDegradationIMinus
- Tip_TransferToVehicle
- Tip_TransferToInventory

Build 250
- A.I.s can now select Commlink and Vehicles as their Home Node
- corrected the tooltip for Career Karma
- printout XML no longer includes object GUIDs
- Gear now includes <bonded /> and <equipped /> in the printout XML
- Gear and Vehicles now include <homenode /> in the printout XML
- Adept Powers are now correctly limited by the character's total MAG instead of the MAG allocated only to the character's Adept aspect
- Settings File list is now sorted correctly to prevent file mismatches
- Hacked and Do It Yourself Gear now apply the correct cost modifiers to Gear when added as plugins to Vehicles
- Autsofts and Skillsofts can now be Hacked
- fixed an issue that caused a Technomancer's Biofeedback Filter to never be given a Rating on printouts
- fixed an issue that caused newly added Cyberware to select Standard Grade immediately after being added
- fixed an issue that could cause Gear quantities to be incorrectly updated when selecting an item for the first time in Create Mode
- fixed an issue where adding Gear as a plugin could cause the quantity of the parent item to be modified
- added the ability to search for Complex Forms in the Select Complex Form window
- added options to automatically add Copy Protection and Registration plugins individually to Matrix Programs (enabled by default)
- added house rules for allowing a character to exceed 35 BP worth of Positive and Negative Qualities
- added an option to start the application in fullscreen mode (disabled by default)
- added a conext menu entry to edit Advanced Lifestyles
- Search field is now selected by default when opening windows with the ability to Search
- Gear Capacity should now calculate correctly when dealing with decimals in regions that use something other than "." to separate decimal places
- removed redundant "Chummer" from the window title and put character Alias before the current operating mode
- changing the number of months for a Lifestyle in Career Mode now marks the character as having unsaved changes
- Skills now include <source /> and <page /> information on the printout XML when appropriate
- Active Skills now show their source and page information in a tooltip
- removed the close box from a number of limited-selection windows that require a value to be selected
- Gear now displays the correct quantity when added as a plugin
- added a Buy Ammo button to the Weapons tab in Career Mode which allows you to select a type of Ammo and automatically assigns the correct Weapon Category for the currently-selected Weapon
- ampersand characters in Category and item names should no longer confuse the XML Manager when trying to match translated items
- Drain and Fading Attributes are now translated
- Ammo Category is now translated in the Out of Ammo message
- Quality names are now translated in the Swap Quality message
- Martial Art name is now translated in the Martial Art Advantage limit message
- Complex Form and Quality names are now translated in the Confirm Karma Expense messages
- Attribute, Skill, Skill Group, Martial Art, Complex Form, and Program Option names are now translated when creating Karma Expenses messages
- all Improvement dialogues should now show translated item names when appropriate
- Skill name is now translated in the Break Skill Group message
- Radius in Weapon Damage is now translated
- Skills now show the translated Attribute abbreviation
- Weapon Mount is now translated for Weapon Accessories
- Weapon Firing Modes now read from the translation file
- Spell Descriptors, Type, Range, Damage, Duration, and DV are now translated
- Critter Power Type, Action, Range, and Duration are now translated
- Cyberware, Bioware, and Gear Weapons now have their Category name translated on the Weapons tab
- included plugins that come with Cyberware (such as Cybereyes) are now properly translated when added to the character
- Commonly Used Skill on the Complex Forms tab are now translated

New Strings
- Tip_OtherCareerKarma
- Tip_BuyAmmo
- Checkbox_HomeNode
- Menu_NameLifestyle
- Menu_EditAdvancedLifestyle
- Checkbox_Options_AutomaticCopyProtection
- Checkbox_Options_AutomaticRegistration
- Checkbox_Options_ExceedPositiveQualities
- Checkbox_Options_ExceedNegativeQualities
- Checkbox_Options_ExceedNegativeQualitiesLimit
- Checkbox_Options_StartupFullscreen
- String_DamageRadius
- String_ModeSingleShot
- String_ModeSemiAutomatic
- String_ModeBurstFire
- String_ModeFullAutomatic
- String_ModeSpecial
- String_SpellForce
- String_SpellSpecial
- String_SpellTypePhysical
- String_SpellTypeMana
- String_SpellDurationInstant
- String_SpellDurationInstantLong
- String_SpellDurationPermanent
- String_SpellDurationSustained
- String_SpellDurationSustainedLong
- String_SpellDurationAlways
- String_SpellDurationSpecial
- String_SpellRangeLineOfSight
- String_SpellRangeArea
- String_SpellRangeTouch
- String_SpellRangeTouchLong
- String_SpellRangeSelf
- String_DescActive
- String_DescArea
- String_DescDirect
- String_DescDirectional
- String_DescElemental
- String_DescEnvironmental
- String_DescExtendedArea
- String_DescIndirect
- String_DescMana
- String_DescMental
- String_DescMultiSense
- String_DescNegative
- String_DescObvious
- String_DescPassive
- String_DescPhysical
- String_DescPsychic
- String_DescRealistic
- String_DescSingleSense
- String_DescTouch
- String_ActionAutomatic
- String_ActionFree
- String_ActionSimple
- String_ActionComplex

Build 247
- character Alias is now shown in the prompt to save a character when exiting the application to make identifying which characters to save easier
- Quality names are now translated in the error message when trying to change your Metatype
- Add Sprite button now reads from the translation file
- required and forbidden items are now translated in the Select Quality and Select Metamagic/Echo windows
- Adept Powers now have their Ratings properly reduced if a character's MAG is reduced
- Adept Powers can now go above Rating 6 based on the character's MAG Attribute
- added <ratingmax /> to the printout XML for Skills to show the maximum Rating the character would be able to acquire for the Skill
- Firewall and System Ratings are now properly restricted when adding a Commlink Operating System Upgrade to a Commlink Operating System
- fixed an issue where adding a Firewall Commlink Operating System Upgrade to a Commlink Operating System would cause a Commlink to believe its new Firewall Rating to be 0
- all non-Suite, non-Hacked Matrix Programs now come with Copy Protection and Registration

Modified Strings
- Message_UnsavedChanges

New Strings
- Button_AddSprite

Build 246
- Weapon reloading methods are now read from the translation file
- Weapon Accessories now show their mount points when selected
- Weapon Mods now show their mod slots when selected
- selecting a Weapon Accessory or Weapon Mod now updates the Range information to match the Weapon it's attached to
- loading a character with a Commlink Operating System Upgrade attached to a Commlink Operating System no longer throws an error
- Commlinks now check for Operating System Upgrades within their Commlink Operating Systems in addition to within the Commlink itself
- added <currentammo /> to the Weapon information in the printout XML which gives the name of the Ammo currently loaded in the Weapon
- Skills affected by Incompetent are now correctly marked as not allowing Defaulting
- Quality type is now translated in the printout XML
- Contact type is now translated in the printout XML
- Weapon RC now always displays as a whole number (no brackets) since it always shows the Weapon's RC based on the currently installed plugins (the brackets just made things more confusing)
- XML indenting/formatting is preserved when adding a custom Cyberware Suite or PACKS Kit to an existing custom file
- FIRE! and Reload buttons and Ammo selection list are now only enabled when an appropriate Weapon is selected
- Vehicle Weapons now show their Dice Pool (Targeting Autosofts must be given a value that matches the Weapon's Category, otherwise it assumes that the highest-rated Targeting Autosoft should be used)
- Increased Cylinder Weapon Mod now properly changes the Weapon's Ammo to 8(cy)
- added Hollow Cyberlimb and Hollow Cybertorso to the Post-Mortem Modifications Category in Gear
- Save As now uses the character's Alias instead of their Name
- fixed an issue where converting the Metatype of an older character would throw an error if their MAG or RES were set to 0

New Strings
- String_Or
- String_AmmoBreakAction
- String_AmmoBelt
- String_AmmoBox
- String_AmmoClip
- String_AmmoCylinder
- String_AmmoDrum
- String_AmmoEnergy
- String_AmmoExternalSource
- String_AmmoMagazine
- String_AmmoMuzzleLoad
- String_AmmoSpecial
- String_Contact
- String_Enemy

Build 244
- Character Name has been shortened to Name and moved to the Character Info tab (swapping places with Alias which now appears on the Common tab)
- editing a Nuyen Expense now properly shows the Nuyen labels instead of Karma ones
- Skillsofts and Autosofts now come with the Copy Protection and Registration Program Options when added
- Weapon Modifications and Accessories now show their calculated cost instead of "Weapon Cost"
- options in the FIRE menu are now translated names
- Gear now shows its translated Category properly
- Metatype and Metavariant are now translated in the printout XML
- Weapon Modification Category name in the Select Weapon Mod window is now translated
- Avail fields now show their translated Avail code
- Expense Entries that are created automatically now use the translated names of the items affected/added
- added missing tooltip for Metatype Source
- Notes can now be added to Bioware
- Gear, Armor, and Cyberware now support items that have a variable Cost that is not tied to Rating
- Select Weapon Category message when purchasing Ammo now reads from the translation file
- Weapon Damage and AP codes now read from the translation file
- Edit Expense window now uses the system's current date and time format for displaying date and time information
- editing an Expense with an amount of 0 no longer throws an error

Modified Strings
- Label_CharacterName

New Strings
- String_WeaponCost
- String_VehicleCost
- String_SingleShot
- String_ShortBurst
- String_LongBurst
- String_FullBurst
- String_SuppressiveFire
- String_AvailRestricted
- String_AvailForbidden
- String_DamageStun
- String_DamagePhysical
- String_SelectVariableCost
- String_SelectWeaponCategoryAmmo
- String_APHalf
- String_DamageChemical
- String_DamageSpecial
- String_DamageElectric
- String_DamageFlechette
- String_DamagePOrS
- String_DamageGrenade
- String_DamageMissile
- String_DamageMortar
- String_DamageRocket
- String_DamageAsDrugToxin
- String_DamageAsRound
- String_DamageMeter

Build 242
- attempting to Bond Foci that do not provide Improvements no longer throws an error
- Improvement Manager now ignores all attempts to create Improvements when no Improvement information is provided
- verify data file process now correctly ignores all custom data files
- Skill Specializations no longer allow a value of all spaces
- fixed the way that discounted Adept Powers are calculated and rounded (Points x Rating x Discount, rounded instead of (Points x Discount, rounded) x Rating)
- time on Expense Entries can now be modified
- Vehicles now show their System Rating

Build 241
- Cyberware Weapons can now be reloaded using the appropriate Ammo type
- Knowledge Skills list is now populated using the selected language if possible
- Skill Specialization list is now populated using the selected language if possible
- select text window now reads from the language file
- attempting to add an Echo no longer throws an error when the window opens
- Notes window can now be resized
- editing Notes now marks a character as having changes
- added Living Persona information to the Complex Forms tab
- A.I.s no longer add a Rating to the Ergonomic Program Option since it doesn't actually have one
- reorganised Gear Categories to more closely match those found in the Runner's Toolkit Compiled Tables booklet
- removed most Gear Category restrictions from items since components can be purchased on their own and combined later and allow greater flexibility
- selecting Undo Karma Expense or Undo Nuyen Expense without an item selected no longer throws an error
- Essence Holes no longer count towards Bioware and Cyberware Essence totals and just affect the character overall
- the Delete key now does the same thing as pressing the Delete button when a list item is selected (Qualities, Critter Powers, Metamagics/Echoes)
- Metatypes and Metavariants now show their translated names in the Create and Career windows
- Metatype and Metavariant source information is now shown below the Metatype label in the Create and Career window
- Maximum Armor Modification and Armor Suit Capacity (both found on AR 44) are now Optional Rules (disabled by default)
- Armor Capacity is now calculated properly for Armors without an inherent Capacity value according to the Maximum Armor Modification rule found on AR 44
- tabs now show the character's Alias instead of their Name if they have an Alias
- Weapon Dice Pool total in Career Mode now includes the bonus for the Smartgun System if the Weapon has a Smartgun System Accessory or Modification and the character has an item that provides a Smartlink
- Select Gear window no longer shows Categories that have no items for its current context
- Vehicle Mods now support <pilot /> to change a Vehicle's Pilot Rating
- Vehicles now show their Firewall, Signal, and Response Ratings
- added <movementwalk />, <movementswim />, and <movementfly /> to the printout XML to make displaying the Movement, Swim, and Fly speed easier
- Skills in the printout XML now output their translated Attribute, Skill Group, and Skill Category

New Strings
- String_Improvement_SelectText
- Label_BiofeedbackFilter
- Tip_TechnomancerResponse
- Tip_TechnomancerSignal
- Tip_TechnomancerSystem
- Tip_TechnomancerFirewall
- Tip_TechnomancerBiofeedbackFilter
- Checkbox_Options_MaximumArmorModifications
- Checkbox_Options_ArmorSuitCapacity
- Checkbox_Options_ArmorDegradation

Build 238
- A.I.s now use the correct Optimization plugin
- Gear plugins now properly use their Rating when applying Improvements when added to a character
- changing a Gear's Rating now correctly updates any Improvements they apply to the character
- searching should now work with accented characters
- augmented Attribute tooltips now use the translated object names when appropriate
- advanced Contact option strings now read from the language file
- fixed an issue where Critters with Skill Groups higher than Rating 6 would cause an error when being saved as Created and loaded in Career Mode
- Commlinks and Commlink Operating Systems are now saved, loaded, and printed properly when added to a Vehicle

New Strings
- String_SelectContactConnection_Members
- String_SelectContactConnection_AreaDistrict
- String_SelectContactConnection_AreaSprawlwide
- String_SelectContactConnection_AreaNational
- String_SelectContactConnection_AreaGlobal
- String_SelectContactConnection_MagicalMinority
- String_SelectContactConnection_MagicalMost
- String_SelectContactConnection_MagicalVast
- String_SelectContactConnection_MatrixActive
- String_SelectContactConnection_MatrixBroad
- String_SelectContactConnection_MatrixPervasive

Build 236
- fixed an issue that caused a Metatype's BP cost to be multiplied by the Karma multiplier when building a character with BP
- Echoes and Metamagics now support Quality requirements
- added a checkbox to the Select Metamagic window to show only Metamagics/Echoes the character can take
- Knowledge Skills no longer ask for a Karma expense confirmation if the cost is 0 Karma (improving a Language with the Linguistics Adept Power)
- A.I.s now have the Ergonomic and Optimization Program Options added to Matrix Programs for free
- Markup field is now correctly hidden in the Select Vehicle window in Create Mode
- fixed an issue that could prevent the Gear Qty field from being refreshed properly when selecting a different item in Create Mode
- Enemy BP is no longer included in the Negative Qualities BP total on the Build Point Summary tab since it already has its own field
- Update window no longer stays open if automatic updates are enabled and there are optional languages that are not installed but can be downloaded

New Strings
- Checkbox_SelectMetamagic_LimitList
- Checkbox_SelectEcho_LimitList

Build 234
- all items should now output their data in the selected language
- translation file verification no longer compares against Ranges data file
- translation file verification no longer checks for missing <code /> tags
- translation file verification no longer checks <costs /> when checking Lifestyles content
- Language Manager now attempts to translate selected Weapon Categories, Skills, and Skill Groups when displaying Qualities, Gear, and other items that ask for this information to be selected
- added support for translating Advantages and Disadvantages for Mentor Spirits and Paragons (<advantage /> and <disadvantage /> in the translation file)
- Weapon Mounts are now properly detected when trying to add a Weapon while using a non-English language
- Advanced Lifestyle window now uses translated names
- Advanced Lifestyle window now shows the source information for the currently selected Quality
- Mechanical Arm Vehicle Mod can now be given a Weapon
- Skills now only check for Skillsofts if the character has something that gives them access to Skillwires
- added drag-and-drop support for re-ordering Lifestyles, Armor, Weapons, and Vehicles (base items only)
- added support for the Recoil and Strength Optional Rule which adjusts a Weapon's RC based on the character's Strength (disabled by default)
- Knowledge Skills are sorted in alphabetical order when a character is loaded
- Additional Discount field in the Select Cyberware window (enabled by House Rule) now allows a negative modifier for glitched implant jobs
- fixed an issue that caused the content of custom data files to be cached when attempting to cache content from the core data files, resulting in multiple copies of custom items

New Strings
- Checkbox_Options_StrengthAffectsRecoil

Build 231
- adding free Qualities in Career Mode no longer asks you to confirm the Expense for 0 Karma
- fixed an issue that prevented Lifestyles from being modified after being added to a character when using a non-English language
- Enter key now rolls the dice when pressed in the Roll Dice window
- included Accessories and Mods are now translated in the Select Weapon window
- mount points are now translated in the Select Weapon window
- added Arsenal French Content to list of sourcebooks
- added additional Vehicles from the French version of Arsenal
- added missing MicroWeave Spider and Medusa Extensions Drones from Attitude
- Vehicles that come pre-equipped with multiple Weapons now place one Weapon on each Weapon Mount if possible
- Advanced Lifestyles can now be modified by double-clicking on them
- main character and general information sections can now be resized with a splitter
- fixed an issue that would cause Bonding a Focus to attempt to create Improvements for the incorrect piece of Gear
- translation file verification no longer compares against PACKS Kit data files
- corrected the logic for verifying Metavariant translations
- added a Notes tab in Career Mode to record general gameplay notes

New Strings
- String_MountTop
- String_MountUnder
- String_MountBarrel
- Tab_Notes

Build 229
- XmlManager now caches base data files and merged translation information which should reduce character load times by 50%-70% and make everything else a little quicker
- added support for <drainresist /> to the Improvement Manager which improves a character's Drain Resistance pool
- added support for <fadingresist /> to the Improvement Manager which improves a character's Fading Resistance pool
- added a Verify Data File button to the Options window to verify the contents of data translation files (verifies only the content from selected books; like the Verify button, this is not needed unless you're working on translations)
- added support for <rangebonus /> to Weapon Mods which increase or decreases a Weapon's Range by the specified percent
- added <rangebonus /> to Barrel Extension and Barrel Reduction Weapon Mods
- fixed an issue that caused Gear to assume that plugins should always consume Capacity, even when they do not contain square brackets to indicate that they should
- Spell list is now sorted alphabetically within each Category
- Complex Form list is now sorted alphabetically within each Category
- Martial Arts list is now sorted alphabetically within each Category
- Active Skills are now sorted in alphabetical order in non-English languages
- Skill Groups are now sorted in alphabetical order in non-English languages
- added Device field to the Vehicles tab to show the selected Vehicle's Device Rating
- added <drainresist /> to Focused Concentration (Rating 1) and Focused Concentration (Rating 2) Qualities
- fixed an issue with translations that had &amp; in their names or translated values throwing errors when attempting to load them
- Bioware Grade list in Create Mode now reads from the Bioware data file and presents only Grades that are actually available to them
- Cultured Bioware is now properly limited to non-Second-Hand Grades
- Symbionts and Genetic Infusions are properly limited to Standard Grade only
- added support for naming Armor

New Strings
- Label_Device
- Menu_NameArmor
- Message_SelectArmorName
- String_ArmorName

Build 225
- fixed an issue where the plugins for Pre-Packaged Nexi were not given an Availability which would cause an error to be thrown when selected
- added missing Evo Mobile Terminus Nexus to the Roving Hub Drone
- Nexi now have access to the Commlink Modules Category as plugins
- custom Nexi now have their context menus when added
- fixed an issue where calculating Gear Capacity in regions that use something other than "." to separate decimal places would cause an error to be thrown
- cost adding Gear to Armor now correctly includes the selected markup
- added support for Markup to Select Armor, Select Armor Mod, Select Weapon, Select Vehicle Mod, Select Weapon Mod, and Select Weapon Accessory windows in Career Mode
- added support for Markup to Select Vehicle window in Career Mode which applies the markup percentage AFTER any Used Vehicle discounts since they affect the Vehicle's base price
- Technomancer Networks no longer cost Karma to join

Build 223
- loaded Ammo now uses the translated Ammo names
- loaded Ammo now shows the names of plugins attached to the Ammo
- Reload window now uses the translated Ammo names
- Reload window now shows the names of plugins attached to each Ammo
- added a Stack checkbox to the Select Gear window in Career Mode
- adding Gear no longer stacks with existing items unless the Stack checkbox is checked when the item is added (see below)
- purchasing additional quantity of Gear that has plugins deducts the correct amount of Nuyen
- added support for splitting and merging Gear stacks
- fixed an issue where adding certain Gear would incorrectly add Gear of the same name from a different Category
- added support for Hacked Program Options
- Gear Capacity is now rounded down to a minimum of 1 if the expression results in a non-whole number
- added Capacity to Matrix Program, Simsense, and Program Options
- the free Copy Protection and Registration Program Options are no longer automatically added to Matrix Program that do not have access to them (such as IC)
- added support for loading individual clips in multiple-clip Weapons (see below)

Stacking Notes
When Stacking, Gear is matched by the combination of Name, Category, Rating, and selected values (such as selected Weapon Category or text). When clicking the + button next to Qty on the Gear tab, the selected item is the stack you will be adding to. When clicking the Add Gear button, the application adds the item to the first matching instance of Gear it can find.

Multiple-Clip Weapons
Career Mode now supports loading each clip of a multiple-clip Weapon (like the Yamaha Sakura Fubuki) individually. Each can have its own type of Ammo loaded and their counts and stats are tracked individually. When an Ammo slot is selected, the Ammo count, Weapon AP, Weapon Damage, and Weapon RC are updated to reflect the currently-selected Ammo. Clicking the Fire and Reload buttons affect the currently-selected Ammo slot.

New Strings
- Title_SelectNumber
- Title_SelectItem
- Label_SelectGear_Stack
- Tip_SplitGearQty
- Tip_MergeGearQty
- String_SplitGear
- String_MergeGear
- Message_CannotSplitGear
- MessageTitle_CannotSplitGear
- Message_CannotMergeGear
- MessageTitle_CannotMergeGear
- String_SlotNumber
- String_Empty

Build 221
- added support for <swapskillattribute /> to the Improvement Manager which replaces the selected Physical Attribute with the appropriate Mental Attribute for all Active Skills
- added support for <exclude /> to the skillattribute Improvement
- Commlinks and Operating Systems now properly save and load their Location
- plugins are correctly listed under their parent items after being moved back to the default Gear location as a result of deleting their current Location
- Gear Weapon bonus information is now written to the print XML if available (weaponbonusdamage and weaponbonusap)
- Ammo now displays its Weapon Damage and AP modifiers when selected if applicable
- the total Rating field for Active Skills is always enabled, even when the Skill is a part of a Group, so that its tooltip information is always available
- Gear in the Foci and Metamagic Foci Categories only apply their bonuses when Bound to the character and are removed if the Focus is removed for Unbound
- Power Focus now improves all MAG-related Active Skills when Bound except for Counterspelling since it is a situational modifier
- added <swapskillattribute /> to the Mind Over Matter Adept Power
- Viewer window now only shows files that end in .xsl
- corrected Total Cost to only modify the cost of the base Weapon and its Modifications excluding Accessories
- fixed an issue that prevented Gear from being deleted if it was not part of the Selected Gear Location
- fixed an issue where new Knowledge Skills showed their Category as being Academic but the Skill believed its Category was blank
- Knowledge Skills that were accidentally saved with a blank Category now assume they are Academic to avoid errors
- Skill Filter dropdown now repositions itself to avoid overlapping with other buttons
- Dice Pool size is shown for the selected Weapon's Active Skill in Career Mode
- Locations in the Gear list can now be reorganised using drag and drop (Selected Gear cannot be moved and is always the first Location in the list)
- added tracking highlight when drag-and-dropping Gear and Locations

New Strings
- Label_DicePool

Build 219
- added <categories /> to skills.xml
- Knowledge Skill Categories now populate from the Category list
- Active Skills can now be filtered in Create Mode
- added the ability to filter Active Skills based on their Category
- clicking Add & More in the Select Cyberware window when adding Cyberware to a Vehicle Mod now properly opens the Select Cyberware window again
- added support for forcing Qualities to be added through other Qualities
- fixed an issue where binding Foci in a particular order would throw and error
- fixed an issue where reducing a Gear's quantity when it belongs to the non-default container would occasionally throw an error
- moved Arrowheads to their own Category which can now be attached to standard Arrows and Bolts
- added Payload Tip from Arsenal (German) to Arrowheads
- moved Mortar Heads to their own Category which can now be attached to Mortars
- moved Heavy Mortar Heads to their own Category which can now be attached to Heavy Mortars
- moved Missile & Rocket Heads to their own Category which can now be attached to Missiles and Rockets

Build 217
- fixed an issue where selecting a PACKS Kit that had Cyberware with plugins would throw an error
- Enemy Group Rating now contributes to Enemy BP total
- Enemy Group Rating is now correctly populated when loading a character
- rewrote how Gear is written to custom PACKS Kits so that things are nested properly and no longer results in having only 1 item
- added support for Total Cost multiplier to Weapon Mod costs which multiply the total value of the Weapon
- Select Weapon Accessory and Select Weapon Mod windows now include the Weapon's Accessory and Modification multipliers to show correct cost information
- fixed an error that caused the Cyberware Grade list to not populate correctly when loading certain characters with Cyberware

Build 216
- fixed an issue that would cause some Category lists to throw errors when using a non-English language

Build 215
- added support for <concealability /> to the Improvement Manager which improves the Concealability of all Weapons
- fixed an issue where a Foci's Force was not being properly evaluated and caused an error to be thrown when attempting to populate the Bonded Foci list
- print viewer window now hides files ending in the .xslt extension which can be used for reference files that are not complete XSL sheets on their own
- added Shadowrun 4 (Skills Grouped by Rating) and Shadowrun 4 (Skills Grouped by Name) character sheets created by KeyMasterOfGozer
- Cyberware/Bioware Grade list in Create Mode now reads from the data translation file
- fixed issues with non-English languages and the Select Quality, Select Skill Group, and Select Gear windows

Build 214
- added <location /> to the list of Gear elements generated for printouts
- Advanced Lifestyle should no longer throw an error when selected after being added
- Program Suites no longer add the Copy Protection and Registration Options to themselves (they are still created for the individual programs)
- the Selected Gear default Location can no longer be deleted
- fixed an issue with dragging and dropping Gear that caused the application to hang
- fixed an issue that caused printing a character with a Martial Art to throw an error

Build 213
- added support for translating core data
- Smartlink bonus should always appear in an Active Skill's tooltip if applicable
- Smartlink bonus is included in Dice Pool and Total for Active Skills on printouts if applicable
- checking and unchecking Foci in the Bonded Foci list should no longer throw errors
- fixed an issue where attempting to select or add a Cyberware Suite that contained anything with Second-Hand or Adapsin in its Grade would throw an error
- selecting a Martial Art Advantage or Martial Art Maneuver now show the sourcebook and page number for the item

New Strings
- String_WeaponAccessory
- String_WeaponModification
- String_ExternalSource
- String_VehicleModification
- String_VehicleWeapon
- String_VehicleWeaponAccessory
- String_VehicleWeaponModification
- String_UnnamedCharacter
- String_UnarmedAttack
- String_Unarmed
- String_LivingPersona
- String_BiofeedbackFilter
- String_Commlink
- String_CommlinkOperatingSystem
- String_LivingPersonaGear

Build 211
- added support for <judgeintentions /> to the Improvement Manager which improves a character's Judge Intentions Special Attribute Test
- added support for <liftandcarry /> to the Improvement Manager which improves a character's Lift and Carry Special Attribute Test
- added support for <memory /> to the Improvement Manager which improves a character's Memory Special Attribute Test
- added Judge Intentions bonus to Kinesics Adept Power
- Gear items no longer lose their context menus as a result of drag-and-drop
- entering a blank name when adding a new Location is now treated in the same manner as clicking Cancel
- moving a piece of Gear using drag-and-drop now marks a character as having unsaved changes
- adding a Location now marks a character as having unsaved changes
- +/- now appear next to Locations when they have Gear to allow them to be expanded and collapsed as desired
- Free Spirit Critter Powers are now only available for Free Spirits
- Emergent Critter Powers are now only available to Sprites and A.I.s
- Shapeshifter Critter Powers are now only available to Shapeshifters
- Select PACKS Kit window now displays Negative Qualities that are a part of the selected Kit
- Hacked software no longer adds the Copy Protection and Registration plugins
- Add Location button now repositions itself to avoid overlapping with other buttons
- corrected the logic for calculating Essence Loss and maximum Essence which was causing characters with an Infected Quality to incorrectly report spending BP on their first point of MAG and Cyberzombies from receiving the correct bonuses/penalties to their Attributes
- Initiation/Submersion Grade names now read from the language file

New Strings
- String_Varies
- String_Grade
- String_Network
- String_Group
- String_Task
- String_Ordeal

Build 207
- added support for <swimpercent /> to the Improvement Manager which improves a character's Swim speed
- added support for <flypercent /> to the Improvement Manager which improves a character's Fly speed
- added support for <flyspeed /> to the Improvement Manager which gives a character a Fly speed if they do not already have one
- fixed an issue that prevented the proper Gear Categories from being available to Armor and Career Mode
- added swimpercent information to Cyberfins and Functional Tail (Paddle)
- added swimpercent information to Power Swimming
- added flyspeed to Wingsuit Jetpack
- opening a save file with no Movement information no longer throws an error and instead reads the missing information from the Metatypes/Critters file, adds it to the character, and saves the updated file
- A.I. characters should no longer throw an error when creating or loading due to their "Special" Movement rate
- fixed an issue that caused the list of books being used to filter content in Select windows to be based on the Settings file of the first character loaded instead of the current character
- Exotic Active Skills are no longer hard-coded and have been moved to the skills.xml data file to allow custom Exotic Active Skills to be defined
- Select Side window now shows the name of the item being installed to reduce confusion, especially when adding a Cyberware Suite with multiple limbs
- added a house rule for Allow Cyberware Essence costs to be discounted (see below)
- Rating and Gear Rating on the Vehicles tab have been merged into one field since they both reflect the selected item's Rating and only one was ever used at a time
- Matrix Programs now have the Copy Protection and Registration plugins attached to them for free if Unwired is selected in the character's Book Options
- added support for Gear Locations to keep track of where stuff is stored

Allow Cyberware Essence costs to be discounted House Rule
When enabled, an Additional Discount field appears next to Essence Cost in the Select Cyberware window. This percentage is in addition to any Essence cost discounts from Grade and other Improvements. Remember that all discounts are cumulative. For example, if a Discount of 10% is selected along with the Alphaware Grade, the total Essence cost discount will be 30%: 20% from Alphaware and 10% from the selected Discount amount.

Modified Strings
- Label_SelectSide

New Strings
- Checkbox_Options_AllowCyberwareESSDiscounts
- Label_SelectCyberware_ESSDiscount
- Button_AddLocation
- String_AddLocation
- Message_DeleteGearLocation

Build 203
- added support for multipliers to the Metatypes cost Karma equal to their BP Optional Rule (default 1)
- added Limbs for Standard Characters option to pick which limbs count towards the limb count total
- average Attributes are now calculated across the chosen number of Cyberlimbs
- tagged all Skull Cyberlimbs as occupying the head limb slot
- fixed an issue that caused the Select Armor Mod window to allow Military Grade Armor Mods to be added to standard Armor
- added Swim speeds to Metahumans (see below)
- broke Movement out into separate fields for Movement, Swim, and Fly

Movement Changes
New Metahuman characters will automatically pick up their Swim speed information. If you want to apply this to saved characters, you must manually edit the save file. Open your save file in any text editor such as Notepad. Look for the tag called <movement> (it will be very close to the top). Using a Human as an example, it should read <movement>10/25</movement>. Change this to read <movement>10/25, Swim 5</movement> (you can find your Metatype's correct Swim speed below). Make sure to include the comma and spaces as shown. Save the file and you're set.
Dwarf: 4
Elf: 6
Human/Ork: 5
Troll: 7

New Strings
- Label_OtherSwim
- Label_OtherFly
- Tip_OtherSwim
- Tip_OtherFly
- Label_Options_CyberlimbCount
- String_LimbCount6
- String_LimbCount5Torso
- String_LimbCount5Skull

Build 200
- added Cloning Machine to the Special menu in Career Mode (see below)
- put Armor Encumbrance calculation back to the correct method (Helmets and Shields and SecureTech PPP System DO count towards Armor Encumbrance but do not apply to stacking)
- Metavariant Improvements are now correctly removed from a character when changing their Metatype

Cloning Machine
The Cloning Machine is only available in Career Mode and is designed to make working with multiple copies of the same grunt/fodder NPC easier (which means you can now track their individual Condition Monitors and Ammo). After selecting Cloning Machine, enter the number of clones you would like to create. A new copy of the character file is opened and a number is added to their name to make identification easier. The cloned copies break their links to the original save file so that the source file is not accidentally overwritten by any one clone, though their individual files can still be saved. It should be noted that clones are created from the save file of the currently-selected character rather than from the state of the currently selected character (meaning that unsaved changes will not be cloned).

New Strings
- String_CloningMachineNumber
- Message_CloningMachineNumberRequired
- MessageTitle_CloningMachineNumberRequired

Build 198
- Buy Ammo button is now properly disabled when non-Ammo Gear is selected in Career Mode
- Vehicles can now come pre-equipped with Weapons
- added Stoner-Ares M202 to Edgecrusher
- Skillsofts Complex Forms can now select their appropriate Program Options
- added support for Hacked Programs and Software
- added support for Gremlins to the Dice Roller window
- Attribute tooltip now shows when the Attribute is being affected by a Cyberlimb
- fixed an issue where "BP" being translated in the selected language to throw errors when adding certain Qualities in Create Mode
- Armor from Helmets and Shields and SecureTech PPP System Categories no longer count towards Armor Encumbrance
- fixed an issue that prevented Active Skills from display at the proper width in Career Mode
- clicking the Change Specialization button for an Active or Knowledge Skill now puts the focus on the Specialization field
- rejecting the Karma cost or not having enough Karma when changing an Active or Knowledge Skill Specialization now puts it back to its old value instead of erasing it entirely
- Metatype no longer inherit bonuses from their parent Metatype

New Strings
- Label_SelectGear_Hacked
- Label_DiceRoller_Gremlins
- String_CyberlimbAttributeModifier

Build 197
- Sell Item window title now populates from the selected language
- Character Name field now repositions and resizes itself to avoid overlapping with the Character Name label
- tooltips for Gear + and - buttons are now populated from the selected language
- Attribute names are now populated from the selected language
- changing the Equipped status of Armor now removes or re-adds any Improvements for the Armor and its Armor Mods and Gear
- changing the Equipped status of Armor Mods or Armor Gear now removes or re-adds any Improvements for them
- added a button to speed up the process of purchasing more Ammo of the selected type in Career Mode
- context menu for Underbarrel Weapons is now set properly when loading a saved character
- added support for adding Underbarrel Weapons to Vehicle Weapons
- loading a saved character that has joined a Group/Network is no longer asked to spend Karma on joining the group again
- controls should resize better when using a font size larger than the Windows default
- Enter and Escape keys now work in the Advanced Lifestyle window
- changed how the lists in Select Armor, Select Armor Mod, Select Weapon, Select Weapon Accessory, and Select Gear windows work (should not see any difference in how this works hopefully, but it this is the first step towards allowing data to be translated)
- Metavariants no longer inherit Qualities from their parent Metatype
- Metatypes now have their vision Qualities as free Positive Qualities

New Strings
- Tab_IncreaseLifestyleMonths
- Tab_DecreaseLifestyleMonths
- Tip_IncreaseGearQty
- Tip_DecreaseGearQty
- String_AttributeBODLong
- String_AttributeBODShort
- String_AttributeAGILong
- String_AttributeAGIShort
- String_AttributeREALong
- String_AttributeREAShort
- String_AttributeSTRLong
- String_AttributeSTRShort
- String_AttributeCHALong
- String_AttributeCHAShort
- String_AttributeINTLong
- String_AttributeINTShort
- String_AttributeLOGLong
- String_AttributeLOGShort
- String_AttributeWILLong
- String_AttributeWILShort
- String_AttributeEDGLong
- String_AttributeEDGShort
- String_AttributeMAGLong
- String_AttributeMAGShort
- String_AttributeRESLong
- String_AttributeRESShort
- String_AttributeINILong
- String_AttributeINIShort

Build 195
- Tip_OtherCMPhysical and Tip_OtherCMStun are now bound to the proper fields
- Label_DiceRoller_Result now displays for all results an intended, not just Critical Glitches
- fixed a number of text alignment issues
- buttons now resize and reposition themselves based on their string length
- String_SelectBP_BPSummary properly initialises in the selected language
- Ignore Rules checkbox now reads its tooltip from the language file
- Physical and Stun labels on the Condition Monitor tab are now translated correctly
- tooltips for the tool bar are now populated from the selected language
- tooltips for the Armor Equipped and Weapon Installed checkboxes now come from the language file
- menus are now merged properly when using the non-default language
- added support for setting markup amount when purchasing Gear in Career Mode

New Strings:
- Tip_SelectBP_IgnoreRules
- Tip_ArmorEquipped
- Tip_WeaponInstalled
- Label_SelectGear_Markup

Build 193
- corrected the tooltip information for improving Skill Groups
- corrected the tooltip information for Knowledge Skills when loading a saved character in Career Mode
- \n in language strings is now parsed properly
- Matrix Initiative on printouts now uses the character's proper Matrix Initiative and Initiative Passes
- Cyberware Plugins can now be added to Vehicle Mods that are marked to allow them (currently only Mechanical Arms)

New Strings:
- Menu_AddCyberwarePlugin
- Message_VehicleCyberwarePlugin
- String_ExpensePurchaseVehicleCyberware
- String_ExpenseSoldVehicleCyberware

Build 192
- Roll button in the Dice Roller window now reads from the language file
- clicking Remove Character in the Print Multiple window with no character selected no longer throws an error
- Build Method lists now read BP/Karma strings from the language file
- Omae login and filtering fields are now properly translated
- Select a Side window now reads from the language file
- corrected the translation tag for Impact on the Armor tab so it no longer incorrectly appears as "Ballistic Armor"
- Matrix Initiative now compares using a Commlinks total Response instead of its base Response so Custom Commlinks will now affect Matrix Initiative properly
- added missing Matrix IP information to Sim Module Cyberware
- added Join Group/Network Karma cost to Options window (default 5)
- added Leave Group/Network Karma cost to Options window (default 1)
- added support for joining and leaving Groups/Networks

New Strings:
- Button_DiceRoller_Roll
- String_Improvement_SideLeft
- String_Improvement_SideRight
- Label_SelectSide
- Label_Options_JoinGroup
- Label_Options_LeaveGroup
- Label_Group
- Label_Network
- Checkbox_JoinedGroup
- Checkbox_JoinedNetwork
- String_ExpenseJoinGroup
- String_ExpenseLeaveGroup
- String_ExpenseJoinNetwork
- String_ExpenseLeaveNetwork
- Message_ConfirmKarmaExpenseJoinGroup
- Message_ConfirmKarmaExpenseLeaveGroup
- Message_ConfirmKarmaExpenseJoinNetwork
- Message_ConfirmKarmaExpenseLeaveNetwork

Build 191
- fixed an issue that caused the Lifestyle Nuyen window to throw an error when moving a character to Career Mode

Build 190
- all language information now comes from language files which can be found in the lang directory
- attempting to bind a Power Focus in Career Mode no longer throws an error

Build 184
- corrected an issue with Spirits and Sprites that had any Attribute, Skill, or Complex Form with a Rating expression that involved division
- window contents should no longer be affected by the selected text size in Windows
- setting a Credstick's Rating to 0 no longer throws an error
- added support for specifying Program Options for Complex Forms to metatypes.xml and critters.xml
- added support for specifying a Program Category for Optional Complex Forms to metatypes.xml and critters.xml
- plugins are now saved when creating a custom Cyberware Suite

Build 182
- added support for <adeptlinguistics /> to Improvement Manager which lets a character buy Rating 1 for Language Knowledge Skills for free
- updated the SR4 character sheet to include the page breaking solution by KeyMasterOfGozer
- Armor that has a Ballistic or Impact starting with "+" no longer doubles its value if it is the only piece of Armor the character is wearing
- added support for <fullburst /> and <suppressive /> to Weapons and Weapon Mods which changes the number of rounds fired in Full Burst and Suppressive firing modes respectively
- Miniguns, High Velocity Weapons, and Weapons with the High Velocity Weapon Mod now consume their correct ammo amounts when firing in Full Burst and Suppressive firing modes
- added support for creating custom Cyberware Suites based on a character through Special > Create Cyberware Suite menu item in Create Mode (all Cyberware must be of the same Grade)
- added a house rule for No Armor Encumbrance (disabled by default)
- added a house rule to use BOD+STR as the Armor Encumbrance Threshold (disabled by default)
- selecting Free! in the Select a Quality window without having a Quality selected no longer throws an error
- fixed a logic error where Condition Monitor tooltips would only show if the total modifier was greater than zero instead of not equal to zero
- fixed a logic error where Movement Speed was only printed if the character had Movement Speed Improvements
- Armor Capacity for Armor is now calculated in the Select Armor window

Build 180
- added support for <ammocategory /> for Weapons which overrides the type of Ammo a Weapon uses (typically for Grenade Launchers that are found in the Assault Rifles category)
- marked Grenade Launchers for Assault Rifles and Battle Rifles as using Grenade Launchers Ammo (minigrenades)
- added support for <careerkarma /> requirement condition for Qualities which requires a character to have earned an amount of Career Karma before the Quality can be selected
- added Legendary Quality from Street Legends
- added support for naming Vehicles
- corrected a logic error in the Essence cost calculation for Basic Bioware when a character has both the Type O System and Biocompatibility (bioware) Qualities
- increasing Submersion Grade in Create Mode now costs the correct amount of Karma and puts the proper Grade number in the list
- added Tradition and Stream information to printouts
- Movement Speed Improvements no longer affect Fly or Swim Movement Speeds which throw errors (and shouldn't be modified)
- Vehicles now show their Sensor's Signal Rating (next to the Sensor field when a Vehicle is selected)
- added the ability to search for Weapon and Vehicles Mods in the Select Mod window
- broke Reality Amplifiers into their individual types
- Reality Amplifiers can now be added as Plugins for Commlinks

Build 177
- Drain tooltips no longer throw an error for spells that contain a formula not based on the Spell's Force
- Drain tooltips now calculate the Drain correctly in regions that use "," to separate decimal places
- added Redmond to list of specializations for Area Knowledge: Seattle
- Black Market Quality now prompts for additional information when added
- Sapient Education no longer counts towards the Positive Quality total since it is not technically a Quality in RC
- Weapons now show their total Ammo value which includes Modifications and Underbarrel Weapon adjustments on printouts
- Supernatural Toughness Adept Power has been broken out into Supernatural Toughness (Physical) and Supernaturall Toughness (Stun)
- added missing Emergency Field Dressing Gear from War!
- Chaser Autosoft can now go up to Rating 4
- added Greater Forms for Spirits from Street Magic

Build 176
- Weapon Modifications and Accessories can now be added to Underbarrel Weapons
- Vehicle Mods that come pre-installed with a Vehicle are no longer considered for Availability restrictions when marking a character as Created
- Weapon Modifications and Accessories are no longer considered for Availability restrictions when marking a character as Created

Build 175
- reducing a character's Initiate/Submersion Grade in Career Mode now reduces the Attribute's Maximum accordingly
- Skills now properly use their Skillsoft's Rating when printing
- revised Vehicle context menu so that Add Gear and Add Weapon appear in the Gear and Weapons menus respectively and is more intuitive
- added a tooltip to DV on the Spells tab which shows the base DV for the selected Spell at all of the Forces the Magician can cast the Spell at
- increasing a Skill to Rating 7 now correctly doubles the cost in Create Mode
- Foci with <selecttext /> now appear in the Focus list properly
- fixed an issue where attempting to bond a Weapon Focus in Career Mode would throw an error
- added missing Vehicles from War!
- added Grenade Plugin: Gecko from War!
- added missing Heavy Mortar and Howitzer Ammo from War!
- added range information for Heavy Mortar and Howitzer
- new Contacts are placed in the correct location when the list is scrolled
- new Enemies are placed in the correct location when the list is scrolled
- date can now be changed when editing an Expense Entry
- added support for Cyberzombies (Special > Convert to Cyberzombie)
- added an optional rule for Metatypes cost Karma equal to their BP (disabled by default) to accommodate the German books which say that Metatypes cost Karma when creating a character with Karma

Build 172
- Expense Entry Undo information is now part of the save files
- correct a logic error in Gear Availability calculations that was checking to see if it contained "+" instead of starting with "+"

Build 171
- settings are now saved to an XML file which can be used to keep application configurations identical across multiple computers (see below)
- added preferred build method (BP/Karma), Build Points, and maximum Availability to the Options window
- Choose BP Amount window now reads preferred build method, Build Points, and maximum Availability from Options and uses those as the default values in the window
- Reload button is now properly disabled when no Weapon is selected
- corrected Karma costs for improving Martial Arts in Career Mode
- SR4 character sheet now shows the Rating and selected values for Vehicle Gear
- Select Skill window now includes any appropriate Exotic Active Skills the character has already selected
- Armor now supports the <addoncategory /> tag to include Gear that is normally only available as plugins
- Ally Spirit Critter now properly uses the Attribute values from the data file instead of being limited by its Force like a traditional Spirit

Settings Files
Chances are, most people are just going to stick with the default one and modify it as needed. For those who take part in multiple games where the sourcebooks allowed and optional rules used varies, you can create additional Settings files to keep all of this information separate. To create a new Setting, copy the default.xml file in the settings directory, rename the new copy to whatever you like, then modify it using the Options window. When you create a new character, Chummer asks you which Setting you would like to use (if more than 1 file exists). The name Settings file used is saved as part of the character file. You can change the Settings file a character uses by opening the save file in a text editor and changing the <settings /> tag to match the name of the desired file. These files can be given to players to make sure that everyone has the same set of options enabled.

Build 169
- added support for <restricteditemcount /> to Improvement Manager which increase the number of items over the set Availability the character is allowed to start with
- added Max Avail field to the Select BP window which sets the maximum Availability of items a character can start the game with (only checked when a character attempts to enter Career Mode)
- added the ability to search for Qualities in the Select Quality window
- Augmented Attribute calculations now properly adhere to Improvement Precedence

Build 167
- Adept Powers that affect an Attribute can now be marked as not doubling the Power Point cost when the affected Attribute exceeds its Metatype Maximum
- Improved Reflexes Adept Powers no longer double the Power Point cost when raising REA above its Metatype Maximum

Build 166
- Spirits and Sprites now have their Bound checkbox set correctly when loading a character
- renamed Select Contact Connection Modifiers window to Advanced Contact Options
- added Free Contact checkbox to Advanced Contact Options
- clicking Cancel while selling a Weapon Accessory or Weapon Mod no longer sells the item
- Armor Mods now display their calculated Availability when applicable
- opening a linked Contact or Spirit now uses the same loading mechanism as other characters and properly sets the tab's title
- added support for adding Notes to any item by right-clicking on an item and choosing Notes from the context menu (window can be quickly closed by pressing Esc which also saves the contents)

Build 164
- added support for <damageresistance /> to Improvement Manager which grants a character additional dice for Damage Resistance Tests
- added Ballistic Armor and Impact Armor fields to the Condition Monitor tab in Career Mode
- added Dmg Resistance Pool field to the Condition Monitor tab in Career Mode which shows the total number of dice the character gets for Damage Resistance Tests
- Advanced Lifestyle Qualities are now properly cleared when moving from one Advanced Lifestyle to another in Career Mode
- Spirits and Sprites no longer have their number of services owed limited by an Active Skill in Career Mode
- Adept Powers that improve Attributes now double the Power Points cost when going over the Attribute's Metatype Maximum
- Armor now displays the selected value for its Improvement when applicable
- Armor and Armor Mods now show their name instead of internal ID when asking for values to be selected for an Improvement
- Metamagics and Echoes now show their name instead of internal ID when asking for values to be selected for an Improvement
- Mentor Spirits and Paragons now show their name instead of internal ID when asking for values to be selected for an Improvement
- Martial Arts Advantages now show their name instead of internal ID when asking for values to be selected for an Improvement
- Metatypes and Metavariants now show their name instead of internal ID when asking for values to be selected for an Improvement
- Improvement dialogues now show the name of the item adding the Improvement for clarification if it's provided
- canceling an Improvement dialogue when selecting a Mentor Spirit or Paragon now properly cancels the Quality being added
- fixed an issue where deleting the last existing Weapon Accessory on a Weapon would also delete the first Weapon Mod
- Advanced Lifestyles now print their Comforts, Entertainment, Necessities, Neighborhood, Security, and Qualities
- binding a Focus in Career Mode now creates a Karma Expense Entry instead of requiring a manual Karma Expense Entry to be made
- un-binding a Focus in Career Mode now asks for confirmation
- added ability to filter Active Skills by All, Rating > 0, and Total Rating > 0 in Career Mode
- special path characters are now ignored by Omae when attempting to save the downloaded file

Build 160
- fixed a logic error with Essence Loss and MAG/RES Attribute costs in Create Mode
- fixed an issue where deleting an Adept Power would cause all other Powers below it to be delete as well
- Metamagic and Echoes now show their sourcebook information when selected on the Initiation/Submersion tab
- Mentor Spirit and Paragon information now appear on the Spells and Spirits and Sprites and Complex Forms tabs if a Mentor Spirit or Paragon has been selected
- Armor now calculates its Armor Capacity if a value is not provided
- Advanced Lifestyles can no longer go below 0 LP which would cause the application to throw an error
- Advanced Lifestyle information is now properly cleared when selecting another Lifestyle from the list in Career Mode
- Gear now supports items having a cost of Gear Cost * X

Build 157
- losing access to the Adept Powers tab now properly clears the list of the Adept Powers
- losing access to the Spells and Spirits tab now properly clears all of the spells from the Spell list
- losing access to the Initiation tab now properly removes any Improvements from Metamagics/Echoes
- Attribute Modifiers can no longer take a character's minimum value below 1 unless they are a Critter (previously applied to anyone with access to the Critters tab)
- only installed Weapon Mods and Accessories count towards Concealability
- fixed an issue that could cause Maximum and Augmented Maximum Attribute values to display a value less than 0
- ESS Loss now decreases MAG/RES directly instead of lowering its effective value (in Create mode, this only lowers the Maximum Attribute value)
- if MAG/RES ever drop to 0 from ESS Loss from Cyberware/Bioware in Career Mode, the character suffers burnout, losing access to all of their MAG/RES abilities and Attribute-linked Skills become Knowledge Skills
- removing a Focus/Metamagic Focus from Gear properly removes the matching Bound Focus from the character
- all Critters can now add Critter Powers from the Weakness category, even if they're not usually allowed to select additional Critter Powers
- added tooltips for Augmented Attribute values to show how the Augmented value is being calculated
- Omae now displays a message if a character cannot be downloaded instead of throwing an error
- Omae now ignores special pathing characters in character names to avoid errors
- Omae window can now be resized vertically to fit more characters in the window on larger displays
- DV Improvements now affect Weapons created by Cyberware

Build 155
- added support for <avail3 /> and <avail6 /> to Gear
- revised how searching for Gear works so that only items from the selectable Categories are searched for, and works when adding plugins
- Weapon Mods now save their Rating and appear with the Mod's name when added to a Weapon
- Gear now shows its Armor Capacity instead of standard Capacity when selected in the Armor list
- Armor now adds any Armor Mods and Gear that comes with it by default
- underbarrel Weapons now have 6 slots instead of 3
- fixed an issue that prevented the Sensors category from being available to Vehicle Sensors in Career Mode
- added Group Name to the list of fields for a Contact's Connection Modifiers
- background Colour of Contacts can now be changed through the Contact's Connection Modifiers window

Build 153
- fixed an issue with the Improvement Manager that forced values to be selected after changing the Rating of an Adept Power
- character's Created status is now sent as part of their upload information for Omae
- added support for filtering characters in Career or Create Mode to Omae
- added a My Account button to Omae that appears after you are logged in which lets you add or change the email address for your account
- added support for resetting your Omae password which emails your new password (must have an email address set for your account)

Build 152
- fixed an issue that caused non-numeric Cyberware Plugin costs to throw an error when selected in the Select Cyberware window
- fixed an issue where users who were not logged into Omae could impersonate an existing user

Build 151
- Omae no longer allows blank user names or passwords
- fixed an issue that caused non-numeric Armor Mod costs to throw an error when selected after being added to a character

Build 150
- Contact Notes window can now scroll
- initial release of Omae (found in Tools > Omae) (see below)

About Omae
Omae is an online character repository where players and GMs can upload their creations to share with others who are looking for Contacts, Enemies, and Critters for their games. Anyone can download characters, but you must have a registered Omae account in order to upload characters. Registration is required so that people can see who put the effort into the character, search for other creations by that person, as well as allowing only the author to update a revised version of the character or delete it entirely. Registration is free and only asks for a user name and password. No other information is asked for or recorded. I have no use for that stuff. Password are encoded and stored in the online database. You may also choose to save your user name and password information locally so that you can log into Omae automatically when you open the window. Password are stored in an encoded format within the Windows Registry along with the other Chummer settings. When a character is downloaded, it is saved to your [Chummer path]\saves\omae directory.

Build 149
- clicking Download Updates with nothing selected in the update window now displays an error message and does not attempt to download nothing
- Select Gear window no longer disables Search when adding Gear to a Vehicle
- clicking the Delete Vehicle button without having a Vehicle selected no longer throws an error
- Attributes on the Build Point Summary tab in Create Mode has been broken out into Primary Attributes and Special Attributes to make Attribute BP totals easier to understand
- added tooltips for Primary Attributes and Special Attributes to show the BP cost for all of the character's Attributes
- canceling an Improvement dialogue when adding Gear to a Vehicle no longer causes an irremovable piece of Gear to be added
- canceling an Improvement dialogue when adding a Martial Arts Advantage no longer causes an irremovable Advantage to be added
- Contacts can now have their Connection set to 0 if this Rating is unknown
- adjusted the size of Contacts and Enemies so they no longer get a horizontal scroll bar when the list can be scrolled vertically
- Specializations no longer cause Free Knowledge Skills in Karma Create Mode to get stuck in an infinite loop while calculating totals
- 0-Rating Knowledge Skills no longer cost 2 Karma in Karma Create Mode
- Armor Mod information is now refreshed as the Rating changes
- added support for Armor Capacity
- added support for adding Gear to Armor
- Vehicle Category list is now sorted in alphabetical order

Build 147
- added support for <skillwire /> to Improvement Manager which limits the effective Rating of Skillsofts
- added appropriate <skillwire /> Improvements to Cyberware
- Complex Forms now include the name of their commonly-used Skill
- Complex Form commonly-used Skill now appears on the printout
- Gear Plugins can now have Plugins of their own, meaning that Program Options can be added to Matrix Programs attached to a Commlink
- added support for multiple-capacity Gear
- increasing an Active Skill from Rating 0 to Rating 1 in Career Mode now breaks the Skill Group
- added an option to allow Active Skills to be re-Grouped if all of their Ratings are the same (disabled by default)
- free Knowledge Skills in Karma Create Mode are now spread as evenly as possible amongst the lowest Ratings
- Vehicle Gear and Weapons are now properly exported when the Vehicle has no Vehicle Mods while creating a PACKS Kit

Build 145
- added support for <infirm /> to Improvement Manager which impacts the cost of Physical Active Skills
- passing a save file as a command line argument no longer throws an error
- Expense Entries are now printed in the correct order and date format for computers that are using a non-US date format
- re-added support for converting Qualities in saved in the old format since it seems there ae a number of character still floating around with them
- loading a character with the old Quality format immdiately saves the file with the new Quality format
- Sensitive System Negative Quality now correctly only affects the Essence cost of Cyberware

Build 142
- added support for <uncouth /> to Improvement Manager which impacts the cost of Social Active Skills
- added support for <initiation /> to Improvement Manager which adjusts a character's Initiation Grade
- added support for <submersion /> to Improvement Manager which adjusts a character's Submersion Grade
- list of Qualities in the Select a Quality window is now sorted alphabetically
- Fading Resistance total is now correctly updated when modifying an Attribute in Career Mode
- Skillsofts now affect Active Skills and Knowledge Skills (for Knowsoft/Linguasoft, you must create a Knowledge Skill with the same value you chose for the Skillsoft, such as "Spanish")
- Uncouth now properly affects the cost of Social Active Skills and locks Skill Groups that are made up of Social Active Skills
- double-clicking on a Critter Power in the Select Critter Power window now accepts the selected Critter Power as though the OK button was clicked
- list of Critter Powers that the character has is now sorted in alphabetical order
- Critters can now raise their Skill Rating to their standard maximum Rating rather than just the starting Rating
- added support for convering Mundane Critters into Mutant Critters (Special menu > Convert to Mutant Critter)
- added support for convering Mutant Critters into Toxic Critters (Special menu > Convert to Toxic Critter)
- added an option for a flat number of free Contact BP (disabled by default)
- renamed Online Help in the Help menu to Chummer Wiki
- added a checkbox to the Select a Quality window to show only Metagenetic Qualities (only appears when the character can select Metagenetic Qualities)

Build 140
- Technomancer Sprites can now have a Rating higher than 6

Build 139
- corrected the Essence cost formula for Cyberware Suites
- RES improvement button in Career Mode now considers the character's Submersion Grade (instead of Initiation Grade) to determine if it should be enabled or not

Build 138
- Qualities marked as not contributing towards the Positive/Negative Quality BP limit properly deduct their cost from the character's BP/Karma total
- Print window in Create Mode no longer prevents you from continuing to work in the main application window
- characters now remember they have a Print window open and bring it to the foreground
- Print windows now refresh automatically when they are open and a change is made to the character in Career Mode
- creating a PACKS Kit with Bioware/Cyberware no longer creates multiple copies of each item
- added a basic Dice Roller to the Tools menu
- added support for adding notes to Contacts and Enemies

Build 137
- update window now displays the changelog for the application when an application update is being downloaded
- update window now updates a File Progress progress bar to show that work is actually being done instead of appearing as though the update has stopped

Build 136
- added support for <armorencumbrancepenalty /> to Improvement Manager which adjusts the AGI and REA penalties by the number specified
- Nuyen totals are correctly updated after adding an Advanced Lifestyle
- added Expense Undo support for manually created Karma and Nuyen Expenses
- Skill Groups are disabled if you do not have access to at least one of the Group's Active Skills
- adding a Negative Quality in Career Mode now creates a Karma Expense Entry which can be undone
- added a Free! checkbox to the Select a Quality window in Career Mode which changes a Quality's cost to 0 Karma
- Metatypes with a natural Essence of 0 can now be marked as Created
- Armor Mods now create their Improvements using their selected Rating instead of Rating 1
- Armor Mods now update their Improvements when their Rating changes
- added Military-Grade Armor Enhancements from Arsenal
- Nuyen Expenses now have a % adjustment field that modifies the total value of the Expense
- when deleting Enemies in Career Mode, you can choose between removing them for free or removing them with Karma
- special Attribute-only tests (Composure, Judge Intentions, Lift/Carry, and Memory) now appear on the Other Info tab and on the character sheets
- Living Persona Attributes are now properly limited by the RES Attribute

Build 133
- Select PACKS Kit window now shows Staring Nuyen BP if a value is given
- clicking in an empty space of the Kits list in the Select PACKS Kit window no longer throws an error
- Gear plugins now have their Quantity set correctly when being added through a PAKCS Kit
- added support for Complex Form Options to PACKS
- added support for fully-defined Martial Arts to PACKS
- added support for underbarrel Weapons to PACKS
- added support for Vehicle Gear plugins to PACKS
- added support for creating custom PACKS Kits based on a character through Special > Create PACKS Kit menu item in Create Mode
- Text-Only character sheet now prints Description, Background, Concept, and Notes sections when applicable
- added Signal to the Build Nexus window
- adding a Complex Form in Career Mode now asks for confirmation
- Submersion History is now recorded properly
- Undo for Submersion Grade Karma Expenses now works properly
- Bound/Registered checkbox for Spirits/Sprites is now enabled in Career Mode
- Vehicle Mods that come with a Vehicle can now be removed
- Vehicles are no longer slowed down by the Armor they come equipped with by default (Armor Mods must exceed the Vehicle's standard Armor Rating to affect its Speed and Accel)
- Free! and Do It Yourself now show the adjusted price in the Select windows
- Enemies now allow for Connection Groups
- A.I.s now have access to all of the Unwired A.I. Qualities, including those without BP values
- unchecking Show only Qualities I can take in the Select a Quality window now works with A.I. characters
- Physical and Mental Attributes can now be raised to their total maximum (Metatype Maximum + modifiers) instead of just their Metatype Maximum in Career Mode
- Sprites now have access to the Sprites and Complex Forms tab
- Sprites can now properly set their Complex Form Ratings to match their own Rating
- individual character tabs now show just the character's name to make them easier to find

Build 130
- multiple windows now appear as a series of tabs to make finding and switching between open character easier
- Condition Monitor penalties are now applied to all Initiative scores in Career Mode
- losing access to the MAG or RES special Attributes now resets their values back to the Metatype minimum in Create Mode
- canceling an Improvement dialogue now rolls back all of the Improvements that would have been created by the selected item and prevents the triggering item from being added to the character
- added System to list of Vehicle Modifications
- Vehicles are now limited to +2 improvements to Response, System, Firewall, and Signal unless they have the Modular Electronics Vehicle Modification
- added support for <selectmartialart /> to PACKS
- added support for <lifestyles /> to PACKS

Build 128
- added support for <adeptpowerpoints /> to Improvement Manager which grants additional Power Points to Adepts/Mystic Adepts
- added Additional Power Point Metamagic to cover the optional rule for Adepts/Mystic Adepts gaining Power Points in place of a Metamagic ability
- melee Weapons no longer throw an error when selecting them
- fixed an issue that caused the application to restrict underbarrel weapons to one per character instead of one per Weapon
- Weapon Mods can now be added to Cyberweapons
- added tooltip for the Contact Connection Modifiers button
- added tooltips for the link icons for Contacts/Enemies and Spirits/Sprites
- MAG/RES are now correctly affected by ESS loss
- added support for the optional rule to limit dice pools to 20 dice or 2 x (Natural Attribute + Skill Rating), whichever is higher (disabled by default)
- added a house rule that only reduces MAG/RES maximum from ESS loss

Build 127
- Knowledge Skill list is properly populated again

Build 126
- added Expense Undo support for Nuyen: Armor Mod, Nuyen: Weapon Accessory, Nuyen: Weapon Mod, Nuyen: Vehicle Mod, Nuyen: Vehicle Gear, Nuyen: Vehicle Weapon, Nuyen: Vehicle Weapon Accessory, Nuyen: Vehicle Weapon Mod, Nuyen: Increase Lifestyle, Karma: Add Spell, Karma: Skill Specialization, Karma: Skill Group Rating, Karma: Skill Rating, Karma: Metamagic/Echo, Karma: Initiate Grade, Karma: Add Martial Art, Karma: Martial Art Rating, Karma: Martial Art Maneuver, Karma: Add Complex Form, Karma: Improve Complex Form, Karma: Add Complex Form Option, Karma: Improve Complex Form Option
- reorganised Options window into tabs so it is less cluttered
- fixed an issue that prevented Technomancers from improving their Complex Forms when the maximum Rating equaled their RES Attribute
- deleting a Complex Form Option now actually removes it from the Complex Form
- Skillsofts Complex Forms and Complex Form Options now only cost an amount of Karma equal to the Complex Form Improvement cost (default 1)
- Skillsofts Complex Forms now require the character to have the Biowire Echo
- Select Quality window now lets any Quality be selected when Ignore Rules is turned on
- selecting the Selected Vehicle item when any Vehicle has a Sensor Plugin no longer throws an error
- added support for the optional rule to ignore Armor Encumbrance when only a single piece of Armor is worn (disabled by default)
- list of sourcebooks in the Options window no longer requires the book to be selected before it can be checked/unchecked
- Update window now appears when updates are downloading and Automatic Updates are enabled so it doesn't appear as though the application has hung
- added support for changing a character's Metatype while in Create Mode (found in the Special menu)
- Free Contacts and Free Knowledge Skills options now show the proper checked status after saving options
- right-clicking on a file name in the most recently used list now makes it sticky so it always appears in the menu (right-click again to un-sticky)
- Source labels now show the full book name in a tooltip when you hover over them
- Qualities no longer add their Improvements to the character if they cannot be added because of BP/Karma limitations
- Bioware, Cyberware, Gear, Armor, and Armor Mods no longer add their Improvements to the character if they do not have enough Nuyen to purchase them in Career Mode
- Used Vehicles no longer throw an error when trying to add them to a character in regions that use "," to separate decimal places
- Condition Monitor penalties have been corrected to use the highest value, not cumulative
- Weapons now use the total ammo bonus modifier for all Mods instead of applying each bonus separately
- added support for Additional Clip adding a second clip to the Weapon
- Firing Selection Weapon Mods are now a separate item for each Mode that can be selected and add their Mode to the Weapon
- Complex Form Options have been added to printout XML
- Complex Form Options now appear on character sheets
- Text-Only character sheet now prints Complex Forms when applicable
- all Critter Powers are removed from the character if access to the Critters tab is lost
- Infected Qualities now grant access to the Critters tab and add the appropriate Critter Powers

Build 123
- added Expense Undo support for Nuyen: Armor, Nuyen: Weapon, Nuyen: Vehicle
- 2 x CHA Free Contacts Option now applies to both BP and Karma build modes
- fixed an issue that caused Free Contacts points to calculate per-contact instead of for the character as a whole
- changed Free Contacts Option to allow the multiplier value to be specified
- fixed an issue that caused precedence 0 Improvements to stack with others
- High Pain Tolerance Positive Quality no longer stacks with other Condition Monitor Threshold Improvements
- Impaired Attribute Negative Quality no longer allows EDG, MAG, or RES to be selected
- Text-Only character sheet now prints EDG with the rest of the Attributes
- Text-Only character sheet now prints Armor Mod Ratings when applicable
- character sheets no longer display Rating 1 for Adept Powers that do not have a Rating
- Advance Lifestyle Qualities list now clears when a different Advanced Lifestyle is selected
- Weapons with AP -half no longer throw an error when selected in Career Mode
- Armor Rating stacking modifiers from items like Form-Fitting Armor are now calculated separately and added to the highest Armor/Clothing Armor Ratings instead of being rolled into the highest Armor Rating

Build 121
- removed temporary support for converting Qualities from the old format to the current format
- removed the RES Attribute from A.I.
- Metatypes that have an Attribute whose maximum is 0 (typically A.I.s) can now set any other Attribute to their Metatype maximum
- Physical Attribute controls are disabled when creating an A.I.
- free Positive Quality BP and free Negative Quality BP Improvements are now correctly loaded from saved characters
- clicking on Add Metamagic/Add Echo in Career Mode when the character does not yet have an Initiate Grade no longer throws an error
- added Ruger Thunderbolt w/ Smartgun Weapon (Laser Sight version was not added since the Mod can be purchased for the same price)
- Camera, Trideo and Microphone now consume 1 slot instead of a number of slots equal to their Rating
- underbarrel Weapons now show their halved Ammo capacity when selected, not just when reloading them
- Complex Form Options now cost BP/Karma
- Complex Form Options can now be improved in Career Mode
- changing a character's RES now changes the maximum value for the Complex Form field without having to re-select a Complex Form
- MAG and RES Active Skills are now disabled when a character does not have access to those special Attributes
- Uneducated Negative Quality should now impact Skills and Skill Groups properly
- added support for selecting individual aspects of Contact Connection Modifiers
- began adding support for Expense Undo entries (see below)

Expense Undo Entries
This will be an ongoing project. By right-clicking on a Karma or Nuyen Expense, you can choose to undo the purchase. This will only be for Expenses that were created during the current session. They will not be saved with your character information, so once you have closed the character, the undo history is lost (largely to prevent undoing something done 10 game sessions ago without undoing anything else). Currently supported items - Karma: Attribute, Karma: Add Quality, Nuyen: Cyberware/Bioware, Nuyen: Gear. This only undoes the expense for the item you have selected. If you later added child items you should undo these expenses first - the undo function strictly undoes the single item that is selected, meaning anything that was added after and not undone will not be refunded. This is intended to undo your most recent few transactions only.

Build 118
- A.I.s now have their missing Rating, System, Firewall, Signal, and Response Attributes
- A.I. Condition Monitor, Matrix Initiative, and Initiative Passes are now calculated correctly
- Commlink Software Suites, Program Packages, Software Suites, and Skillsoft Clusters now have their Programs added as Gear
- added Martial Art variants from Runner's Companion
- adding missing Software from War!
- added support for Software going to Rating 10 from War!
- added support for Rating 10 Nexi Components
- Nexi Components now populate their Availability when added
- Gear marked as Free! now correctly sets the price to 0 when in Create Mode
- removed Biofeedback Filter and Program Packages from list of Complex Forms
- Vehicle Speed and Acceleration can no longer go below 0
- corrected an error where discounted Adept Powers got progressively cheaper after saving and loading
- there is now a distinction between Dice Pool modifiers and Rating modifiers for Skills with only Rating modifiers being subject to the maximum modified Rating rule
- Skill tooltips now provide a distinction between Rating modifiers and Dice Pool modifiers and report "X of Y" of the character's total Rating modifiers being used because of the maximum modified Rating rule

Build 117
- added support for <freespiritpowerpoints /> to Improvement Manager which grants additional Power Points to Free Spirit characters
- added support for Free Spirit characters (see below)
- added support for A.I. character (see below)
- added A.I. Critters from Unwired
- added Sprite Critters (big thanks to ShadowWalker for providing these)
- added support for <gears /> to critters.xml so A.I. Critters can come pre-equipped with their Programs
- Military Grade Armor now uses the proper BOD X 3 limit for Armor Encumbrance (having a single piece of Military Grade Armor equipped raises a character's Encumbrance limit, regardless of any additional Armor they may be wearing)
- Shapeshifters now have access to the Critters tab and have been given their Critter Powers (which also lets them add/remove Vulnerability and Allergy Critter Powers for their Untouched By Silver optional rule)
- Shapeshifters now have Metavariants which let them select a Metatype for their Not Quite Always Human optional rule
- Select Critter Powers window now groups Powers by Category
- unarmed damage now correctly rounds up instead of down
- added an option to allow free Knowledge Skills for characters in Karma Build Mode (disabled by default)
- added an option to allow CHA x 2 free points of Contacts for characters in Karma Build Mode (disabled by default)
- Career Mode correctly uses the Metatype's maximum Essence as the baseline for determining Essence Loss penalties
- Exotic Active Skills no longer eat up points for selecting their Specialization
- added support for <inherited /> Quality Requirement which indicates the Quality can only be gained when it is part of a Metatype
- Skill Ratings in critters.xml now support expressions

Free Spirit Characters
Magic replaces Force since they are the same Attribute for the Free Spirit. When you first create a Free Spirit character, your Attribute BP total will be very high but is technically correct. All of the character's Attribute start at 2 and have a Metatype Maximum of 2 (the Free Spirit's starting Force/Magic). This means that all of your Attribute costs are being calculated at their Metatype Maximum which adds +15BP per Attribute. (This technically breaks all of the other written rules saying only 1 Physical/Mental Attribute can be at it's Metatype Maximum.) When MAG 3 or higher is selected, this number drops back down since they are all no longer at their Metatype Maximum. (And who would play a Force 2 Free Spirit anyways?)

A.I. Characters
Resonance replaces Rating. Their free Programs can be purchased through Gear by selecting the Free! checkbox when purchasing.

Build 114
- added support for <overflow /> to the Improvement Manager which improves the number of Overflow Condition Monitor boxes the character has
- Physical Condition Monitor in Career Mode now includes boxes for Overflow
- added Overflow to the Condition Monitor on the Shadowrun 4 Character Sheet
- Other Info tab now shows a character's Career Karma (Career Mode only) and Movement
- corrected how the maximum modified Skill Rating is calculated (total maximum modified Rating = 1.5X the skill's base Rating)
- added support for the special Vintage Weapon Mod from Gun Heaven which doubles the cost of all Accessories and Modifications
- Initiation/Submersion Grades now record if a Group/Network and Ordeal/Task was used for each Grade
- added a list to the Initiation tab which shows which options were used for each Grade
- fixed an issue that caused the Weapon created by the Drone Mortar Gear to throw an error when selected or attempting to print
- Elemental Strike and Elemental Resistance Adept Powers now ask for a value to be selected
- <specificattribute /> Improvements now include support for precedence attribute which determines how they stack with other Improvements to the same Attribute (see below)

specificattribute precedence
This has been included to (and should only be used for) Cyberware, Bioware, and Powers that affect Initiative and/or Reaction which either does not allow it to stack with any other enhancement, or only certain ones. A precedence of 1 ignore all other Improvements and uses the COMBINED value of all other precedence 1 items (Wired Reflexes, Move-by-Wire, and Reaction Enhancers). A precedence of 0 ignore all other Improvements and uses the single highest precedence 0 Improvement the character has (Synaptic Booster). Short version: nothing you need to actually worry about - the necessary items have already been updated and Chummer figures out what it should use. :)

Build 112
- added a bunch of <forbidden /> elements to Qualities
- Swap Quality excludes the selected Quality from Forbidden checks which prevented a Quality from being upgraded/downgraded to a different Rating
- fixed an issue that caused Cyberware with bundled subsystems to throw an error when being added when the <bonus /> nodes between parent and child didn't match or exist
- Born Rich Positive Quality now correctly affects characters built using Karma
- removing the Born Rich Positive Quality now removes its bonus from the character when the Quality is removed
- resizing the window no longer causes the BP/Karma and Source fields on the Common tab to jump into the Quality list

Build 111
- Metavariant is once again populated
- Bioware now shows its Rating and selected values when loading a character
- added an option to include Karma and Nuyen Expenses on the character sheets (disabled by default)
- Persona Limit for Nexi can now be manually set
- added Pre-Packaged Nexi to Gear
- corrected an issue that caused custom Commlinks to limit Firewall and System options once one of them had been added to the Commlink
- added a Do It Yourself checkbox for Commlink Upgrades
- Impaired Attribute Negative Quality now decreases the Augmented Maximum value by the correct amount
- added Dissonant Echoes, Programs, and Program Options
- removed redundant Empathy Software from the Vision Enhancement Gear category and gave Vision Sensors access to the Sensors category for plugins
- Group Initiation/Network Submersion and Initiation Ordeals/Submersion Tasks can now be selected when creating a character
- added support for Group Contacts

Build 109
- Qualities now show their selected text values on the character sheets
- Martial Arts now correctly checks the BP cost of only Qualities that count towards a character's Quality BP limit
- ammo that has a Recoil modifier no longer throws an error when you attempt to reload a Weapon with it

Build 108
- corrected the Response calculation for Nexi
- adding a Quality now correctly check each Quality to see if it counts towards the BP limit, not just the Quality that is being added
- changing any of the information on the Character Info tab now causes the changes made flag to be set
- corrected the formula for determining a Starting Nuyen amount based on the Nuyen they have remaining
- Metagenetic Improvement correctly sets the character's Attribute value to its new minimum after selecting your Metatype/Metavariant
- when adding a new Quality, the free Quality BP gained through SURGE is now included when determining if you have exceeded the allowed BP amounts
- dragging and dropping a piece of Gear now properly re-creates any accessories it had

Build 106
- added support for <fresspositivequalities /> to Improvement Manager which allows a number of BP in free Positive Qualities
- added support for <fressnegativequalities /> to Improvement Manager which allows a number of BP in free Negative Qualities
- replaced the Changeling BP Adjustment Qualities with <freepositivequalities /> and <freenegativequalities /> Improvements as needed
- Enforce Skill Rating Maximum option now saves its value to the correct place instead of overwriting the value for the Skill Defaulting Includes Modifiers option
- adding Gear to a Vehicle now gives you the Free! option
- adding Nexi to a Vehicle now gives you the Free! option
- item 10 in the File menu's most recently used list now uses 0 as its mnemonic and loads correctly
- Condition Monitor penalties now affect Defaulted Active Skills when the option to include Modifiers in Defaulted Skills is diabled
- Character is now responsible for calculating its own Initiatives/Initiative Passes, Condition Monitors, and Armor Encumbrance instead of the Create and Career windows doing it
- Active and Knowledge Skills no longer show a negative number for the dice pool since they cannot go lower than 0
- added a button to the Gear tab to reduce the selected piece of Gear's Quantity by 1
- Adepts are no longer required to have a Magic Tradition selected when moving to Career Mode
- character sheet now shows the correct number for Nuyen
- dates can now be selected when creating Karma and Nuyen Rewards/Expenses
- returned Improved Physical Attribute Adept Power back to its SR4A cost since the cost Powers in the Runner's Tool Kit are apparently wrong
- re-wrote Qualities to be a class instead of a series of strings (see below)
- added support for swapping Qualities in Career Mode
- Minigrenades now add a Minigrenade Weapon instead of Grenade which have the correct Grenade Launcher ranges
- added Skillsofts and Activesofts to Vehicles where appropriate
- Gear in the Gear list can now be reorganised using drag and drop

Changes to Qualities
Qualities have undergone a complete re-write. Existing character will convert their Qualities over to the new format when they are loaded. It is recommended that you immediately save your character after opening it to keep these Quality changes. The code to convert these Qualities will be removed around June 20 (update notes will be posted to inform of the change). Qualities are now handled like other items in that they can be added/removed using the Add and Delete buttons and are listed in a single tree. The Select a Quality window by default lists only the Qualities that the character may take - a checkbox is provided to show all Qualities, regardless of qualification.

Build 103
- delete confirmation messages now confirm the type of object they are asking to delete
- Karma Expense confirmation messages now confirm the type of object they are going to affect
- Adept Powers now include support for discounts from Geasa
- fixed an issue that kept Knowledge Skills with a Rating of 0 (namely native Languages) from being printed
- added a Text-Only character sheet
- corrected Sensors for Vehicles with the Improved Sensor Array Vehicle Mod

Build 102
- changed Options to a single instance class which to speed up execution and reduces memory usage
- changed XmlManager to a single instance class to speed up execution time and reduces memory usage
- minor change to how XmlManager handles files to work with non-Windows operating systems
- validation check when moving a character to Career Mode now checks that a Tradition or Stream has been selected if MAG or RES Attributes are enabled
- passing a save file as a command line argument now opens the save file in the correct mode instead of forcing it to Create Mode
- corrected the number of extra Matrix IPs that Advanced Overclocking grants to 1 since it stacks with Overclocking
- fixed an issue that caused non-Clothing Armor with a +X Armor Rating to counts its bonus twice
- Karma and Nuyen Expenses can now be renamed by double-clicking on an Expense Entry
- Advanced Lifestyles now have Starting Nuyen information populated when they are added to the character based on their LP cost (not including Qualities)
- characters that do not have a Lifestyle when attempting to enter Career Mode are given the Street Lifestyle
- added an option to include Modifiers in Skills even when Defaulting (disabled by default)
- added an option to change the amount of Nuyen gained per BP (default 5000)
- added an option to enforce the maximum modified rating for Skills (enabled by default)
- added an option to confirm Karma Expenses (enabled by default)
- added an option to set the Karma cost for additional Metamagics/Echoes
- added support for purchasing additional Metamagics/Echoes with Karma
- updated the Game Master Summary sheet to put all combat-relevant information together
- Complex Forms now support Program Options (thanks for ShadowWalker for getting all of the data entered)
- added Signal, Response, and Firewall Vehicle Mods (thanks for ShadowWalker for getting those entered as well)
- added buttons to spend and regain Edge to the Condition Monitors tab in Career Mode
- Adept Powers with a Quality requirement now enforce them
- added Custom Commlink and Custom Commlink OS items to Commlinks and Commlink Operating Systems in Gear which let you assemble custom Commlinks
- added support for Used Vehicles
- Vehicles can now have any Gear added to them (Add Sensor and Add Ammunition have all been rolled into this)
- Vehicles now come pre-equipped with non-Weapon Gear
- added appropriate ECCM and Sensors to Vehicles
- added Minigrenades to Gear
- Grenade Launchers now use Minigrenades as Ammo in Career Mode
- adding missing Range information for Battle Rifles
- added support for Weapon Concealability
- added Weapon Concealability information to Weapons
- Tradition and Stream are now drop down lists in Career Mode to allow characters to change their Tradition/Stream during play or select a new Tradition/Stream because of a Latent Quality
- Technomancers no longer benefit from Gear-based Matrix Initiative Pass modifiers (Sim Modules)
- added support for Nexi

Build 98
- put Improved Reflexes Adept Power costs to their SR4A values which have been confirmed as being the correct values by the SR product line manager
- applied Street Magic errata to Traditions
- applied Arsenal errata to Martial Arts
- removed Deformity Qualities (10 BP - 20 BP) which should not have existed
- corrected duplicate categories of Weapons (should have been their range instead of a duplicate category)
- corrected reach for Rock Lizard
- added Elemental Attack (Fire) for Scintillant Albatross
- added Biomonitor to Armor Mods
- removed Agent and IC Complex Forms
- changed Chatty Positive Quality BP cost back to 10 as per Unwired errata
- corrected BP cost of Vomeronasal Organ
- Weapons installed on Weapon Mounts that are a part of a Vehicle's base configuration now count towards its total cost
- Technomancer Stream field is properly populated after loading a character
- learning a new Complex Form in Career Mode now creates a Karma Expense
- Karma and Nuyen Expense Entries no longer throw an error when the computer's date setting are not set to en-US
- selecting a piece of Cyberware/Bioware as Free in Career Mode is now actually free
- fixed the anchoring for the splitter panels on the Skills tab in Career Mode
- Ignore Character Rules no longer prevents the Starting Nuyen window from appearing when moving a character to Career Mode
- saving a new character that is marked to move to Career Mode no longer causes the character to be opened twice after saving

Build 97
- Karma cost for Submersion is now based on the current Submersion Rating instead of Initiate Rating
- Karma discount for Submersion is now based on the Submersion cost instead of Initiation cost
- Cyberware/Bioware is no longer believed to be free when the Free checkbox is hidden
- added an option to base a Spirit's maximum Force on the character's total MAG Attribute for Mystic Adepts which is disabled by default
- Camera Upgrade Weapon Mods no longer consume Weapon Mod Slots

Build 96
- added support for <selectparagon /> to Improvement Manager which allows a character to select a Paragon
- Sprite list now populates based on the selected Stream in the same was a Spirits and Magic Traditions (big thanks to ShadowWalker for providing the Streams/Sprites list)
- added support for Paragons (another big thanks to ShadowWalker for providing the list of Paragons)
- added Clean Car Coating to Vehicle Mods which was missing its information in the Spy Games book
- added support for multiple custom data files of the same type (see below)
- Genetic Heritage now shows the Free item for any Genetech selected, not just Trangenics
- Nuyen BP is now correctly populated when loading a character that has spent more than 50 BP on Nuyen
- moved the Advanced Complex Forms from Unwired out of the Autosoft category and into the Advanced category
- corrected the Shield Complex Form to be marked as allowed for Complex Forms
- adding a Weapon Accessory to a Weapon with a name no longer throws an error
- Extended Clip Weapon Mods now affect the Weapon's Ammo Capacity
- corrected an issue that prevented Vehicle Sensors from only being able to add Sensor plugins
- adding missing Sensor Software from Arsenal
- all items in programs.xml can now be taken as Complex Forms
- added Skillsofts, ARE Software, Sensor Software, and Tactical AR Software to Complex Forms
- Complex Forms now save/load source book and page number
- added support for Technomancer Streams
- only worn Armor now counts towards Armor Encumbrance
- maximum Force of a Sprite during character creation is properly set
- loading a character with RES higher than 6 and a Sprite during character creation no longer throws an error
- added Critters from Parazoology
- added a splitter to the Skills tab to allow the Active Skills and Knowledge Skills sections to be resized as needed
- added a splitter to the Common tab to allow the Contacts and Enemies sections to be resized as needed
- changed the colour of the splitter bar on the Karma and Nuyen tab to make it noticeable
- added missing Barrel Extension Weapon Mod to Ares Desert Strike
- Vehicle Weapon Mounts have their context menu restored when loading a saved file
- Weapon Mounts that come as part of a Vehicle now have their context menu attached
- added support for Group Intiation/Network Submersion and Initiation Ordeal/Submersion Tasks to Career Mode to discount the Karma cost of Initiation/Submersion
- added missing Gear from Unwired
- added missing Drones from Unwired
- moved helmets and shields out of Armor Mods and into the Helmets and Shields Armor Category
- fixed an issue that caused the maximum Rating for Vehicle Mods to be set to the Rating that was selected when the Mod was first added
- Condition Monitors on the printout are now correctly calculated based on the total value of the Attributes
- Skill Groups in Career Mode can now be raised above 4 without throwing an error

Support for Multiple Custom Data Files
Rather than making people merge multiple XML documents on their own any time someone makes a change to a custom file, Chummer now supports multiple custom data files for each source. Custom files must start with "custom" and end with "_[filename.xml]". Using books.xml as an example, "custom_books.xml", "custom_Nebular_books.xml", and "custom_ThatGuy_books.xml" are all valid names. The base file (books.xml) is loaded first, then the contents of the other files are merged in one-by-one.

Build 91
- Drain Value for a Tradition now uses the total value of the Attribute instead of its base value
- Karma and Nuyen Expenses in Career Mode are now properly sorted in reverse chronological order
- Vehicles that should have additional slots now have them included in their slots total
- Adapsin now has its own set of Cyberware Grades
- added Skinlink as a Bodyware so it can be added as a plugin to pieces of Cyberware
- Genetic Heritage Positive Quality now affects Nuyen cost instead of Essence cost
- Bioware cost multipliers are now correctly set before being given to the Select Bioware window so prices should now be accurate when these modifiers exist
- added missing Shield, Simrig, and Smartlink Complex Forms
- only Weapon Mods marked as Installed that are not included with the Weapon consume Mod Slots
- added support for Underbarrel Weapons
- Armor from Adept Powers no longer count towards Armor Encumbrance in Career Mode
- Weapon Damage should no longer appear as "NaN" if it is a non-numeric value

Build 89
- clicking Add Metamagic/Add Echo when a character has not Initiation Grade no longer causes an error
- adding a Spirit when creating a character with Karma whose MAG is above 6 no longer causes an error
- Sprites now have their maximum Rating set properly when loading a saved character in Career Mode
- Active Skills no longer show the Active Skill Modifiers in their tool tip if the Active Skill is being Defaulted to prevent confusion
- corrected an issue with Active Skills that caused the Aptitude and Incompetent Qualities to compound the maximum Skill Rating each time the character was saved
- selected values for Qualities are now properly re-populated when the character is loaded so that removing the Quality now also resets the Quality's text

Build 88
- added support for <selectside /> to Improvement Manager which allows a character to select which side of the body a piece of Cyberware is implanted on
- Critter Power list is now sorted in alphabetical order
- Spirits can now be linked to save files in the same way as Contacts and Enemies
- fixed an error that cause improving an Active Skill that is a part of a Skill Group to not properly remove the remaining Active Skills from the Group
- the 10 most recently opened/saved character files are now displayed in the File menu
- adding a Spirit after improving your MAG through Initiation no longer causes an error
- Spirits can have a Force up to twice the character's MAG Attribute in Career Mode
- printout now shows the correct Essence value for a character when they have both Cyberware and Bioware
- total remaining ESS and total value for Attributes and Skills have been added to the character save to make importing Chummer files with external applications easier
- added an option for automatic updates which is enabled by default
- adding an Enemy in Career Mode no longer attempts to check how many BP/Karma have been spent on Negative Qualities and cause an error
- Ignore Rules option should now ignore all character creation rules and limitations
- Metamagic now supports requirements in the same way as Echoes
- Karma cost for Knowledge Skills in Build Mode is now calculated correctly
- Armor from Adept Powers no longer count towards Armor Encumbrance since they are considered to be a magical source
- fixed an issue that caused character to become unable to select a Skill or Attribute for Adept Powers and Qualities after improving an Adept Power's Rating
- removed the Category restriction on Cyberware plugins so things like Datajacks can be added to Cyberlimbs
- added Spoof Chip to the General Category in gear.xml
- Gear Rating on the Gear tab is now a read-only field in Career Mode
- added support for naming Weapons
- added Cyberware to the list of Weapon Categories in the Select a Weapon Category window so ammo can be used by Cyberware Weapons
- added the ability to mark Karma Gained as a Refund which will not count towards the character's Career Karma
- Injection Ammunition and chemical weapons can now accept Drugs/Toxins/Chemicals plugins as appropriate
- Vehicle and Drone Sensors can now accept Audio and Visual Enhancements and Accessories as plugins
- Street Cred, Notoriety, and Public Awareness can now be set on the Character Info tab in Career Mode

Build 86
- Weapon Mods and Accessories can now be removed from Vehicle Weapons

Build 85
- added support for <movementpercent /> to the Improvement Manager which improves a character's Movement speed
- additional support for Critters
- all Critters from Running Wild and SR4A are now entered
- Personalized Grip Weapon Mod now provides its RC bonus
- Unseen Hands Adept Power now applies its bonus to the Stealth Skill Group
- Unseen Hands Adept Power now has levels enabled
- Celerity Positive Quality now provides its Movement bonus
- Condition Monitors now correctly calculate based on the Attribute's total value and not just its augmented value
- number of Spells, Spirits, Complex Forms, and Sprites a character can have is no longer capped in Career Mode
- RES now properly limits the maximum Rating for Complex Forms

Build 84
- added Movement values to Metatypes (this will only be applied to new characters)
- added Movement to character sheets
- maximum MAG and RES are now based on the Metatype's maximum ESS instead of 6
- added support for Critters

Build 82
- added AP, RC, and Damage information for Ammunition in gear.xml
- loading a Weapon with Ammunition now updates the Weapon's AP, RC, and Damage by applying the Ammunition's properties to it (Ammunition needs to be removed and re-added to existing characters)
- creating a new character using a Metavariant that comes with Negative Qualities no longer throws an error

Build 81
- added support for <selectspell /> to Improvement Manager which asks the character to select a Spell
- added Revision History to the Help menu to view the revision history of the application
- added Spells, Gear, Traditions, and Powers from Digital Grimoire
- added Empathy Software and Emotitoys from Arsenal
- added Lifestyle Drones from Runner's Companion
- broke Counterspelling, Spellcasting, and Sustaining Foci into multiple items for each Spell Category
- Combat, Detection, Health, Illusion, and Manipulation Spell Formulae now ask for a Spell to be selected
- window contents immediately resize when the Create and Career windows open to accommodate smaller screen sizes and eliminate the need for manually resizing the window to trigger this
- loading a character with Qualities gained through a Metatype no longer cause the application to complain about spending too much on Positive/Negative Qualities
- Active and Knowledge Skills are no longer limited by the character creation rules in Career Mode
- adding Enemies during Career Mode no longer attempts to check that you are within Negative Quality BP limits
- Magic Traditions list now filters on source book

Build 79
- Vehicles now have a Condition Monitor in Career Mode
- Burst Fire Mode no longer allows Full Bursts since this requires Full Auto Mode
- Vehicle Weapons now limit the Firing Modes they can used based on the Weapon's Firing Modes
- Vehicle Weapons now show their correct Ammo Source in Career Mode
- total number of Drain Resistance dice now appears next to the Drain Attributes on the Spells and Spirits tab
- Initiative and Initiative Passes now show both their base and Augmented values in the same way as the character sheet
- Weapon Ranges are now displayed on the Weapons and Vehicles tabs when a Weapon is selected (Vehicle Weapons in Career Mode only)
- Critical Strike Adept Power now increases Unarmed Damage
- Killing Hands Adept Power now changes the character's Unarmed Damage to Physical
- Kinesics Adept Power now improves Social Active Skills
- corrected Natural Immunity and Mystic Armor Adept Powers (Natural Immunity had Mystic Armor's Armor bonus by mistake)

Build 78
- added support for <sensitivesystem /> to Improvement Manager since Sensitive System explicity doubles the final Essence cost rather than applying a +100% cost modifier
- Essence modifiers are now added together to determine a total percentage which is then deducted from an item's Essence cost
- linked Contacts and Enemies now open in their correct mode (either Build or Career)
- clicking Add & More when adding a Weapon Mod to a standard Weapon now correctly goes through the process again instead of trying add a Mod to a Vehicle Weapon
- PACKS Kits now support the new Exotic Skill setup
- updated Exotic PACKS Kits to include all Exotic Skills
- Essence Loss now correctly impacts MAG and RES
- added an option to support the More Lethal Gameplay optional rule (off by default)
- added support for Weapon Ranges
- added support for SoftWeave Armor Mod
- resizing the window no longer causes the Notes field on the Character Info tab to slide behind other fields
- opening the Metamagic window as a non-Technomancer no longer causes an error
- Armor Mods with no Rating no longer have the Rating field enabled
- Weapon Mods and Accessories that come with a Weapon can now be removed
- removed Weapon Accessory Mount tracking since Accessories can be swapped and removed during play and places too much restriction on Accessory selection
- Melee Weapons now show the damage they will do and their full Reach based on the character's Attributes in the Select a Weapon window
- added an Installed option for Weapon Mods and Accessories to show that they are currently in use on the Weapon and are contributing to the Weapon's stats
- re-wrote how Weapon RC is calculated (see below)
- fixed an issue that could cause data and character sheet files to be saved to the wrong location during an update
- added a Condition Monitor tab in Career Mode which records the character's Condition Monitors and applies penalties to Skills

Weapon Recoil Changes
Since Weapons can now have their Mods and Accessories added and removed, the Weapon's RC now shows what it is with the items currently attached to it. When selecting a Weapon, the Select a Weapon window may show the lower RC number as being slightly different than it appears in the source book, however the number IS CORRECT since it comes with all of the attachments already installed. This happens because in SR4A, some Stocks were removable and some were not. With the addition of the Stock Accessory in Arsenal, they all effectively became removable items.

Build 75
- Power Level for Mystic Adepts is now correctly tied to their total MAG Attribute and not just the MAG assigned to their Adept Powers
- Search in the Select a Weapon window no longer lets you add Gear Weapons (such as Grenades) since these must be added through the Gear tab to work properly
- added support for Advanced Lifestyles
- added support for Magic Traditions
- removed Exotic Active Skills from skills.xml
- Exotic Skills are now added by clicking the Add Exotic Skill button on the Skills tab since multiple copies of the Skill can exist for a character
- added fields to record Alias and Player Name on the Character Info tab

Build 74
- Adept Powers now save the correct Power Point cost in regions that use "," to separate decimal places
- added an option to include Active Skills with a Rating of 0 on the character sheet (on by default)
- Datasoft, Mapsoft, and Tutorsoft now ask for specific values
- removed Fomori's Dermal Armor bonus
- saving a character as Created no longer causes the Save and Print toolbar icons to disappear
- Total Karma is now calculated and displayed on the character sheet
- when buying items, they can now be marked as free which will add the item to the character without deducting from Nuyen

Build 73
- Active and Knowledge Skill Specializations no longer become disabled after they lose focus in Create Mode

Build 72
- added Career Mode which lets you maintain a character through their career (see below)
- canceling a dialogue after selecting a Quality no longer adds the Quality to the character
- opening multiple characters no longer causes invalid object references which can come up after selecting items
- Spells are now grouped by Category on the Spells and Spirits tab
- Services Owed by Spirit and Sprites are automatically corrected if a character's Summoning or Compiling Active Skill is lowered
- Qualities that can be taken multiple times now display the correct Karma cost when building a character with Karma
- Quantity can now be selected in the Select Gear window
- PACKS Kits now support adding Gear to Vehicles
- adding Ammunition of the same type for the same Weapon Category now stacks instead of creating a new item
- Ammunition can now be added directly to Vehicles
- Martial Art Maneuvers names are now displayed correct after being added to the character

Career Mode
Once your character is ready to run, you can put them into Career Mode. Career Mode lets you maintain your character using Karma throughout their running career. Career Mode lets you keep track of your Karma and Nuyen expenses, buy and sell Gear, and even keep track of Ammo in each Weapon. To put your character in Career Mode, go to the Character Info tab, check the Mark character as Created box, then click Save. The save process makes sure that your character meets all BP/Karma and Nuyen total rules before saving. Once the character has been saved, they are re-opened in Career Mode. Once a character has been put into Career Mode, you cannot go back to Build Mode.

Build 69
- File > Open now allows multiple characters to be opened at once
- Armor Mods now correctly update the character's remaining Nuyen amount as its Rating is changed
- Select Cyberware window now remembers the last Grade that was selected
- Gear with a quantity added from a PACKS Kit now displays its quantity information in its name immediately instead of after it is selected for the first time
- added support for Knowledge Skills to PACKS

Build 68
- fixed a critical issue that prevented the Select Spell window from loading Spells
- selecting Ammo after another piece of Gear has been selected no longer causes the Ammo's Quantity to be reset to 10
- added support for Limited Spells

Build 67
- added support for <basicbiowareessencecost /> to the Improvement Manager which adjusts the Essence cost of Basic Bioware only
- added support for <transgenicsgenetechesscost /> to the Improvement Manager which adjusts the Essence cost of Genetech: Transgenetics Bioware only
- corrected the Essence cost calculation for Cyberware and Bioware when multiple Essence cost Improvements are present
- pressing Esc in the Select a PACKS Kit window now cancels
- Rating of Armor Modifications can now be changed after they're added to Armor
- items now display their Quantity and Rating in their names in lists when applicable
- mugshots on character sheets should now render on machines that do not have Internet Explorer 9 installed
- added missing Capacity to Audio Enhancements and Vision Enhancements
- corrected names of Spells in PACKS Kits
- source book filtering now uses exact matches on codes
- Armor Mods are now filtered by source book
- Weapon Accessories are now filtered by source book
- Weapon Mod list works again
- adding a PACKS Kit now makes sure the Rating for a Skill or Skill Group does not exceed the maximum value and throw an error
- Select a PACKS Kit window now remembers the last selected category
- Select a PACKS Kit now only adds Spells that the character does not already have
- PACKS now supports Spirits
- PACKS Kit correctly set extra item information instead of prompting for a value to be selected when applicable
- added a check box to the Select Bioware window to mark an item as free to handle Genetic Heritage's free item (only appears when a Genetech: Transgenics item is selected and the character has the Genetic Heritage Positive Quality)
- Options window now opens in the same position instead of in a random position so the OK button is always accessible
- Select Lifestyle and the Lifestyle tab now show the Starting Nuyen amount for the selected Lifestyle

Build 66
- Armor and ArmorMods can now create Improvements
- Weapons now correctly ignore the cost of Weapon Modifications that are included in their base configuration
- fixed a bug that prevented Cyberware from adding plugins that come with it
- Attributes display in the Select PACKS Kit window now automatically adjust for the character's Metatype
- both character sheets now work for printing both single and multiple characters
- added Vehicles from This Old Drone
- added Vehicles from MilSpechTech
- added Weapons from MilSpechTech
- added Spell, Powers, Echoes, Armor Mods, Weapons, Ammunition, Gear, Vehicle Weapons, Vehicle Mods, and Vehicles from War!
- added Gear, Armor, and Weapons from Attitude
- added the missing extra slots to the Thundercloud Contrail, Hyundai Shin-Hyung, and Cascade Skraacha
- added Qualities and Powers from The Way of the Adept

Build 64
- added PACKS content viewer
- Add & More button in PACKS window now works

Build 63
- rewrote all object creation code so that they're entirely responsible for creating themselves and all child objects
- moved Add Cyberware Suite to the new Special menu
- added support for PACKS from the Runner's Toolkit which can be found in the Special menu
- Form-Fitting is no longer considered when looking for the highest Armor Rating and correctly stacks with the highest worn Armor Ratings
- Weapon Accessories that come with Weapons are no longer calculated into the Weapon's RC since these are already factored into the base Weapon's stats
- Skills now have enough room to display their total Rating and Specialization Rating without overlapping the Specialization field
- changing the Rating for Gear now properly update the character information and Nuyen remaining
- character sheet no longer specifies an image type to hopefully allow any mugshot image format to be displayed properly
- Cyberware/Bioware Essence Cost Multipliers are now stack correctly
- Attributes are now responsible for managing their resptive Cyberlimb Enhancements which fixes the incorrect Armor Encumbrance and a high BOD through Cyberlimb Enhancements bug
- added Programs from Unwired
- added missing bonus for Racing Tires
- Matrix Programs can now be added as standard Gear instead of just plugins again
- Matrix Programs are listed separately after the last Commlink on the character sheet
- Vehicle Mod Accel Bonus now supports +X/+Y add to Accel
- Credsticks now have a maximum Rating of 1,000,000 to represent the amount they hold
- removed under barrel mounts for Pistols
- Vehicle Sensor and Sensor Plugins can now be deleted
- adding and removing Sensor Plugins, Weapons, Weapon Accessories, and Weapon Mods to a Vehicle now immediately update the character's remaining Nuyen amount

Build 61
- added <biowareessmultiplier /> support to the Improvement Manager which multiplies the ESS cost of Bioware (Genetech is exempt from this bonus)
- added <genetechcostmultiplier /> support to the Improvement Manager which multiplies the Nuyen cost of Genetech
- Spirits and Sprites now have their Force/Rating and Bound/Registered properties
- character sheets now display the correct Spirits and Sprites information
- Clothing Armor Ratings are now only applied if they are marked as Equipped
- Form-Fitting Armor now properly stacks with other worn Armor
- added missing Qualities from Augmentation
- corrected the name for Adapsin
- added missing bonus for Adapsin
- added Bulk Modification plugin for Cyberlimbs
- added Optimized Cyberlimb plugins for Cyberlimbs
- Weapon Accessories and Modifications with a value of Weapon Cost no longer cause an error when selected in the Weapon list
- Vehicle Weapon Accessories and Modifications with a value of Weapon Cost no longer cause an error when selected in the Vehicle list
- added support for Cyberware Suites

Build 60
- Gear now calculates and displays its Capacity and Capacity Remaining
- Cyberware plugins that are added when selecting a base item now have their category populated
- added the ability to search for Cyberware/Bioware in the Select Cyberware/Bioware window
- added the ability to search for Armor in the Select Armor window
- fiexd a bug that prevented Metavariants from receiving their Qualities when creating a new character
- Metavariants now only cost the Metavariant BP, not Metatype BP + Metavariant BP
- clicking Add & More when adding Bioware now correctly opens up Bioware instead of Cyberware
- fixed a bug that cause Gear plugins to be limited to a Rating of 1
- Initiation and Submersion information now appear on the character sheet when applicable
- added Spare Clip to the Ammunition Category in Gear so that multiple clips can be purchased
- Vehicle Mods that affect Acceleration no longer cause an error
- all Cyberlimb Armor is now added to the character's total Armor Ratings instead of just using the highest valued Armor plugin
- Cyberlimb Attributes are now factored into the character's Augmented Attributes totals
- Cyberlimbs now show their Attribute values on the character sheet
- Complex Forms now appear on the character sheet
- clicking OK in the Select Metamagic window no longer causes an error
- Add & More button in the Select Metamagic window now works
- Select windows now only load their data once instead of each time it needs to look at something which should slightly improve performance and cut down on disk reads
- Skills now show the Specialization dice total in the application and not just on the character sheet
- attempting to add Enemies while building a character with Karma now longer causes an error
- Sensors can now be added to Vehicles
- Weapons now show the number of Slots they have remaining
- selecting a Weapon Accessory or Modification now shows its information
- Vehicle Weapons now show the number of Slots they have remaining
- selecting a Vehicle Weapon Accessory or Modification now shows its information
- added Print Multiple to the file menu which allows Game Masters to print multiple characters off in a summary format
- added Game Master Summary printout sheet which displays a summary version of selected characters

Build 57
- added support for Initiation and Submersion (only enabled when bulding with Karma since these require Karma to select)
- added support for <livingpersona /> to the Improvement Manager which adjust a Living Persona's Attributes
- corrected the Improved Attribute Adept Power's bonus
- Attributes are now capped at the Metatype's Augmented Maximum with any modifiers to that value instead of the base Metatype Augmented Maximum
- added Print to the File menu
- character sheet now includes Description, Background, and Concept if they were filled in on the Character Info tab
- Qualities now display their sourcebook and page number on the character sheet
- Essence is now correctly calculated with the the higher of Cyberware and Bioware deducting the full amount and the lesser only deducting half
- corrected the Essence cost for Cybereyes Rating 4
- removed the empty Edit menu which restores the ability to Cut, Copy, Paste, and Undo in a text field
- Martial Arts cost now calculates correctly when building a character with Karma
- added support for FixedValue to be speicifed for Cyberware Capacity, Avail, and Cost which allows it to use values that do not follow a standard formula
- merged Cybereyes Basic System, Eyeband, Single Cybereye, Cyberears, Dermal Sheath, Move-by-Wire, Wired Reflexes, and Stirrup Interface into a single pieces of Cyberware instead one for each Rating
- removed the Martial Arts Positive Quality and made the Martial Arts tab always visible
- total cost for each piece of Cyberware now correctly ignores free plugins and deducts the right amount from character's Nuyen total
- add Custom Placeholder to gear.xml to act as placeholders
- Adept Power Points Remaining text has been changed to match the format for Cyberware Capacity Remaining to make it easier to understand
- character sheet now includes Lifestyles

Build 55
- Metagenetic Improvement Positive Quality now correctly increase the selected Attribute's minimum value by 1
- removed the <aug /> tag from Genetic Optimization since the Augmented Maximum is now correctly calculated on its own
- Cyberware and Bioware now write their page information to the printout
- loading a character with a Commlink Upgrade or Commlink Operating System Upgrade no longer causes the load to fail
- number of bonded Foci is now limited to the character's MAG Attribute value
- Ignore Rules character option now lets any number of Active and Knowledge Skills be at Rating 5 or higher
- Ignore Rules character option now raises the Skill Group Rating maximum to 6
- Attribute values are now easier to read: number beside the numeric field now shows the total Augmented value (if any) while Metatype Minimum / Maximum (Augmented Maximum) have been pushed to the side
- added support for <print /> to qualities.xml which, when set to "no", suppresses the Quality from being printed
- added support for <forcecheck /> to qualities.xml which forcefully selects additional Qualities when the Quality in question is selected
- put SURGE Quality BP cost back to standard value and added Positive and Negative Qualities to compensate for the BP spent when selecting the Qualities SURGE requires
- Save As now pre-populates the file name if one is available
- moved Bonded Foci list to the Gear tab
- Bonded Foci list is now usable by anyone with a MAG Attribute

Build 54
- fixed a critical issue that caused non-Human Metatypes to reset some of their Atrribute scores when loading a save file
- added ability to build characters using Karma instead of Build Points (this is selected in the same window where you normally select your BP amount)
- added Karma cost options to Options window to override the default values

Build 53
- added <initiative /> support to the Improvement Manager which adjusts the character's Initiative
- added <min /> support to <selectattribute /> and <specificattribute /> which adjust an Attribute's Minimum value
- added support for <contributetolimit /> to qualities.xml which marks a Quality as not counting towards the BP limit for Positive or Negative Qualities
- added <qualities /> support to metatypes.xml
- moved <uneducated /> support to the Improvement Manager
- <initiativepass /> now defines it own unique group in the Improvement Manager, meaning only the highest single <initiativepass /> Improvement is used as defined by the game rules
- restructured the <forbidden /> element in qualities.xml to have work in the same way at <required />
- sourcebook and page information is now shown in all Select windows and when items are selected in lists
- character mugshots can now be added on the Character Info tab
- added a notes field to the Character info tab to store notes about the character, gear, and any other desired information
- added missing bonus information to Genetic Optimization Genetech
- Bioware now correctly identifies itself as Bioware in the Improvement Manager again
- Technomancer Living Persona "Commlink" now appears in the Commlink section of the printout
- Technomancer Matrix Initiative and Matrix Initiative Passes are now calculated 
- corrected Metatype minimum MAG and RES values to 1 so that taking Qualities that grant these Attributes do not also cost 10 Attribute BP
- Attribute Augmented Maximum values are now automatically calculated based on the Attribute's total Maximum value plus any bonuses, removing the need to specify <aug /> for the <specificattribute /> bonus tag which was technically incorrect and could lead to inaccurate Maximum Augmented totals
- added Category filter to the Select Metatype window
- added Sapient Critter and Shapeshifter Metatypes
- updated BP cost of SURGE Qualities to compensate for the BP expendatures for their "free" Positive and Negative Qualities
- Qualities that do not count towards the Positive or Negative Quality BP limit are coloured dark red
- added Drake and Infected Positive and Negative Qualities

Build 51
- added <weaponcategorydv /> support to the Improvement Manager which adjusts the Damage of all Weapons in a Category
- added <cyberwareessmultiplier /> support to the Improvement Manager which multiplies the ESS cost of Cyberware
- added <selectmentorspirit /> support to the Improvement Manager which prompts for a Mentor Spirit and applies its bonuses
- moved <addattribute /> support to the Improvement Manager so anything can add MAG or RES to a character
- moved <enabletab /> support to the Improvement Manager so anything can enable the special ability tabs for a character
- added "limittoskill" support to <selectskill /> which limits the Skill list to only the Skills specified
- added "excludeattribute" support to <selectattribute /> which excludes the listed Attributes from the Select Attribute window
- EDG, MAG, and RES are no long subject to the one Physical or Mental Attribute at maximum rule
- Lucky Positive Quality now affects EDG
- EDG cannot be the selected Attribute for the Exceptional Attribute Positive Quality
- Uneducated Negative Quality now prevents characters from putting BP into Technical Active Skills
- Uneducated Negative Quality now removes access to Academic and Profesionally Knowledge Skills
- added support for Martial Arts
- added support for Mentor Spirits
- added support for Bonded Foci
- Select windows with Search now remember the Category of the item selected if a Search was performed
- marked Rigger Adaptation and Weapon Mount (Normal, External, Fixed, Manual) Vehicle Mods as being from SR4
- areas expand and contract with window size to play nicely in lower resolutions and maximized windows
- adding an Enemy now updates the BP totals immeidately
- Add Enemy now checks to make sure adding a new Enemy will not take you over the -35 BP for Qualities or -25 BP for Enemies limits
- added Vehicle Weapons and Vehicle Missiles from Arsenal
- Language Knowledge Skills are now correctly linked to INT instead of LOG
- added support for Knowledge Skills to skills.xml (big thanks to whatevs for providing the content for it and pointing me in the right direction)
- appropriate pieces of Arsenal Clothing now stack with each other for determining total Armor Ratings
- Form-Fitting Armor now stacks
- armors that start with "Form-Fitting" only contributes half of its values towards Armor Encumbrance
- corrected an error that occured when selecting Adept Powers that affect an Active Skill
- fixed an issue where Cyberware/Bioware with Ratings was calcuating ESS cost incorrectly in regions that use something other than "." to separate decimal places
- added page number references to all item entries
- page number is now shown on the character sheet (applies to items added to a character after this update)
- added "Character Information" tab to enter general character information such as sex, age, height, weight, etc.
- added general character information to character sheet
- Nuyen amounts up to 999,999,999 are now properly formatted
- new Knowledge Skills are placed in the correct location when the list is scrolled
- added Essence and Nuyen Remaining information to the status bar
- Gear can now have multiple <addoncategory /> entries
- moved Sim Modules into their own Gear Category which can only be added to Commlinks and other devices that explicity refer to them in <addoncategory />
- Matrix Programs can now only be added to Commlinks and other devices that explicity refer to them in <addoncategory />
- Commlink Operating Systems can now only be added to Commlinks and other devices that explicity refer to them in <addoncategory />
- added Basic User, Basic+, and Pro User Suites to Matrix Programs
- added support for Commlink Response, Signal, Firewall and System upgrades
- Commlinks now display their Reeponse, Signal, Firewall, and System values when selected in the Select Gear window
- Commlinks now display their Response, Signal, Firewall, and System totals when selected on the Gear tab
- Commlinks now display their Plugins on printouts
- save files can now be linked to Contacts and Enemies
- Weapon Modifications can now be added to standard Weapons
- Vehicle Weapon Modifications now use Weapon Cost correctly for determine their own cost when applicable
- adding Ammunition that starts with "Ammo:" now asks for a Weapon Category to be linked to
- the Grade list is now properly disabled when adding a Cyberware plugin

Build 43
- added Nanocybernetics to Cyberware
- added Transgenic and Nanotech Gear
- added Genetech to Bioware
- Armor Mods that add to Avail can now include R or F
- Gear Accessories can no longer downgrade their parent's Avail from Forbidden to Restricted
- added <skillarticulation /> support to the Improvement Manager to properly support the Enhanced Articulation piece of Bioware
- all Select windows now remember the last Category selected and re-open with it as the currently selected Category
- Qualities that prompt for a value are now correctly removed from the character when the Quality is removed
- selected values for Qualities now appear on the character sheet printout

Build 42
*** in order to download and install the character sheet properly, please follow one of the follow two steps:
* download the zip again from http://www.dndjunkie.com/dev/chummer/Chummer.zip
* run Chummer's Update but only update the application. Once it restarts, you can safely run the update again and grab the character sheet

- update now supports updating XSL character sheets
- Spells now support selecting custom text and Attributes for those that require a choice (those with [] in their name)
- multiple instance of Qualities like Addiction are no longer combined into one when loading a character
- Vehicles now support Vehicle Modifications
- Vehicles now support Vehicle Weapons and Weapon Modifications
- added Cancel button to Choose BP window
- added Cancel button to Select Metatype window
- Armor Mods are now considered when checking for Armor Encumbrance
- corrected Armor Encumbrance rounding error being over BOD x 2 impacts AGI and REA correctly
- Cyberware with a Capacity of [*] can now be removed from a character if it is not a Cyberware plugin
- select Cyberware/Bioware window now shows the correct title when selecting Bioware
- removed Undo and Redo items from the Edit menu since they didn't do anything
- ESS and ESS costs now correctly round to 2 decimal places
- select item lists in Select X windows are now sorted
- added support for custom data files (see below)
- added Exotic Melee and Exotic Ranged Weapons from Arsenal
- added Ammo to Gear
- added all Grenades, Rockets, Missiles, Explosives and Demolitions equipment from SR4A and Arsenal
- Gear that is also a Weapon (such as Grenades) also adds the appropriate Weapon (similar to Cyberware and Cyberweapons)
- Gear can now have a minimum Rating
- added Custom Cyberware plugins to Cyberware Enhancements category
- reorganised the Skill Groups and Active Skills to display more information
- added key mnemonics for Add buttons (Alt+A for the first Add button on a tab, Alt+D for the second)
- right-clicking on items now displays a context menu identical to the one for the associated Add button
- added a tooltip to each Skill Group that list the Skills within that Group
- added missing tooltips to all fields on the Build Point Summary and Other Info tabs
- window now closes after successfuly saving a character when Close Window is clicked
- regions that use something other than "." to separate decimal places no longer causes errors when using numbers with decimals
- increased the size of some fields and lists so that names do not get cut off or overlap with other information
- Armor and Armor Mods can now be marked as Equipped. Armor/Armor Mods not Equipped are not factored into Armor Encumbrance or highest Armor Ratings
- added Online Help to the Help menu which takes you to the Chummer Wiki (http://www.dndjunkie.com/chummer/wiki/)
- the BP used for Sprites now appears in the correct location instead of replacing the Sprites heading
- added "Ask for confirmation when deleting" to the Options window (on by default)
- application now asks for confirmation when deleting objects if "Ask for confirmation when deleting" is turned on
- the Delete key now does the same thing as pressing the Delete button when a list item is selected (Spells, Cyberware/Bioware, Gear, Vehicles)
- added "Add & New" buttons to all Select windows which adds the current item to the character then re-opens the window so you can add another item

Custom Data Files
You can create custom data for each of the data files. To being, create a copy of an existing file and add "custom_" to its name. For example, to create custom Cyberware date, you would create a copy of cyberware.xml and rename it custom_cyberware.xml. This will give you the structure that the application expects. You can then create your custom items using the custom data file. The <version> information can be safely removed since it does not apply. Your custom information will be shown along with the application's own data where applicable.

Build 36
*** most saves from previous builds will not work with this build due to a number of underlying changes ***
- added Cyberware from Augmentation
- added support for +X to Avail for Cyberware
- added support for cost multipliers for Cyberware
- added full support for Gear
- Save button in the toolbar now goes away after closing a the last character window
- added tooltips for Armor Ratings to show how they are being calculated
- removed the ability to tile and cascade windows since this caused rendering issues and confusion
- only the highest value for each type of Cyberware Enhancement now applies to Attributes and Armor Ratings
- Spells in the Select a Spell window are now listed in alpahbetical order for each category
- added the ability to search for Spells in the Select a Spell window
- added the ability to search for Weapons in the Select a Weapon window
- Weapon Ammo is now populated when adding a new Weapon
- added basic Vehicle/Drone support

Build 32
- added Save button to the toolbar
- added Weapons from Arsenal
- added support for Armor Modifications
- added support for Cyberweapons
- added support for Weapon Accessories<|MERGE_RESOLUTION|>--- conflicted
+++ resolved
@@ -9,11 +9,8 @@
 - Fixed the Expense Log entry for Knowledge Skill increases to properly indicate it's a Knowledge Skill entry. Removed an accidental double-charge for creating skills.
 
 Data Changes:
-<<<<<<< HEAD
 - Fixed an incorrect spelling for the Personafix gear item.
-=======
 - Added Dissonant Echoes from Data Trails, courtesy of gamingharry. As it's not normally possible to become a dissonant technomancer, these echoes have been attached to the Data Trails (Dissonant Echoes) book, and will need to be enabled in the Options menu. 
->>>>>>> b224662b
 
 New Strings:
 - Label_VehicleSeats
