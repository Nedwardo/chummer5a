--- conflicted
+++ resolved
@@ -21,11 +21,8 @@
 - All knowledge skills don't cost -1 karma anymore.
 - Active Hardwires work again.
 - Now promts for a name for new knowledge skills in career mode, instead of them being unnameable.
-<<<<<<< HEAD
+- Added onClick link for Skill-List.
 - Gear that adds bonuses to skills now show up as a name instead of an id.
-=======
-- Added onClick link for Skill-List.
->>>>>>> a1e60a4c
 
 Data Changes:
 - Fixed a crash when creating an e-ghost AI. Fixes #918.
