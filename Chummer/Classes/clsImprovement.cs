﻿/*  This file is part of Chummer5a.
 *
 *  Chummer5a is free software: you can redistribute it and/or modify
 *  it under the terms of the GNU General Public License as published by
 *  the Free Software Foundation, either version 3 of the License, or
 *  (at your option) any later version.
 *
 *  Chummer5a is distributed in the hope that it will be useful,
 *  but WITHOUT ANY WARRANTY; without even the implied warranty of
 *  MERCHANTABILITY or FITNESS FOR A PARTICULAR PURPOSE.  See the
 *  GNU General Public License for more details.
 *
 *  You should have received a copy of the GNU General Public License
 *  along with Chummer5a.  If not, see <http://www.gnu.org/licenses/>.
 *
 *  You can obtain the full source code for Chummer5a at
 *  https://github.com/chummer5a/chummer5a
 */
using System;
using System.Collections.Generic;
using System.Diagnostics;
using System.Linq;
using System.Reflection;
using System.Security.AccessControl;
using System.Windows.Forms;
using System.Xml;
using System.Xml.XPath;
using Chummer.Backend;
using Chummer.Backend.Equipment;
using Chummer.Classes;
using Chummer.Skills;

namespace Chummer
{
	[DebuggerDisplay("{DisplayDebug()}")]
    public class Improvement
    {
		private string DisplayDebug()
		{
			return $"{_objImprovementType} ({_intVal}, {_intRating}) <- {_objImprovementSource}, {_strSourceName}, {_strImprovedName}";
		}

        public enum ImprovementType
        {
            Attribute,
            Text,
			Armor,
			Reach,
			Nuyen,
			Essence,
			Reaction,
			PhysicalCM,
			StunCM,
			UnarmedDV,
			InitiativePass,
			MatrixInitiative,
			MatrixInitiativePass,
			LifestyleCost,
			CMThreshold,
			EnhancedArticulation,
			WeaponCategoryDV,
			CyberwareEssCost,
			SpecialTab,
			Initiative,
			Uneducated,
			LivingPersonaResponse,
			LivingPersonaSignal,
			LivingPersonaFirewall,
			LivingPersonaSystem,
			LivingPersonaBiofeedback,
			Smartlink,
			BiowareEssCost,
			GenetechCostMultiplier,
			BasicBiowareEssCost,
			TransgenicsBiowareCost,
			SoftWeave,
			SensitiveSystem,
			ConditionMonitor,
			UnarmedDVPhysical,
			MovementPercent,
			Adapsin,
			FreePositiveQualities,
			FreeNegativeQualities,
			FreeKnowledgeSkills, 
			NuyenMaxBP,
			CMOverflow,
			FreeSpiritPowerPoints,
			AdeptPowerPoints,
			ArmorEncumbrancePenalty,
			Uncouth,
			Initiation,
			Submersion,
			Infirm,
			Skillwire,
			DamageResistance,
			RestrictedItemCount,
			AdeptLinguistics,
			SwimPercent,
			FlyPercent,
			FlySpeed,
			JudgeIntentions,
			LiftAndCarry,
			Memory,
			Concealability,
			SwapSkillAttribute,
			DrainResistance,
			FadingResistance,
			MatrixInitiativePassAdd,
			InitiativePassAdd,
			Composure,
			UnarmedAP,
			CMThresholdOffset,
			Restricted,
			Notoriety,
			SpellCategory,
			ThrowRange,
			SkillsoftAccess, 
			AddSprite,
			BlackMarketDiscount,
			SelectWeapon,
			ComplexFormLimit,
			SpellLimit,
			QuickeningMetamagic,
			BasicLifestyleCost,
			ThrowSTR,
			IgnoreCMPenaltyStun,
			IgnoreCMPenaltyPhysical,
			CyborgEssence,
			EssenceMax,
            AdeptPower,
            SpecificQuality,
            MartialArt,
            LimitModifier,
            PhysicalLimit,
            MentalLimit,
            SocialLimit,
            SchoolOfHardKnocks,
            FriendsInHighPlaces,
            JackOfAllTrades,
            CollegeEducation,
            Erased,
            BornRich,
            Fame,
            LightningReflexes,
            Linguist,
            MadeMan,
            Overclocker,
            RestrictedGear,
            TechSchool,
            TrustFund,
            ExCon,
            BlackMarket,
            ContactMadeMan,
			SelectArmor,
			Attributelevel,
			AddContact,
			Seeker,
			PublicAwareness,
			PrototypeTranshuman,
			Hardwire,
            DealerConnection,
            Skill,  //Improve pool of skill based on name
			SkillGroup,  //Group
			SkillCategory, //category
			SkillAttribute, //attribute
			SkillLevel,  //Karma points in skill
			SkillGroupLevel, //group
			SkillBase,  //base points in skill
			SkillGroupBase, //group
			SkillKnowledgeForced, //A skill gained from a knowsoft 
			ReplaceAttribute, //Alter the base metatype or metavariant of a character. Used for infected.
			SpecialSkills,
			ReflexRecorderOptimization,
			MovementMultiplier,
			DataStore
		}

        public enum ImprovementSource
        {
            Quality,
            Power,
			Metatype,
			Cyberware,
			Metavariant,
			Bioware,
			Nanotech,
			Genetech,
			ArmorEncumbrance,
			Gear,
			Spell,
			MartialArtAdvantage,
			Initiation,
			Submersion,
			Metamagic,
			Echo,
			Armor, 
			ArmorMod,
			EssenceLoss,
			ConditionMonitor,
			CritterPower,
			ComplexForm,
			EdgeUse,
			MutantCritter,
			Cyberzombie,
			StackedFocus,
			AttributeLoss,
            Art,
            Enhancement,
			Custom,
	        Heritage
        }

		private string _strImprovedName = "";
        private string _strSourceName = "";
		private int _intMin = 0;
		private int _intMax = 0;
        private int _intAug = 0;
        private int _intAugMax = 0;
        private int _intVal = 0;
        private int _intRating = 1;
		private string _strExclude = "";
		private string _strUniqueName = "";
        private ImprovementType _objImprovementType;
        private ImprovementSource _objImprovementSource;
		private bool _blnCustom = false;
		private string _strCustomName = "";
		private string _strCustomId = "";
		private string _strCustomGroup = "";
		private string _strNotes = "";
		private bool _blnAddToRating = false;
		private bool _blnEnabled = true;
		private int _intOrder = 0;

        private CommonFunctions objFunctions = new CommonFunctions();

		#region Helper Methods

		/// <summary>
		/// Convert a string to an ImprovementType.
		/// </summary>
		/// <param name="strValue">String value to convert.</param>
		private ImprovementType ConvertToImprovementType(string strValue)
		{
			return (ImprovementType) Enum.Parse(typeof (ImprovementType), strValue);
		}

		/// <summary>
		/// Convert a string to an ImprovementSource.
		/// </summary>
		/// <param name="strValue">String value to convert.</param>
		public ImprovementSource ConvertToImprovementSource(string strValue)
		{
			return (ImprovementSource) Enum.Parse(typeof (ImprovementSource), strValue);
			}

		#endregion

		#region Save and Load Methods

		/// <summary>
		/// Save the object's XML to the XmlWriter.
		/// </summary>
		/// <param name="objWriter">XmlTextWriter to write with.</param>
		public void Save(XmlTextWriter objWriter)
		{
			Log.Enter("Save");

			objWriter.WriteStartElement("improvement");
			if (_strUniqueName != "")
				objWriter.WriteElementString("unique", _strUniqueName);
			objWriter.WriteElementString("improvedname", _strImprovedName);
			objWriter.WriteElementString("sourcename", _strSourceName);
			objWriter.WriteElementString("min", _intMin.ToString());
			objWriter.WriteElementString("max", _intMax.ToString());
			objWriter.WriteElementString("aug", _intAug.ToString());
			objWriter.WriteElementString("augmax", _intAugMax.ToString());
			objWriter.WriteElementString("val", _intVal.ToString());
			objWriter.WriteElementString("rating", _intRating.ToString());
			objWriter.WriteElementString("exclude", _strExclude);
			objWriter.WriteElementString("improvementttype", _objImprovementType.ToString());
			objWriter.WriteElementString("improvementsource", _objImprovementSource.ToString());
			objWriter.WriteElementString("custom", _blnCustom.ToString());
			objWriter.WriteElementString("customname", _strCustomName);
			objWriter.WriteElementString("customid", _strCustomId);
			objWriter.WriteElementString("customgroup", _strCustomGroup);
			objWriter.WriteElementString("addtorating", _blnAddToRating.ToString());
			objWriter.WriteElementString("enabled", _blnEnabled.ToString());
			objWriter.WriteElementString("order", _intOrder.ToString());
			objWriter.WriteElementString("notes", _strNotes);
			objWriter.WriteEndElement();

            Log.Exit("Save");
        }

		/// <summary>
		/// Load the CharacterAttribute from the XmlNode.
		/// </summary>
		/// <param name="objNode">XmlNode to load.</param>
		public void Load(XmlNode objNode)
		{
            Log.Enter("Load");
            
            try
			{
				_strUniqueName = objNode["unique"].InnerText;
			}
			catch
			{
			}
			_strImprovedName = objNode["improvedname"].InnerText;
			_strSourceName = objNode["sourcename"].InnerText;
			try
			{
				_intMin = Convert.ToInt32(objNode["min"].InnerText);
			}
			catch
			{
			}
			_intMax = Convert.ToInt32(objNode["max"].InnerText);
			_intAug = Convert.ToInt32(objNode["aug"].InnerText);
			_intAugMax = Convert.ToInt32(objNode["augmax"].InnerText);
			_intVal = Convert.ToInt32(objNode["val"].InnerText);
			_intRating = Convert.ToInt32(objNode["rating"].InnerText);
			_strExclude = objNode["exclude"].InnerText;
			_objImprovementType = ConvertToImprovementType(objNode["improvementttype"].InnerText);
			_objImprovementSource = ConvertToImprovementSource(objNode["improvementsource"].InnerText);
			_blnCustom = Convert.ToBoolean(objNode["custom"].InnerText);
			_strCustomName = objNode["customname"].InnerText;
			try
			{
				_strCustomId = objNode["customid"].InnerText;
			}
			catch
			{
			}
			try
			{
				_strCustomGroup = objNode["customgroup"].InnerText;
			}
			catch
			{
			}
			try
			{
				_blnAddToRating = Convert.ToBoolean(objNode["addtorating"].InnerText);
			}
			catch
			{
			}
			try
			{
				_blnEnabled = Convert.ToBoolean(objNode["enabled"].InnerText);
			}
			catch
			{
			}
			try
			{
				_strNotes = objNode["notes"].InnerText;
			}
			catch
			{
			}
			try
			{
				_intOrder = Convert.ToInt32(objNode["order"].InnerText);
			}
			catch
			{
			}

            Log.Exit("Load");
        }

		#endregion

		#region Properties

		/// <summary>
		/// Whether or not this is a custom-made (manually created) Improvement.
		/// </summary>
		public bool Custom
		{
			get { return _blnCustom; }
			set { _blnCustom = value; }
			}

		/// <summary>
		/// User-entered name for the custom Improvement.
		/// </summary>
		public string CustomName
		{
			get { return _strCustomName; }
			set { _strCustomName = value; }
			}

		/// <summary>
		/// ID from the Improvements file. Only used for custom-made (manually created) Improvements.
		/// </summary>
		public string CustomId
		{
			get { return _strCustomId; }
			set { _strCustomId = value; }
			}

		/// <summary>
		/// Group name for the Custom Improvement.
		/// </summary>
		public string CustomGroup
		{
			get { return _strCustomGroup; }
			set { _strCustomGroup = value; }
			}

		/// <summary>
		/// User-entered notes for the custom Improvement.
		/// </summary>
		public string Notes
		{
			get { return _strNotes; }
			set { _strNotes = value; }
			}

        /// <summary>
        /// Name of the Skill or CharacterAttribute that the Improvement is improving.
        /// </summary>
        public string ImprovedName
        {
			get { return _strImprovedName; }
			set { _strImprovedName = value; }
            }

        /// <summary>
        /// Name of the source that granted this Improvement.
        /// </summary>
        public string SourceName
        {
			get { return _strSourceName; }
			set { _strSourceName = value; }
            }

        /// <summary>
        /// The type of Object that the Improvement is improving.
        /// </summary>
        public ImprovementType ImproveType
        {
			get { return _objImprovementType; }
			set { _objImprovementType = value; }
            }

        /// <summary>
        /// The type of Object that granted this Improvement.
        /// </summary>
        public ImprovementSource ImproveSource
        {
			get { return _objImprovementSource; }
			set { _objImprovementSource = value; }
            }

		/// <summary>
		/// Minimum value modifier.
		/// </summary>
		public int Minimum
		{
			get { return _intMin; }
			set { _intMin = value; }
			}

        /// <summary>
        /// Maximum value modifier.
        /// </summary>
        public int Maximum
        {
			get { return _intMax; }
			set { _intMax = value; }
            }

        /// <summary>
        /// Augmented Maximum value modifier.
        /// </summary>
        public int AugmentedMaximum
        {
			get { return _intAugMax; }
			set { _intAugMax = value; }
            }

        /// <summary>
        /// Augmented score modifier.
        /// </summary>
        public int Augmented
        {
			get { return _intAug; }
			set { _intAug = value; }
            }

        /// <summary>
        /// Value modifier.
        /// </summary>
        public int Value
        {
			get { return _intVal; }
			set { _intVal = value; }
            }

        /// <summary>
        /// The Rating value for the Improvement. This is 1 by default.
        /// </summary>
        public int Rating
        {
			get { return _intRating; }
			set { _intRating = value; }
            }

		/// <summary>
		/// A list of child items that should not receive the Improvement's benefit (typically for excluding a Skill from a Skill Group bonus).
		/// </summary>
		public string Exclude
		{
			get { return _strExclude; }
			set { _strExclude = value; }
			}

		/// <summary>
		/// A Unique name for the Improvement. Only the highest value of any one Improvement that is part of this Unique Name group will be applied.
		/// </summary>
		public string UniqueName
		{
			get { return _strUniqueName; }
			set { _strUniqueName = value; }
			}

		/// <summary>
		/// Whether or not the bonus applies directly to a Skill's Rating
		/// </summary>
		public bool AddToRating
		{
			get { return _blnAddToRating; }
			set { _blnAddToRating = value; }
			}

		/// <summary>
		/// Whether or not the Improvement is enabled and provided its bonus.
		/// </summary>
		public bool Enabled
		{
			get { return _blnEnabled; }
			set { _blnEnabled = value; }
			}

		/// <summary>
		/// Sort order for Custom Improvements.
		/// </summary>
		public int SortOrder
		{
			get { return _intOrder; }
			set { _intOrder = value; }
			}

		#endregion
	}

	public class ImprovementManager
	{
		private readonly Character _objCharacter;
		
		// String that will be used to limit the selection in Pick forms.
		private string _strLimitSelection = "";

		private string _strSelectedValue = "";
		private string _strForcedValue = "";
		private readonly List<Improvement> _lstTransaction = new List<Improvement>();

        private CommonFunctions objFunctions = new CommonFunctions();

		public ImprovementManager(Character objCharacter)
		{
			LanguageManager.Instance.Load(GlobalOptions.Instance.Language, null);
			_objCharacter = objCharacter;
		}

		#region Properties

		/// <summary>
		/// Limit what can be selected in Pick forms to a single value. This is typically used when selecting the Qualities for a Metavariant that has a specifiec
		/// CharacterAttribute selection for Qualities like Metagenetic Improvement.
		/// </summary>
		public string LimitSelection
		{
			get { return _strLimitSelection; }
			set { _strLimitSelection = value; }
			}

		/// <summary>
		/// The string that was entered or selected from any of the dialogue windows that were presented because of this Improvement.
		/// </summary>
		public string SelectedValue
		{
			get { return _strSelectedValue; }
			}

		/// <summary>
		/// Force any dialogue windows that open to use this string as their selected value.
		/// </summary>
		public string ForcedValue
		{
			set { _strForcedValue = value; }
			}

		#endregion

		#region Helper Methods

		/// <summary>
		/// Retrieve the total Improvement value for the specified ImprovementType.
		/// </summary>
		/// <param name="objImprovementType">ImprovementType to retrieve the value of.</param>
		/// <param name="blnAddToRating">Whether or not we should only retrieve values that have AddToRating enabled.</param>
		/// <param name="strImprovedName">Name to assign to the Improvement.</param>
		public int ValueOf(Improvement.ImprovementType objImprovementType, bool blnAddToRating = false,
			string strImprovedName = null)
		{
			//Log.Enter("ValueOf");
			//Log.Info("objImprovementType = " + objImprovementType.ToString());
			//Log.Info("blnAddToRating = " + blnAddToRating.ToString());
			//Log.Info("strImprovedName = " + ("" + strImprovedName).ToString());

            if (_objCharacter == null)
            {
                //Log.Exit("ValueOf");
                return 0;
            }

			List<string> lstUniqueName = new List<string>();
			List<string[,]> lstUniquePair = new List<string[,]>();
			int intValue = 0;
			foreach (Improvement objImprovement in _objCharacter.Improvements.Where(objImprovement => objImprovement.Enabled && !objImprovement.Custom))
			{
					bool blnAllowed = true;
					// Technomancers cannot benefit from Gear-based Matrix Initiative Pass modifiers (Gear - Sim Modules).
					if (_objCharacter.RESEnabled && objImprovement.ImproveSource == Improvement.ImprovementSource.Gear &&
					    objImprovementType == Improvement.ImprovementType.MatrixInitiativePass)
						blnAllowed = false;
					// Ignore items that apply to a Skill's Rating.
					if (objImprovement.AddToRating != blnAddToRating)
						blnAllowed = false;
					// If an Improved Name has been passed, only retrieve values that have this Improved Name.
					if (strImprovedName != null)
					{
						if (strImprovedName != objImprovement.ImprovedName)
							blnAllowed = false;
					}

					if (blnAllowed)
					{
						if (objImprovement.UniqueName != "" && objImprovement.ImproveType == objImprovementType)
						{
							// If this has a UniqueName, run through the current list of UniqueNames seen. If it is not already in the list, add it.
							bool blnFound = false;
							foreach (string strName in lstUniqueName)
							{
								if (strName == objImprovement.UniqueName)
									blnFound = true;
								break;
							}
							if (!blnFound)
								lstUniqueName.Add(objImprovement.UniqueName);

							// Add the values to the UniquePair List so we can check them later.
							string[,] strValues = new string[,] {{objImprovement.UniqueName, objImprovement.Value.ToString()}};
							lstUniquePair.Add(strValues);
						}
						else
						{
							if (objImprovement.ImproveType == objImprovementType)
								intValue += objImprovement.Value;
						}
					}
			}

			// Run through the list of UniqueNames and pick out the highest value for each one.
			foreach (string strName in lstUniqueName)
			{
				int intHighest = -999;
				foreach (string[,] strValues in lstUniquePair)
				{
					if (strValues[0, 0] == strName)
					{
						if (Convert.ToInt32(strValues[0, 1]) > intHighest)
							intHighest = Convert.ToInt32(strValues[0, 1]);
					}
				}
				intValue += intHighest;
			}

			if (lstUniqueName.Contains("precedence1"))
			{
				intValue = 0;
				// Retrieve all of the items that are precedence1 and nothing else.
				foreach (string[,] strValues in lstUniquePair)
				{
					if (strValues[0, 0] == "precedence1" || strValues[0, 0] == "precedence-1")
						intValue += Convert.ToInt32(strValues[0, 1]);
				}
			}

			if (lstUniqueName.Contains("precedence0"))
			{
				// Retrieve only the highest precedence0 value.
				// Run through the list of UniqueNames and pick out the highest value for each one.
				int intHighest = -999;
				foreach (string[,] strValues in lstUniquePair)
				{
					if (strValues[0, 0] == "precedence0")
					{
						if (Convert.ToInt32(strValues[0, 1]) > intHighest)
							intHighest = Convert.ToInt32(strValues[0, 1]);
					}
				}
				if (lstUniqueName.Contains("precedence-1"))
				{
					foreach (string[,] strValues in lstUniquePair)
					{
						if (strValues[0, 0] == "precedence-1")
						{
							intHighest += Convert.ToInt32(strValues[0, 1]);
						}
					}
				}
				intValue = intHighest;
			}

			// Factor in Custom Improvements.
			lstUniqueName = new List<string>();
			lstUniquePair = new List<string[,]>();
			int intCustomValue = 0;
			foreach (Improvement objImprovement in _objCharacter.Improvements.Where(objImprovement => objImprovement.Enabled && objImprovement.Custom))
			{
					bool blnAllowed = true;
					// Technomancers cannot benefit from Gear-based Matrix Initiative Pass modifiers (Gear - Sim Modules).
					if (_objCharacter.RESEnabled && objImprovement.ImproveSource == Improvement.ImprovementSource.Gear &&
					    objImprovementType == Improvement.ImprovementType.MatrixInitiativePass)
						blnAllowed = false;
					// Ignore items that apply to a Skill's Rating.
					if (objImprovement.AddToRating != blnAddToRating)
						blnAllowed = false;
					// If an Improved Name has been passed, only retrieve values that have this Improved Name.
					if (strImprovedName != null)
					{
						if (strImprovedName != objImprovement.ImprovedName)
							blnAllowed = false;
					}

					if (blnAllowed)
					{
						if (objImprovement.UniqueName != "" && objImprovement.ImproveType == objImprovementType)
						{
							// If this has a UniqueName, run through the current list of UniqueNames seen. If it is not already in the list, add it.
							bool blnFound = false;
							foreach (string strName in lstUniqueName)
							{
								if (strName == objImprovement.UniqueName)
									blnFound = true;
								break;
							}
							if (!blnFound)
								lstUniqueName.Add(objImprovement.UniqueName);

							// Add the values to the UniquePair List so we can check them later.
							string[,] strValues = new string[,] {{objImprovement.UniqueName, objImprovement.Value.ToString()}};
							lstUniquePair.Add(strValues);
						}
						else
						{
							if (objImprovement.ImproveType == objImprovementType)
								intCustomValue += objImprovement.Value;
						}
					}
			}

			// Run through the list of UniqueNames and pick out the highest value for each one.
			foreach (string strName in lstUniqueName)
			{
				int intHighest = -999;
				foreach (string[,] strValues in lstUniquePair)
				{
					if (strValues[0, 0] == strName)
					{
						if (Convert.ToInt32(strValues[0, 1]) > intHighest)
							intHighest = Convert.ToInt32(strValues[0, 1]);
					}
				}
				intCustomValue += intHighest;
			}

            //Log.Exit("ValueOf");

			return intValue + intCustomValue;
		}

		/// <summary>
		/// Convert a string to an integer, converting "Rating" to a number where appropriate.
		/// </summary>
		/// <param name="strValue">String value to parse.</param>
		/// <param name="intRating">Integer value to replace "Rating" with.</param>
		private int ValueToInt(string strValue, int intRating)
		{
   //         Log.Enter("ValueToInt");
   //         Log.Info("strValue = " + strValue);
			//Log.Info("intRating = " + intRating.ToString());
            
			if (strValue.Contains("Rating") || strValue.Contains("BOD") || strValue.Contains("AGI") || strValue.Contains("REA") ||
			    strValue.Contains("STR") || strValue.Contains("CHA") || strValue.Contains("INT") || strValue.Contains("LOG") ||
			    strValue.Contains("WIL") || strValue.Contains("EDG") || strValue.Contains("MAG") || strValue.Contains("RES"))
			{
				// If the value contain an CharacterAttribute name, replace it with the character's CharacterAttribute.
				strValue = strValue.Replace("BOD", _objCharacter.BOD.TotalValue.ToString());
				strValue = strValue.Replace("AGI", _objCharacter.AGI.TotalValue.ToString());
				strValue = strValue.Replace("REA", _objCharacter.REA.TotalValue.ToString());
				strValue = strValue.Replace("STR", _objCharacter.STR.TotalValue.ToString());
				strValue = strValue.Replace("CHA", _objCharacter.CHA.TotalValue.ToString());
				strValue = strValue.Replace("INT", _objCharacter.INT.TotalValue.ToString());
				strValue = strValue.Replace("LOG", _objCharacter.LOG.TotalValue.ToString());
				strValue = strValue.Replace("WIL", _objCharacter.WIL.TotalValue.ToString());
				strValue = strValue.Replace("EDG", _objCharacter.EDG.TotalValue.ToString());
				strValue = strValue.Replace("MAG", _objCharacter.MAG.TotalValue.ToString());
				strValue = strValue.Replace("RES", _objCharacter.RES.TotalValue.ToString());

				XmlDocument objXmlDocument = new XmlDocument();
				XPathNavigator nav = objXmlDocument.CreateNavigator();
				string strReturn = strValue.Replace("Rating", intRating.ToString());
                //Log.Info("strValue = " + strValue);
                //Log.Info("strReturn = " + strReturn);
                XPathExpression xprValue = nav.Compile(strReturn);

				// Treat this as a decimal value so any fractions can be rounded down. This is currently only used by the Boosted Reflexes Cyberware from SR2050.
				decimal decValue = Convert.ToDecimal(nav.Evaluate(xprValue).ToString(), GlobalOptions.Instance.CultureInfo);
				decValue = Math.Floor(decValue);
				int intValue = Convert.ToInt32(decValue);

                //Log.Exit("ValueToInt");
				return Convert.ToInt32(intValue);
			}
			else
			{
                //Log.Exit("ValueToInt");
                if (strValue.Contains("FixedValues"))
				{
					string[] strValues = strValue.Replace("FixedValues(", string.Empty).Replace(")", string.Empty).Split(',');
					return Convert.ToInt32(strValues[intRating - 1]);
				}
				else
					return Convert.ToInt32(strValue);
			}
		}

		/// <summary>
		/// Determine whether or not an XmlNode with the specified name exists within an XmlNode.
		/// </summary>
		/// <param name="objXmlNode">XmlNode to examine.</param>
		/// <param name="strName">Name of the XmlNode to look for.</param>
		private bool NodeExists(XmlNode objXmlNode, string strName)
		{
   //         Log.Enter("NodeExists");
			//Log.Info("objXmlNode = " + objXmlNode.OuterXml.ToString());
   //         Log.Info("strName = " + strName);

            bool blnReturn = false;
			try
			{
				XmlNode objXmlTest = objXmlNode.SelectSingleNode(strName);
				if (objXmlTest != null)
					blnReturn = true;
			}
			catch
			{
			}

			return blnReturn;
		}

		#endregion

		#region Improvement System

		/// <summary>
		/// Create all of the Improvements for an XML Node.
		/// </summary>
		/// <param name="objImprovementSource">Type of object that grants these Improvements.</param>
		/// <param name="strSourceName">Name of the item that grants these Improvements.</param>
		/// <param name="nodBonus">bonus XMLXode from the source data file.</param>
		/// <param name="blnConcatSelectedValue">Whether or not any selected values should be concatinated with the SourceName string when storing.</param>
		/// <param name="intRating">Selected Rating value that is used to replace the Rating string in an Improvement.</param>
		/// <param name="strFriendlyName">Friendly name to show in any dialogue windows that ask for a value.</param>
		/// <returns>True if successfull</returns>
		public bool CreateImprovements(Improvement.ImprovementSource objImprovementSource, string strSourceName,
			XmlNode nodBonus, bool blnConcatSelectedValue = false, int intRating = 1, string strFriendlyName = "",
			object fCreate = null)
		{
            Log.Enter("CreateImprovements");
			Log.Info("objImprovementSource = " + objImprovementSource.ToString());
			Log.Info("strSourceName = " + strSourceName);
			Log.Info("nodBonus = " + nodBonus.OuterXml.ToString());
			Log.Info("blnConcatSelectedValue = " + blnConcatSelectedValue.ToString());
			Log.Info("intRating = " + intRating.ToString());
			Log.Info("strFriendlyName = " + strFriendlyName);
			Log.Info("intRating = " + intRating.ToString());

            bool blnSuccess = true;

            /*try
            {*/
                if (nodBonus == null)
                {
                    _strForcedValue = "";
                    _strLimitSelection = "";
                    Log.Exit("CreateImprovements");
                    return true;
                }

                string strUnique = "";
                if (nodBonus.Attributes["unique"] != null)
                    strUnique = nodBonus.Attributes["unique"].InnerText;

                _strSelectedValue = "";

				Log.Info(
					"_strForcedValue = " + _strForcedValue);
				Log.Info(
					"_strLimitSelection = " + _strLimitSelection);

                // If no friendly name was provided, use the one from SourceName.
                if (strFriendlyName == "")
                    strFriendlyName = strSourceName;

                if (nodBonus.HasChildNodes)
                {
                    Log.Info("Has Child Nodes");
<<<<<<< HEAD
=======

                    // Select Text (custom entry for things like Allergy).
	                
>>>>>>> 8a916cc4
                }

                // If there is no character object, don't attempt to add any Improvements.
                if (_objCharacter == null)
                {
                    Log.Info( "_objCharacter = Null");
                    Log.Exit("CreateImprovements");
                    return true;
                }

                // Check to see what bonuses the node grants.
				foreach (XmlNode bonusNode in nodBonus.ChildNodes)
                {
					blnSuccess = ProcessBonus(objImprovementSource, ref strSourceName, blnConcatSelectedValue, intRating,
						strFriendlyName, bonusNode, strUnique);
					if (blnSuccess == false)
					{
						Rollback();
						return false;
					}
				}


				// If we've made it this far, everything went OK, so commit the Improvements.
				Log.Info("Calling Commit");
				Commit();
				Log.Info("Returned from Commit");
				// Clear the Forced Value and Limit Selection strings once we're done to prevent these from forcing their values on other Improvements.
				_strForcedValue = "";
				_strLimitSelection = "";
			/*}
			catch (Exception ex)
			{
				objFunctions.LogWrite(CommonFunctions.LogType.Error, "Chummer.ImprovementManager", "ERROR Message = " + ex.Message);
				objFunctions.LogWrite(CommonFunctions.LogType.Error, "Chummer.ImprovementManager", "ERROR Source  = " + ex.Source);
				objFunctions.LogWrite(CommonFunctions.LogType.Error, "Chummer.ImprovementManager",
					"ERROR Trace   = " + ex.StackTrace.ToString());
				
				Rollback();
				throw;
			}*/
			Log.Exit("CreateImprovements");
			return blnSuccess;

		}

		private bool ProcessBonus(Improvement.ImprovementSource objImprovementSource, ref string strSourceName,
			bool blnConcatSelectedValue,
			int intRating, string strFriendlyName, XmlNode bonusNode, string strUnique)
		{
			try
			{
				//As this became a really big nest of **** that it searched past, several places having equal paths just adding a different improvement, a more flexible method was chosen.
				//So far it is just a slower Dictionar<string, Action> but should (in theory...) be able to leverage this in the future to do it smarter with methods that are the same but
				//getting a different parameter injected

				AddImprovementCollection container = new AddImprovementCollection(_objCharacter, this, objImprovementSource,
					strSourceName, strUnique, _strForcedValue, _strLimitSelection, SelectedValue, blnConcatSelectedValue,
					strFriendlyName, intRating, ValueToInt, Rollback);

				MethodInfo info;
				if (AddMethods.Value.TryGetValue(bonusNode.Name.ToUpperInvariant(), out info))
				{
					info.Invoke(container, new object[] {bonusNode});

					strSourceName = container.SourceName;
					_strForcedValue = container.ForcedValue;
					_strLimitSelection = container.LimitSelection;
					_strSelectedValue = container.SelectedValue;
				}
				else
				{
					Utils.BreakIfDebug();
					Log.Warning(new object[] {"Tried to get unknown bonus", bonusNode.OuterXml, string.Join(", ", AddMethods.Value.Keys)});
				}
			}
			catch (TargetInvocationException ex) when (ex.InnerException.GetType() == typeof(AbortedException))
			{
				Rollback();
				return false;
			
			}
			return true;
		}

		//this should probably be somewhere else...
		private static readonly Lazy<Dictionary<string, MethodInfo>> AddMethods = new Lazy<Dictionary<string, MethodInfo>>(() =>
		{
			MethodInfo[] allMethods = typeof(AddImprovementCollection).GetMethods();

			return allMethods.ToDictionary(x => x.Name.ToUpperInvariant());
		});
		

		/// <summary>
		/// Remove all of the Improvements for an XML Node.
		/// </summary>
		/// <param name="objImprovementSource">Type of object that granted these Improvements.</param>
		/// <param name="strSourceName">Name of the item that granted these Improvements.</param>
		public void RemoveImprovements(Improvement.ImprovementSource objImprovementSource, string strSourceName)
		{
            Log.Enter("RemoveImprovements");
			Log.Info("objImprovementSource = " + objImprovementSource.ToString());
			Log.Info("strSourceName = " + strSourceName);

            // If there is no character object, don't try to remove any Improvements.
            if (_objCharacter == null)
            {
                Log.Exit("RemoveImprovements");
                return;
            }

			// A List of Improvements to hold all of the items that will eventually be deleted.
			List<Improvement> objImprovementList = _objCharacter.Improvements.Where(objImprovement => objImprovement.ImproveSource == objImprovementSource && objImprovement.SourceName == strSourceName).ToList();

			// Now that we have all of the applicable Improvements, remove them from the character.
			foreach (Improvement objImprovement in objImprovementList)
			{
				// Remove the Improvement.
				_objCharacter.Improvements.Remove(objImprovement);

				if (objImprovement.ImproveType == Improvement.ImprovementType.SkillLevel)
				{
					//TODO: Come back here and figure out wtf this did? Think it removed nested lifemodule skills? //Didn't this handle the collapsing knowledge skills thing?
					//for (int i = _objCharacter.SkillsSection.Skills.Count - 1; i >= 0; i--)
					//{
					//	//wrote as foreach first, modify collection, not want rename
					//	Skill skill = _objCharacter.SkillsSection.Skills[i];
					//	for (int j = skill.Fold.Count - 1; j >= 0; j--)
					//	{
					//		Skill fold = skill.Fold[i];
					//		if (fold.Id.ToString() == objImprovement.ImprovedName)
					//		{
					//			skill.Free(fold);
					//			_objCharacter.SkillsSection.Skills.Remove(fold);
					//		}
					//	}

					//	if (skill.Id.ToString() == objImprovement.ImprovedName)
					//	{
					//		while(skill.Fold.Count > 0) skill.Free(skill.Fold[0]);
					//		//empty list, can't call clear as exposed list is RO

					//		_objCharacter.SkillsSection.Skills.Remove(skill);
					//	}
					//}
				}

				if (objImprovement.ImproveType == Improvement.ImprovementType.SkillsoftAccess)
			    {
					_objCharacter.SkillsSection.KnowledgeSkills.RemoveAll(_objCharacter.SkillsSection.KnowsoftSkills.Contains);
			    }

                if (objImprovement.ImproveType == Improvement.ImprovementType.SkillKnowledgeForced)
                {
	                Guid guid = Guid.Parse(objImprovement.ImprovedName);
	                _objCharacter.SkillsSection.KnowledgeSkills.RemoveAll(skill => skill.Id == guid);
	                _objCharacter.SkillsSection.KnowsoftSkills.RemoveAll(skill => skill.Id == guid);
                }

                // Remove "free" adept powers if any.
                if (objImprovement.ImproveType == Improvement.ImprovementType.AdeptPower)
                {
					// Load the power from XML.
					// objImprovement.Notes = name of the mentor spirit choice. Find the power name from here.
					// TODO: Fix this properly. Generates a null exception if multiple adept powers are added by the improvement, as with the Dragonslayer Mentor Spirit. 
	                try
	                {
		                XmlDocument objXmlMentorDocument = new XmlDocument();
		                objXmlMentorDocument = XmlManager.Instance.Load("mentors.xml");
		                XmlNode objXmlMentorBonus =
			                objXmlMentorDocument.SelectSingleNode("/chummer/mentors/mentor/choices/choice[name = \"" +
			                                                      objImprovement.Notes +
			                                                      "\"]");
		                XmlNodeList objXmlPowerList = objXmlMentorBonus["bonus"].SelectNodes("specificpower");
		                foreach (XmlNode objXmlSpecificPower in objXmlPowerList)
		                {
			                // Get the Power information
			                XmlDocument objXmlDocument = new XmlDocument();
			                objXmlDocument = XmlManager.Instance.Load("powers.xml");

			                string strPowerName = objXmlSpecificPower["name"].InnerText;

			                // Find the power (if it still exists)
			                foreach (Power objPower in _objCharacter.Powers)
			                {
				                if (objPower.Name == strPowerName)
				                {
					                // Disable the free property and remove any free levels.
					                objPower.Free = false;
					                objPower.FreeLevels = 0;
				                }
			                }
		                }
	                }
	                catch
	                {

	                }
                }
                if (objImprovement.ImproveType == Improvement.ImprovementType.Attribute)
                {
                    CharacterAttrib objChangedAttribute = null;
                    switch (objImprovement.ImprovedName)
                    {
                        case "AGI":
                            objChangedAttribute = _objCharacter.AGI;
                            break;
                        case "REA":
                            objChangedAttribute = _objCharacter.REA;
                            break;
                        case "STR":
                            objChangedAttribute = _objCharacter.STR;
                            break;
                        case "CHA":
                            objChangedAttribute = _objCharacter.CHA;
                            break;
                        case "INT":
                            objChangedAttribute = _objCharacter.INT;
                            break;
                        case "LOG":
                            objChangedAttribute = _objCharacter.LOG;
                            break;
                        case "WIL":
                            objChangedAttribute = _objCharacter.WIL;
                            break;
                        case "EDG":
                            objChangedAttribute = _objCharacter.EDG;
                            break;
                        case "MAG":
                            objChangedAttribute = _objCharacter.MAG;
                            break;
                        case "RES":
                            objChangedAttribute = _objCharacter.RES;
                            break;
                        case "DEP":
                            objChangedAttribute = _objCharacter.DEP;
                            break;
                        case "BOD":
                        default:
                            objChangedAttribute = _objCharacter.BOD;
                            break;
                    }
                    if (objImprovement.Minimum > 0)
                    {
                        objChangedAttribute.Value -= objImprovement.Minimum;
                    }
                }
                // Determine if access to any Special Attributes have been lost.
                if (objImprovement.ImproveType == Improvement.ImprovementType.Attribute &&
				    objImprovement.UniqueName == "enableattribute")
				{
					if (objImprovement.ImprovedName == "MAG")
					{
						// See if the character has anything else that is granting them access to MAG.
						bool blnFound = false;
						foreach (Improvement objCharacterImprovement in _objCharacter.Improvements)
						{
							// Skip items from the current Improvement source.
							if (objCharacterImprovement.SourceName != objImprovement.SourceName)
							{
								if (objCharacterImprovement.ImproveType == Improvement.ImprovementType.Attribute &&
								    objCharacterImprovement.UniqueName == "enableattribute" && objCharacterImprovement.ImprovedName == "MAG")
								{
									blnFound = true;
									break;
								}
							}
						}

						if (!blnFound)
							_objCharacter.MAGEnabled = false;
					}
					else if (objImprovement.ImprovedName == "RES")
					{
						// See if the character has anything else that is granting them access to RES.
						bool blnFound = false;
						foreach (Improvement objCharacterImprovement in _objCharacter.Improvements)
						{
							// Skip items from the current Improvement source.
							if (objCharacterImprovement.SourceName != objImprovement.SourceName)
							{
								if (objCharacterImprovement.ImproveType == Improvement.ImprovementType.Attribute &&
								    objCharacterImprovement.UniqueName == "enableattribute" && objCharacterImprovement.ImprovedName == "RES")
								{
									blnFound = true;
									break;
								}
							}
						}

						if (!blnFound)
							_objCharacter.RESEnabled = false;
					}
				}

				// Determine if access to any special tabs have been lost.
				if (objImprovement.ImproveType == Improvement.ImprovementType.SpecialTab && objImprovement.UniqueName == "enabletab")
				{
					bool blnFound = false;
					switch (objImprovement.ImprovedName)
					{
						case "Magician":
							// See if the character has anything else that is granting them access to the Magician tab.
							foreach (Improvement objCharacterImprovement in _objCharacter.Improvements)
							{
								// Skip items from the current Improvement source.
								if (objCharacterImprovement.SourceName != objImprovement.SourceName)
								{
									if (objCharacterImprovement.ImproveType == Improvement.ImprovementType.SpecialTab &&
									    objCharacterImprovement.UniqueName == "enabletab" && objCharacterImprovement.ImprovedName == "Magician")
									{
										blnFound = true;
										break;
									}
								}
							}
							
							if (!blnFound)
								_objCharacter.MagicianEnabled = false;
							break;
						case "Adept":
							// See if the character has anything else that is granting them access to the Adept tab.
							foreach (Improvement objCharacterImprovement in _objCharacter.Improvements)
							{
								// Skip items from the current Improvement source.
								if (objCharacterImprovement.SourceName != objImprovement.SourceName)
								{
									if (objCharacterImprovement.ImproveType == Improvement.ImprovementType.SpecialTab &&
									    objCharacterImprovement.UniqueName == "enabletab" && objCharacterImprovement.ImprovedName == "Adept")
									{
										blnFound = true;
										break;
									}
								}
							}

							if (!blnFound)
								_objCharacter.AdeptEnabled = false;
							break;
						case "Technomancer":
							// See if the character has anything else that is granting them access to the Technomancer tab.
							foreach (Improvement objCharacterImprovement in _objCharacter.Improvements)
							{
								// Skip items from the current Improvement source.
								if (objCharacterImprovement.SourceName != objImprovement.SourceName)
								{
									if (objCharacterImprovement.ImproveType == Improvement.ImprovementType.SpecialTab &&
									    objCharacterImprovement.UniqueName == "enabletab" && objCharacterImprovement.ImprovedName == "Technomancer")
									{
										blnFound = true;
										break;
									}
								}
							}

							if (!blnFound)
								_objCharacter.TechnomancerEnabled = false;
							break;
						case "Critter":
							// See if the character has anything else that is granting them access to the Critter tab.
							foreach (Improvement objCharacterImprovement in _objCharacter.Improvements)
							{
								// Skip items from the current Improvement source.
								if (objCharacterImprovement.SourceName != objImprovement.SourceName)
								{
									if (objCharacterImprovement.ImproveType == Improvement.ImprovementType.SpecialTab &&
									    objCharacterImprovement.UniqueName == "enabletab" && objCharacterImprovement.ImprovedName == "Critter")
									{
										blnFound = true;
										break;
									}
								}
							}

							if (!blnFound)
								_objCharacter.CritterEnabled = false;
							break;
						case "Initiation":
							// See if the character has anything else that is granting them access to the Initiation tab.
							foreach (Improvement objCharacterImprovement in _objCharacter.Improvements)
							{
								// Skip items from the current Improvement source.
								if (objCharacterImprovement.SourceName != objImprovement.SourceName)
								{
									if (objCharacterImprovement.ImproveType == Improvement.ImprovementType.SpecialTab &&
									    objCharacterImprovement.UniqueName == "enabletab" && objCharacterImprovement.ImprovedName == "Initiation")
									{
										blnFound = true;
										break;
									}
								}
							}

							if (!blnFound)
								_objCharacter.InitiationEnabled = false;
							break;
					}
				}

				// Turn of the Black Market flag if it is being removed.
				if (objImprovement.ImproveType == Improvement.ImprovementType.BlackMarketDiscount)
				{
					bool blnFound = false;
					// See if the character has anything else that is granting them access to Black Market.
					foreach (Improvement objCharacterImprovement in _objCharacter.Improvements)
					{
						// Skip items from the current Improvement source.
						if (objCharacterImprovement.SourceName != objImprovement.SourceName)
						{
							if (objCharacterImprovement.ImproveType == Improvement.ImprovementType.BlackMarketDiscount)
							{
								blnFound = true;
								break;
							}
						}
					}

					if (!blnFound)
					{
						_objCharacter.BlackMarketDiscount = false;
						if (!_objCharacter.Created)
						{
							foreach (Vehicle objVehicle in _objCharacter.Vehicles)
							{
								objVehicle.BlackMarketDiscount = false;
								foreach (Weapon objWeapon in objVehicle.Weapons)
								{
									objWeapon.DiscountCost = false;
									foreach (WeaponAccessory objWeaponAccessory in objWeapon.WeaponAccessories)
									{
										objWeaponAccessory.DiscountCost = false;
									}
								}
								foreach (Gear objGear in objVehicle.Gear)
								{
									objGear.DiscountCost = false;
								}
								foreach (VehicleMod objMod in objVehicle.Mods)
								{
									objMod.DiscountCost = false;
								}
							}
							foreach (Weapon objWeapon in _objCharacter.Weapons)
							{
								objWeapon.DiscountCost = false;
								foreach (WeaponAccessory objWeaponAccessory in objWeapon.WeaponAccessories)
								{
									objWeaponAccessory.DiscountCost = false;
								}
							}
							foreach (Gear objGear in _objCharacter.Gear)
							{
								objGear.DiscountCost = false;

								foreach (Gear objChild in objGear.Children)
								{
									objGear.DiscountCost = false;
								}
							}
						}
					}
				}

				// Turn of the Uneducated flag if it is being removed.
				if (objImprovement.ImproveType == Improvement.ImprovementType.Uneducated)
				{
					bool blnFound = false;
					// See if the character has anything else that is granting them access to Uneducated.
					foreach (Improvement objCharacterImprovement in _objCharacter.Improvements)
					{
						// Skip items from the current Improvement source.
						if (objCharacterImprovement.SourceName != objImprovement.SourceName)
						{
							if (objCharacterImprovement.ImproveType == Improvement.ImprovementType.Uneducated)
							{
								blnFound = true;
								break;
							}
						}
					}

					if (!blnFound)
						_objCharacter.SkillsSection.Uneducated = false;
				}

				// Turn off the Uncouth flag if it is being removed.
				if (objImprovement.ImproveType == Improvement.ImprovementType.Uncouth)
				{
					bool blnFound = false;
					// See if the character has anything else that is granting them access to Uncouth.
					foreach (Improvement objCharacterImprovement in _objCharacter.Improvements)
					{
						// Skip items from the current Improvement source.
						if (objCharacterImprovement.SourceName != objImprovement.SourceName)
						{
							if (objCharacterImprovement.ImproveType == Improvement.ImprovementType.Uncouth)
							{
								blnFound = true;
								break;
							}
						}
					}

					if (!blnFound)
						_objCharacter.SkillsSection.Uncouth = false;
                }

                // Turn off the FriendsInHighPlaces flag if it is being removed.
                if (objImprovement.ImproveType == Improvement.ImprovementType.FriendsInHighPlaces)
                {
                    bool blnFound = false;
                    // See if the character has anything else that is granting them access to FriendsInHighPlaces.
                    foreach (Improvement objCharacterImprovement in _objCharacter.Improvements)
                    {
                        // Skip items from the current Improvement source.
                        if (objCharacterImprovement.SourceName != objImprovement.SourceName)
                        {
                            if (objCharacterImprovement.ImproveType == Improvement.ImprovementType.FriendsInHighPlaces)
                            {
                                blnFound = true;
                                break;
                            }
                        }
                    }

                    if (!blnFound)
                        _objCharacter.FriendsInHighPlaces = false;
                }

                // Turn off the SchoolOfHardKnocks flag if it is being removed.
                if (objImprovement.ImproveType == Improvement.ImprovementType.SchoolOfHardKnocks)
                {
                    bool blnFound = false;
                    // See if the character has anything else that is granting them access to SchoolOfHardKnocks.
                    foreach (Improvement objCharacterImprovement in _objCharacter.Improvements)
                    {
                        // Skip items from the current Improvement source.
                        if (objCharacterImprovement.SourceName != objImprovement.SourceName)
                        {
                            if (objCharacterImprovement.ImproveType == Improvement.ImprovementType.SchoolOfHardKnocks)
                            {
                                blnFound = true;
                                break;
                            }
                        }
                    }

                    if (!blnFound)
                        _objCharacter.SkillsSection.SchoolOfHardKnocks = false;
                }

                //Turn off the Ex-Con flag if it is being removed
			    if (objImprovement.ImproveType == Improvement.ImprovementType.ExCon)
			    {
                     bool blnFound = false;
                     // See if the character has anything else that is granting them access to SchoolOfHardKnocks.
                     foreach (Improvement objCharacterImprovement in _objCharacter.Improvements)
                     {
                         // Skip items from the current Improvement source.
                         if (objCharacterImprovement.SourceName != objImprovement.SourceName)
                         {
                             if (objCharacterImprovement.ImproveType == Improvement.ImprovementType.ExCon)
                             {
                                 blnFound = true;
                                 break;
                             }
                         }
                     }
 
                     if (!blnFound)
                         _objCharacter.ExCon = false;
 			    }

                // Turn off the FriendsInHighPlaces flag if it is being removed.
                if (objImprovement.ImproveType == Improvement.ImprovementType.FriendsInHighPlaces)
                {
                    bool blnFound = false;
                    // See if the character has anything else that is granting them access to FriendsInHighPlaces.
                    foreach (Improvement objCharacterImprovement in _objCharacter.Improvements)
                    {
                        // Skip items from the current Improvement source.
                        if (objCharacterImprovement.SourceName != objImprovement.SourceName)
                        {
                            if (objCharacterImprovement.ImproveType == Improvement.ImprovementType.FriendsInHighPlaces)
                            {
                                blnFound = true;
                                break;
                            }
                        }
                    }

                    if (!blnFound)
                        _objCharacter.FriendsInHighPlaces = false;
                }
                // Turn off the JackOfAllTrades flag if it is being removed.
                if (objImprovement.ImproveType == Improvement.ImprovementType.JackOfAllTrades)
                {
                    bool blnFound = false;
                    // See if the character has anything else that is granting them access to JackOfAllTrades.
                    foreach (Improvement objCharacterImprovement in _objCharacter.Improvements)
                    {
                        // Skip items from the current Improvement source.
                        if (objCharacterImprovement.SourceName != objImprovement.SourceName)
                        {
                            if (objCharacterImprovement.ImproveType == Improvement.ImprovementType.JackOfAllTrades)
                            {
                                blnFound = true;
                                break;
                            }
                        }
                    }

                    if (!blnFound)
                        _objCharacter.SkillsSection.JackOfAllTrades = false;
				}
				// Turn off the prototypetranshuman flag if it is being removed.
				if (objImprovement.ImproveType == Improvement.ImprovementType.PrototypeTranshuman)
				{
					bool blnFound = false;
					// See if the character has anything else that is granting them access to prototypetranshuman.
					foreach (Improvement objCharacterImprovement in _objCharacter.Improvements)
					{
						// Skip items from the current Improvement source.
						if (objCharacterImprovement.SourceName != objImprovement.SourceName)
						{
							if (objCharacterImprovement.ImproveType == Improvement.ImprovementType.PrototypeTranshuman)
							{
								blnFound = true;
								break;
							}
						}
					}

					if (!blnFound)
						_objCharacter.PrototypeTranshuman = 0;
				}
				// Turn off the CollegeEducation flag if it is being removed.
				if (objImprovement.ImproveType == Improvement.ImprovementType.CollegeEducation)
                {
                    bool blnFound = false;
                    // See if the character has anything else that is granting them access to CollegeEducation.
                    foreach (Improvement objCharacterImprovement in _objCharacter.Improvements)
                    {
                        // Skip items from the current Improvement source.
                        if (objCharacterImprovement.SourceName != objImprovement.SourceName)
                        {
                            if (objCharacterImprovement.ImproveType == Improvement.ImprovementType.CollegeEducation)
                            {
                                blnFound = true;
                                break;
                            }
                        }
                    }

                    if (!blnFound)
                        _objCharacter.SkillsSection.CollegeEducation = false;
                }
                // Turn off the Erased flag if it is being removed.
                if (objImprovement.ImproveType == Improvement.ImprovementType.Erased)
                {
                    bool blnFound = false;
                    // See if the character has anything else that is granting them access to Erased.
                    foreach (Improvement objCharacterImprovement in _objCharacter.Improvements)
                    {
                        // Skip items from the current Improvement source.
                        if (objCharacterImprovement.SourceName != objImprovement.SourceName)
                        {
                            if (objCharacterImprovement.ImproveType == Improvement.ImprovementType.Erased)
                            {
                                blnFound = true;
                                break;
                            }
                        }
                    }

                    if (!blnFound)
                        _objCharacter.Erased = false;
                }
                // Turn off the BornRich flag if it is being removed.
                if (objImprovement.ImproveType == Improvement.ImprovementType.BornRich)
                {
                    bool blnFound = false;
                    // See if the character has anything else that is granting them access to BornRich.
                    foreach (Improvement objCharacterImprovement in _objCharacter.Improvements)
                    {
                        // Skip items from the current Improvement source.
                        if (objCharacterImprovement.SourceName != objImprovement.SourceName)
                        {
                            if (objCharacterImprovement.ImproveType == Improvement.ImprovementType.BornRich)
                            {
                                blnFound = true;
                                break;
                            }
                        }
                    }

                    if (!blnFound)
                        _objCharacter.BornRich = false;
                }
                // Turn off the Fame flag if it is being removed.
                if (objImprovement.ImproveType == Improvement.ImprovementType.Fame)
                {
                    bool blnFound = false;
                    // See if the character has anything else that is granting them access to Fame.
                    foreach (Improvement objCharacterImprovement in _objCharacter.Improvements)
                    {
                        // Skip items from the current Improvement source.
                        if (objCharacterImprovement.SourceName != objImprovement.SourceName)
                        {
                            if (objCharacterImprovement.ImproveType == Improvement.ImprovementType.Fame)
                            {
                                blnFound = true;
                                break;
                            }
                        }
                    }

                    if (!blnFound)
                        _objCharacter.Fame = false;
                }
                // Turn off the LightningReflexes flag if it is being removed.
                if (objImprovement.ImproveType == Improvement.ImprovementType.LightningReflexes)
                {
                    bool blnFound = false;
                    // See if the character has anything else that is granting them access to LightningReflexes.
                    foreach (Improvement objCharacterImprovement in _objCharacter.Improvements)
                    {
                        // Skip items from the current Improvement source.
                        if (objCharacterImprovement.SourceName != objImprovement.SourceName)
                        {
                            if (objCharacterImprovement.ImproveType == Improvement.ImprovementType.LightningReflexes)
                            {
                                blnFound = true;
                                break;
                            }
                        }
                    }

                    if (!blnFound)
                        _objCharacter.LightningReflexes = false;
                }
                // Turn off the Linguist flag if it is being removed.
                if (objImprovement.ImproveType == Improvement.ImprovementType.Linguist)
                {
                    bool blnFound = false;
                    // See if the character has anything else that is granting them access to Linguist.
                    foreach (Improvement objCharacterImprovement in _objCharacter.Improvements)
                    {
                        // Skip items from the current Improvement source.
                        if (objCharacterImprovement.SourceName != objImprovement.SourceName)
                        {
                            if (objCharacterImprovement.ImproveType == Improvement.ImprovementType.Linguist)
                            {
                                blnFound = true;
                                break;
                            }
                        }
                    }

                    if (!blnFound)
                        _objCharacter.SkillsSection.Linguist = false;
                }
                // Turn off the MadeMan flag if it is being removed.
                if (objImprovement.ImproveType == Improvement.ImprovementType.MadeMan)
                {
                    bool blnFound = false;
                    // See if the character has anything else that is granting them access to MadeMan.
                    foreach (Improvement objCharacterImprovement in _objCharacter.Improvements)
                    {
                        // Skip items from the current Improvement source.
                        if (objCharacterImprovement.SourceName != objImprovement.SourceName)
                        {
                            if (objCharacterImprovement.ImproveType == Improvement.ImprovementType.MadeMan)
                            {
                                blnFound = true;
                                break;
                            }
                        }
                    }

                    if (!blnFound)
                        _objCharacter.MadeMan = false;
                }
                // Turn off the Overclocker flag if it is being removed.
                if (objImprovement.ImproveType == Improvement.ImprovementType.Overclocker)
                {
                    bool blnFound = false;
                    // See if the character has anything else that is granting them access to Overclocker.
                    foreach (Improvement objCharacterImprovement in _objCharacter.Improvements)
                    {
                        // Skip items from the current Improvement source.
                        if (objCharacterImprovement.SourceName != objImprovement.SourceName)
                        {
                            if (objCharacterImprovement.ImproveType == Improvement.ImprovementType.Overclocker)
                            {
                                blnFound = true;
                                break;
                            }
                        }
                    }

                    if (!blnFound)
                        _objCharacter.Overclocker = false;
                }
                // Turn off the RestrictedGear flag if it is being removed.
                if (objImprovement.ImproveType == Improvement.ImprovementType.RestrictedGear)
                {
                    bool blnFound = false;
                    // See if the character has anything else that is granting them access to RestrictedGear.
                    foreach (Improvement objCharacterImprovement in _objCharacter.Improvements)
                    {
                        // Skip items from the current Improvement source.
                        if (objCharacterImprovement.SourceName != objImprovement.SourceName)
                        {
                            if (objCharacterImprovement.ImproveType == Improvement.ImprovementType.RestrictedGear)
                            {
                                blnFound = true;
                                break;
                            }
                        }
                    }

                    if (!blnFound)
                        _objCharacter.RestrictedGear = false;
                }
                // Turn off the TechSchool flag if it is being removed.
                if (objImprovement.ImproveType == Improvement.ImprovementType.TechSchool)
                {
                    bool blnFound = false;
                    // See if the character has anything else that is granting them access to TechSchool.
                    foreach (Improvement objCharacterImprovement in _objCharacter.Improvements)
                    {
                        // Skip items from the current Improvement source.
                        if (objCharacterImprovement.SourceName != objImprovement.SourceName)
                        {
                            if (objCharacterImprovement.ImproveType == Improvement.ImprovementType.TechSchool)
                            {
                                blnFound = true;
                                break;
                            }
                        }
                    }

                    if (!blnFound)
                        _objCharacter.SkillsSection.TechSchool = false;
                }
                // Turn off the TrustFund flag if it is being removed.
                if (objImprovement.ImproveType == Improvement.ImprovementType.TrustFund)
                {
                    bool blnFound = false;
                    // See if the character has anything else that is granting them access to TrustFund.
                    foreach (Improvement objCharacterImprovement in _objCharacter.Improvements)
                    {
                        // Skip items from the current Improvement source.
                        if (objCharacterImprovement.SourceName != objImprovement.SourceName)
                        {
                            if (objCharacterImprovement.ImproveType == Improvement.ImprovementType.TrustFund)
                            {
                                blnFound = true;
                                break;
                            }
                        }
                    }

                    if (!blnFound)
                        _objCharacter.TrustFund = 0;
                }
                // Turn off the ExCon flag if it is being removed.
                if (objImprovement.ImproveType == Improvement.ImprovementType.ExCon)
                {
                    bool blnFound = false;
                    // See if the character has anything else that is granting them access to ExCon.
                    foreach (Improvement objCharacterImprovement in _objCharacter.Improvements)
                    {
                        // Skip items from the current Improvement source.
                        if (objCharacterImprovement.SourceName != objImprovement.SourceName)
                        {
                            if (objCharacterImprovement.ImproveType == Improvement.ImprovementType.ExCon)
                            {
                                blnFound = true;
                                break;
                            }
                        }
                    }

                    if (!blnFound)
                        _objCharacter.ExCon = false;
                }
				// Turn off the BlackMarketDiscount flag if it is being removed.
				if (objImprovement.ImproveType == Improvement.ImprovementType.BlackMarketDiscount)
                {
                    bool blnFound = false;
                    // See if the character has anything else that is granting them access to BlackMarket.
                    foreach (Improvement objCharacterImprovement in _objCharacter.Improvements)
                    {
                        // Skip items from the current Improvement source.
                        if (objCharacterImprovement.SourceName != objImprovement.SourceName)
                        {
                            if (objCharacterImprovement.ImproveType == Improvement.ImprovementType.BlackMarketDiscount)
                            {
                                blnFound = true;
                                break;
                            }
                        }
                    }

                    if (!blnFound)
	                {
		                _objCharacter.BlackMarketDiscount = false;
	                }
                }
                // If the last instance of Adapsin is being removed, convert all Adapsin Cyberware Grades to their non-Adapsin version.
                if (objImprovement.ImproveType == Improvement.ImprovementType.Adapsin)
				{
					if (!_objCharacter.AdapsinEnabled)
					{
						foreach (Cyberware objCyberware in _objCharacter.Cyberware)
						{
							if (objCyberware.Grade.Adapsin)
							{
								// Determine which GradeList to use for the Cyberware.
								GradeList objGradeList;
								if (objCyberware.SourceType == Improvement.ImprovementSource.Bioware)
									objGradeList = GlobalOptions.BiowareGrades;
								else
									objGradeList = GlobalOptions.CyberwareGrades;

								objCyberware.Grade = objGradeList.GetGrade(objCyberware.Grade.Name.Replace("(Adapsin)", string.Empty).Trim());
							}
						}
					}
				}

                // Remove MadeMan tag from a contact
				if (objImprovement.ImproveType == Improvement.ImprovementType.ContactMadeMan)
			    {
			        Contact contact = (from c in _objCharacter.Contacts
			            where c.GUID == objImprovement.ImprovedName
			            select c).First();

			        contact.MadeMan = false;
				}

				if (objImprovement.ImproveType == Improvement.ImprovementType.AddContact)
				{
					Contact contact = (from c in _objCharacter.Contacts
									   where c.GUID == objImprovement.ImprovedName
									   select c).First();

					_objCharacter.Contacts.Remove(contact);
				}

				// Decrease the character's Initiation Grade.
				if (objImprovement.ImproveType == Improvement.ImprovementType.Initiation)
					_objCharacter.InitiateGrade -= objImprovement.Value;

				// Decrease the character's Submersion Grade.
				if (objImprovement.ImproveType == Improvement.ImprovementType.Submersion)
					_objCharacter.SubmersionGrade -= objImprovement.Value;
				
				//Remove special (magical/resonance) skills
				if (objImprovement.ImproveType == Improvement.ImprovementType.SpecialSkills)
				{
					_objCharacter.SkillsSection.RemoveSkills((SkillsSection.FilterOptions)Enum.Parse(typeof(SkillsSection.FilterOptions), objImprovement.ImprovedName));
				}

				//Remove qualities that were granted by the Improvement.
				if (objImprovement.ImproveType == Improvement.ImprovementType.SpecificQuality)
				{
					foreach (Quality objQuality in _objCharacter.Qualities.Where(objQuality => objImprovement.ImprovedName == objQuality.InternalId))
					{
						_objCharacter.Qualities.Remove(objQuality);
						break;
					}
				}
			}


			_objCharacter.ImprovementHook(objImprovementList, this);

			Log.Exit("RemoveImprovements");
        }

		/// <summary>
		/// Create a new Improvement and add it to the Character.
		/// </summary>
		/// <param name="strImprovedName">Speicific name of the Improved object - typically the name of an CharacterAttribute being improved.</param>
		/// <param name="objImprovementSource">Type of object that grants this Improvement.</param>
		/// <param name="strSourceName">Name of the item that grants this Improvement.</param>
		/// <param name="objImprovementType">Type of object the Improvement applies to.</param>
		/// <param name="strUnique">Name of the pool this Improvement should be added to - only the single higest value in the pool will be applied to the character.</param>
		/// <param name="intValue">Set a Value for the Improvement.</param>
		/// <param name="intRating">Set a Rating for the Improvement - typically used for Adept Powers.</param>
		/// <param name="intMinimum">Improve the Minimum for an CharacterAttribute by the given amount.</param>
		/// <param name="intMaximum">Improve the Maximum for an CharacterAttribute by the given amount.</param>
		/// <param name="intAugmented">Improve the Augmented value for an CharacterAttribute by the given amount.</param>
		/// <param name="intAugmentedMaximum">Improve the Augmented Maximum value for an CharacterAttribute by the given amount.</param>
		/// <param name="strExclude">A list of child items that should not receive the Improvement's benefit (typically for Skill Groups).</param>
		/// <param name="blnAddToRating">Whether or not the bonus applies to a Skill's Rating instead of the dice pool in general.</param>
		public void CreateImprovement(string strImprovedName, Improvement.ImprovementSource objImprovementSource,
			string strSourceName, Improvement.ImprovementType objImprovementType, string strUnique,
			int intValue = 0, int intRating = 1, int intMinimum = 0, int intMaximum = 0, int intAugmented = 0,
			int intAugmentedMaximum = 0, string strExclude = "", bool blnAddToRating = false)
		{
            Log.Enter("CreateImprovement");
			Log.Info(
				"strImprovedName = " + strImprovedName);
			Log.Info(
				"objImprovementSource = " + objImprovementSource.ToString());
			Log.Info(
				"strSourceName = " + strSourceName);
			Log.Info(
				"objImprovementType = " + objImprovementType.ToString());
            Log.Info( "strUnique = " + strUnique);
			Log.Info(
				"intValue = " + intValue.ToString());
			Log.Info(
				"intRating = " + intRating.ToString());
			Log.Info(
				"intMinimum = " + intMinimum.ToString());
			Log.Info(
				"intMaximum = " + intMaximum.ToString());
			Log.Info(
				"intAugmented = " + intAugmented.ToString());
			Log.Info(
				"intAugmentedMaximum = " + intAugmentedMaximum.ToString());
            Log.Info( "strExclude = " + strExclude);
			Log.Info(
				"blnAddToRating = " + blnAddToRating.ToString());
            
            // Record the improvement.
			Improvement objImprovement = new Improvement();
			objImprovement.ImprovedName = strImprovedName;
			objImprovement.ImproveSource = objImprovementSource;
			objImprovement.SourceName = strSourceName;
			objImprovement.ImproveType = objImprovementType;
			objImprovement.UniqueName = strUnique;
			objImprovement.Value = intValue;
			objImprovement.Rating = intRating;
			objImprovement.Minimum = intMinimum;
			objImprovement.Maximum = intMaximum;
			objImprovement.Augmented = intAugmented;
			objImprovement.AugmentedMaximum = intAugmentedMaximum;
			objImprovement.Exclude = strExclude;
			objImprovement.AddToRating = blnAddToRating;

			// Do not attempt to add the Improvements if the Character is null (as a result of Cyberware being added to a VehicleMod).
			if (_objCharacter != null)
			{
				// Add the Improvement to the list.
				_objCharacter.Improvements.Add(objImprovement);

				// Add the Improvement to the Transaction List.
				_lstTransaction.Add(objImprovement);
			}

            Log.Exit("CreateImprovement");
        }

		/// <summary>
		/// Clear all of the Improvements from the Transaction List.
		/// </summary>
		public void Commit()
		{
            Log.Enter("Commit");
            // Clear all of the Improvements from the Transaction List.

			_objCharacter.ImprovementHook(_lstTransaction, this);
			_lstTransaction.Clear();
            Log.Exit("Commit");
        }

		/// <summary>
		/// Rollback all of the Improvements from the Transaction List.
		/// </summary>
		private void Rollback()
		{
            Log.Enter("Rollback");
            // Remove all of the Improvements that were added.
			foreach (Improvement objImprovement in _lstTransaction)
				RemoveImprovements(objImprovement.ImproveSource, objImprovement.SourceName);

			_lstTransaction.Clear();
            Log.Exit("Rollback");
        }

		#endregion

		

}

	public static class ImprovementExtensions
	{
		public static bool HaveSkillPoints(this CharacterBuildMethod method)
		{
			return method == CharacterBuildMethod.Priority || method == CharacterBuildMethod.SumtoTen;
		}
	}
}<|MERGE_RESOLUTION|>--- conflicted
+++ resolved
@@ -166,13 +166,13 @@
 			SkillLevel,  //Karma points in skill
 			SkillGroupLevel, //group
 			SkillBase,  //base points in skill
-			SkillGroupBase, //group
-			SkillKnowledgeForced, //A skill gained from a knowsoft 
-			ReplaceAttribute, //Alter the base metatype or metavariant of a character. Used for infected.
+			SkillGroupBase, //group
+			SkillKnowledgeForced, //A skill gained from a knowsoft 
+			ReplaceAttribute, //Alter the base metatype or metavariant of a character. Used for infected.
 			SpecialSkills,
-			ReflexRecorderOptimization,
-			MovementMultiplier,
-			DataStore
+			ReflexRecorderOptimization,
+			MovementMultiplier,
+			DataStore
 		}
 
         public enum ImprovementSource
@@ -717,13 +717,13 @@
 					}
 				}
 				if (lstUniqueName.Contains("precedence-1"))
-				{
-					foreach (string[,] strValues in lstUniquePair)
-					{
-						if (strValues[0, 0] == "precedence-1")
-						{
-							intHighest += Convert.ToInt32(strValues[0, 1]);
-						}
+				{
+					foreach (string[,] strValues in lstUniquePair)
+					{
+						if (strValues[0, 0] == "precedence-1")
+						{
+							intHighest += Convert.ToInt32(strValues[0, 1]);
+						}
 					}
 				}
 				intValue = intHighest;
@@ -935,14 +935,8 @@
                 if (nodBonus.HasChildNodes)
                 {
                     Log.Info("Has Child Nodes");
-<<<<<<< HEAD
-=======
-
-                    // Select Text (custom entry for things like Allergy).
-	                
->>>>>>> 8a916cc4
-                }
-
+                }
+
                 // If there is no character object, don't attempt to add any Improvements.
                 if (_objCharacter == null)
                 {
@@ -1018,10 +1012,10 @@
 				}
 			}
 			catch (TargetInvocationException ex) when (ex.InnerException.GetType() == typeof(AbortedException))
-			{
-				Rollback();
+			{
+				Rollback();
 				return false;
-			
+			
 			}
 			return true;
 		}
@@ -1098,7 +1092,7 @@
                 {
 	                Guid guid = Guid.Parse(objImprovement.ImprovedName);
 	                _objCharacter.SkillsSection.KnowledgeSkills.RemoveAll(skill => skill.Id == guid);
-	                _objCharacter.SkillsSection.KnowsoftSkills.RemoveAll(skill => skill.Id == guid);
+	                _objCharacter.SkillsSection.KnowsoftSkills.RemoveAll(skill => skill.Id == guid);
                 }
 
                 // Remove "free" adept powers if any.
@@ -1141,55 +1135,55 @@
 
 	                }
                 }
-                if (objImprovement.ImproveType == Improvement.ImprovementType.Attribute)
-                {
-                    CharacterAttrib objChangedAttribute = null;
-                    switch (objImprovement.ImprovedName)
-                    {
-                        case "AGI":
-                            objChangedAttribute = _objCharacter.AGI;
-                            break;
-                        case "REA":
-                            objChangedAttribute = _objCharacter.REA;
-                            break;
-                        case "STR":
-                            objChangedAttribute = _objCharacter.STR;
-                            break;
-                        case "CHA":
-                            objChangedAttribute = _objCharacter.CHA;
-                            break;
-                        case "INT":
-                            objChangedAttribute = _objCharacter.INT;
-                            break;
-                        case "LOG":
-                            objChangedAttribute = _objCharacter.LOG;
-                            break;
-                        case "WIL":
-                            objChangedAttribute = _objCharacter.WIL;
-                            break;
-                        case "EDG":
-                            objChangedAttribute = _objCharacter.EDG;
-                            break;
-                        case "MAG":
-                            objChangedAttribute = _objCharacter.MAG;
-                            break;
-                        case "RES":
-                            objChangedAttribute = _objCharacter.RES;
-                            break;
-                        case "DEP":
-                            objChangedAttribute = _objCharacter.DEP;
-                            break;
-                        case "BOD":
-                        default:
-                            objChangedAttribute = _objCharacter.BOD;
-                            break;
-                    }
-                    if (objImprovement.Minimum > 0)
-                    {
-                        objChangedAttribute.Value -= objImprovement.Minimum;
-                    }
-                }
-                // Determine if access to any Special Attributes have been lost.
+                if (objImprovement.ImproveType == Improvement.ImprovementType.Attribute)
+                {
+                    CharacterAttrib objChangedAttribute = null;
+                    switch (objImprovement.ImprovedName)
+                    {
+                        case "AGI":
+                            objChangedAttribute = _objCharacter.AGI;
+                            break;
+                        case "REA":
+                            objChangedAttribute = _objCharacter.REA;
+                            break;
+                        case "STR":
+                            objChangedAttribute = _objCharacter.STR;
+                            break;
+                        case "CHA":
+                            objChangedAttribute = _objCharacter.CHA;
+                            break;
+                        case "INT":
+                            objChangedAttribute = _objCharacter.INT;
+                            break;
+                        case "LOG":
+                            objChangedAttribute = _objCharacter.LOG;
+                            break;
+                        case "WIL":
+                            objChangedAttribute = _objCharacter.WIL;
+                            break;
+                        case "EDG":
+                            objChangedAttribute = _objCharacter.EDG;
+                            break;
+                        case "MAG":
+                            objChangedAttribute = _objCharacter.MAG;
+                            break;
+                        case "RES":
+                            objChangedAttribute = _objCharacter.RES;
+                            break;
+                        case "DEP":
+                            objChangedAttribute = _objCharacter.DEP;
+                            break;
+                        case "BOD":
+                        default:
+                            objChangedAttribute = _objCharacter.BOD;
+                            break;
+                    }
+                    if (objImprovement.Minimum > 0)
+                    {
+                        objChangedAttribute.Value -= objImprovement.Minimum;
+                    }
+                }
+                // Determine if access to any Special Attributes have been lost.
                 if (objImprovement.ImproveType == Improvement.ImprovementType.Attribute &&
 				    objImprovement.UniqueName == "enableattribute")
 				{
@@ -1911,17 +1905,17 @@
 				//Remove qualities that were granted by the Improvement.
 				if (objImprovement.ImproveType == Improvement.ImprovementType.SpecificQuality)
 				{
-					foreach (Quality objQuality in _objCharacter.Qualities.Where(objQuality => objImprovement.ImprovedName == objQuality.InternalId))
-					{
+					foreach (Quality objQuality in _objCharacter.Qualities.Where(objQuality => objImprovement.ImprovedName == objQuality.InternalId))
+					{
 						_objCharacter.Qualities.Remove(objQuality);
-						break;
+						break;
 					}
 				}
-			}
-
-
-			_objCharacter.ImprovementHook(objImprovementList, this);
-
+			}
+
+
+			_objCharacter.ImprovementHook(objImprovementList, this);
+
 			Log.Exit("RemoveImprovements");
         }
 
@@ -2026,12 +2020,12 @@
 
 			_lstTransaction.Clear();
             Log.Exit("Rollback");
-        }
-
+        }
+
 		#endregion
-
+
 		
-
+
 }
 
 	public static class ImprovementExtensions
