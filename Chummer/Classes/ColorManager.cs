--- conflicted
+++ resolved
@@ -130,15 +130,9 @@
         /// <summary>
         /// Returns a version of a color that has its lightness almost inverted (slightly increased lightness from inversion, slight desaturation)
         /// </summary>
-<<<<<<< HEAD
-        /// <param name="objColor">Color whose lightness should be inverted.</param>
-        /// <returns>New Color object identical to <paramref name="objColor"/>, but with its lightness values inverted.</returns>
-        private static Color GenerateDarkModeColor(Color objColor)
-=======
         /// <param name="objColor">Color whose lightness and saturation should be adjusted for Dark Mode.</param>
         /// <returns>New Color object identical to <paramref name="objColor"/>, but with lightness and saturation adjusted for Dark Mode.</returns>
         public static Color GenerateDarkModeColor(Color objColor)
->>>>>>> b189aa8d
         {
             if (!s_DicDarkModeColors.TryGetValue(objColor, out Color objDarkModeColor))
             {
