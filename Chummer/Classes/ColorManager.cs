/*  This file is part of Chummer5a.
 *
 *  Chummer5a is free software: you can redistribute it and/or modify
 *  it under the terms of the GNU General Public License as published by
 *  the Free Software Foundation, either version 3 of the License, or
 *  (at your option) any later version.
 *
 *  Chummer5a is distributed in the hope that it will be useful,
 *  but WITHOUT ANY WARRANTY; without even the implied warranty of
 *  MERCHANTABILITY or FITNESS FOR A PARTICULAR PURPOSE.  See the
 *  GNU General Public License for more details.
 *
 *  You should have received a copy of the GNU General Public License
 *  along with Chummer5a.  If not, see <http://www.gnu.org/licenses/>.
 *
 *  You can obtain the full source code for Chummer5a at
 *  https://github.com/chummer5a/chummer5a
 */
using System;
using System.Collections.Concurrent;
using System.Drawing;
using System.Windows.Forms;
using Chummer.UI.Skills;
using Chummer.UI.Table;
using Microsoft.Win32;
using BorderStyle = System.Windows.Forms.BorderStyle;
using Button = System.Windows.Forms.Button;
using CheckBox = System.Windows.Forms.CheckBox;
using ListBox = System.Windows.Forms.ListBox;
using ListView = System.Windows.Forms.ListView;
using SystemColors = System.Drawing.SystemColors;
using TableCell = Chummer.UI.Table.TableCell;
using TextBox = System.Windows.Forms.TextBox;
using TreeNode = System.Windows.Forms.TreeNode;
using TreeView = System.Windows.Forms.TreeView;

namespace Chummer
{
    public static class ColorManager
    {
        // The setting for whether stuff uses dark mode or light mode is accessible purely through a specific registry key
        // So we save that key for accessing both at startup and should the setting be changed while Chummer is running
        private static readonly RegistryKey s_ObjPersonalizeKey;
        // While events that trigger on changes to a registry value are possible, they're a PITA in C#.
        // Checking for dark mode on a timer interval is less elegant, but also easier to set up, track, and debug.
        private static readonly Timer s_TmrDarkModeCheckerTimer;

        static ColorManager()
        {
            if (Utils.IsDesignerMode)
                return;

            try
            {
                s_ObjPersonalizeKey = Registry.CurrentUser.OpenSubKey("Software\\Microsoft\\Windows\\CurrentVersion\\Themes\\Personalize");
            }
            catch (ObjectDisposedException)
            {
            }
            catch (System.Security.SecurityException)
            {
            }

            s_TmrDarkModeCheckerTimer = new Timer { Interval = 5000 }; // Poll registry every 5 seconds
            s_TmrDarkModeCheckerTimer.Tick += TmrDarkModeCheckerTimerOnTick;
            switch (GlobalOptions.ColorModeSetting)
            {
                case ColorMode.Automatic:
                    AutoApplyLightDarkMode();
                    break;
                case ColorMode.Light:
                    IsLightMode = true;
                    break;
                case ColorMode.Dark:
                    IsLightMode = false;
                    break;
            }
        }

        private static void TmrDarkModeCheckerTimerOnTick(object sender, EventArgs e)
        {
            AutoApplyLightDarkMode();
        }

        public static void AutoApplyLightDarkMode()
        {
            if (GlobalOptions.ColorModeSetting == ColorMode.Automatic)
            {
                IsLightMode = !DoesRegistrySayDarkMode();
                s_TmrDarkModeCheckerTimer.Enabled = true;
            }
        }

        public static bool DoesRegistrySayDarkMode()
        {
            object objLightModeResult = s_ObjPersonalizeKey?.GetValue("AppsUseLightTheme");
            if (objLightModeResult != null && int.TryParse(objLightModeResult.ToString(), out int intTemp))
                return intTemp == 0;
            return false;
        }

        public static void DisableAutoTimer()
        {
            s_TmrDarkModeCheckerTimer.Enabled = false;
        }

        private static bool _blnIsLightMode = true;
        public static bool IsLightMode
        {
            get => _blnIsLightMode;
            set
            {
                if (_blnIsLightMode != value)
                {
                    _blnIsLightMode = value;
                    Program.MainForm?.DoThreadSafe(() =>
                    {
                        using (new CursorWait(Program.MainForm))
                            Program.MainForm.UpdateLightDarkMode();
                    });
                }
            }
        }

        private static readonly ConcurrentDictionary<Color, Color> s_DicDarkModeColors = new ConcurrentDictionary<Color, Color>();
<<<<<<< HEAD
        private static readonly ConcurrentDictionary<Color, Color> s_DicDimmedColors = new ConcurrentDictionary<Color, Color>();
        private static readonly ConcurrentDictionary<Color, Color> s_DicBrightenedColors = new ConcurrentDictionary<Color, Color>();
=======
        private static readonly ConcurrentDictionary<Color, Color> s_DicInverseDarkModeColors = new ConcurrentDictionary<Color, Color>();
>>>>>>> 2ebf1f07

        /// <summary>
        /// Returns a version of a color that has its lightness almost inverted (slightly increased lightness from inversion, slight desaturation)
        /// </summary>
<<<<<<< HEAD
        /// <param name="objColor">Color whose lightness should be inverted.</param>
        /// <returns>New Color object identical to <paramref name="objColor"/>, but with its lightness values inverted.</returns>
        public static Color GenerateDarkModeColor(Color objColor)
=======
        /// <param name="objColor">Color whose lightness and saturation should be adjusted for Dark Mode.</param>
        /// <returns>New Color object identical to <paramref name="objColor"/>, but with lightness and saturation adjusted for Dark Mode.</returns>
        private static Color GenerateDarkModeColor(Color objColor)
>>>>>>> 2ebf1f07
        {
            if (!s_DicDarkModeColors.TryGetValue(objColor, out Color objDarkModeColor))
            {
                objDarkModeColor = GetDarkModeVersion(objColor);
                s_DicDarkModeColors.TryAdd(objColor, objDarkModeColor);
            }
            return objDarkModeColor;
        }

        /// <summary>
<<<<<<< HEAD
        /// Returns a version of a color that has its lightness dimmed down in Light mode or brightened in Dark Mode
        /// </summary>
        /// <param name="objColor">Color whose lightness should be dimmed.</param>
        /// <returns>New Color object identical to <paramref name="objColor"/>, but with its lightness values dimmed.</returns>
        public static Color GenerateCurrentModeDimmedColor(Color objColor)
        {
            Color objRetColor;
            if (IsLightMode)
            {
                if (!s_DicDimmedColors.TryGetValue(objColor, out objRetColor))
                {
                    objRetColor = GetDimmedVersion(objColor);
                    s_DicDimmedColors.TryAdd(objColor, objRetColor);
                }
            } else
            {
                if (!s_DicBrightenedColors.TryGetValue(objColor, out objRetColor))
                {
                    objRetColor = GetBrightenedVersion(objColor);
                    s_DicBrightenedColors.TryAdd(objColor, objRetColor);
                }
            }
            
            return objRetColor;
=======
        /// Returns an inverted version of a color that has gone through GenerateDarkModeColor()
        /// </summary>
        /// <param name="objColor">Color whose Dark Mode conversions for lightness and saturation should be inverted.</param>
        /// <returns>New Color object identical to <paramref name="objColor"/>, but with its Dark Mode conversion inverted.</returns>
        private static Color GenerateInverseDarkModeColor(Color objColor)
        {
            if (!s_DicInverseDarkModeColors.TryGetValue(objColor, out Color objInverseDarkModeColor))
            {
                objInverseDarkModeColor = InverseGetDarkModeVersion(objColor);
                s_DicInverseDarkModeColors.TryAdd(objColor, objInverseDarkModeColor);
            }
            return objInverseDarkModeColor;
        }

        /// <summary>
        /// Because the transforms applied to convert a Light Mode color to Dark Mode cannot produce some ranges of lightness and saturation, not all colors are valid in Dark Mode.
        /// This function takes a color intended for Dark Mode and converts it to the closest possible color that is valid in Dark Mode.
        /// If the original color is valid in Dark Mode to begin with, the transforms should end up reproducing it.
        /// </summary>
        /// <param name="objColor">Color to adjust, originally specified within Dark Mode.</param>
        /// <returns>New Color very similar to <paramref name="objColor"/>, but with lightness and saturation values set to within the range allowable in Dark Mode.</returns>
        private static Color TransformToDarkModeValidVersion(Color objColor)
        {
            return GenerateDarkModeColor(GenerateInverseDarkModeColor(objColor));
>>>>>>> 2ebf1f07
        }

        public static Color WindowText => IsLightMode ? WindowTextLight : WindowTextDark;
        private static Color WindowTextLight => SystemColors.WindowText;
        private static Color WindowTextDark => GenerateDarkModeColor(WindowTextLight);
        public static Color Window => IsLightMode ? WindowLight : WindowDark;
        private static Color WindowLight => SystemColors.Window;
        private static Color WindowDark => GenerateDarkModeColor(WindowLight);
        public static Color InfoText => IsLightMode ? InfoTextLight : InfoTextDark;
        private static Color InfoTextLight => SystemColors.InfoText;
        private static Color InfoTextDark => GenerateDarkModeColor(InfoTextLight);
        public static Color Info => IsLightMode ? InfoLight : InfoDark;
        private static Color InfoLight => SystemColors.Info;
        private static Color InfoDark => GenerateDarkModeColor(InfoLight);
        public static Color GrayText => IsLightMode ? GrayTextLight : GrayTextDark;
        private static Color GrayTextLight => SystemColors.GrayText;
        private static Color GrayTextDark => GenerateDarkModeColor(GrayTextLight);
        public static Color HighlightText => IsLightMode ? HighlightTextLight : HighlightTextDark;
        private static Color HighlightTextLight => SystemColors.HighlightText;
        private static Color HighlightTextDark => GenerateDarkModeColor(HighlightTextLight);
        public static Color Highlight => IsLightMode ? HighlightLight : HighlightDark;
        private static Color HighlightLight => SystemColors.Highlight;
        private static Color HighlightDark => GenerateDarkModeColor(HighlightLight);
        public static Color ControlText => IsLightMode ? ControlTextLight : ControlTextDark;
        private static Color ControlTextLight => SystemColors.ControlText;
        private static Color ControlTextDark => GenerateDarkModeColor(ControlTextLight);
        public static Color ControlDarkest => IsLightMode ? ControlDarkestLight : ControlDarkestDark;
        private static Color ControlDarkestLight => SystemColors.ControlDarkDark;
        private static Color ControlDarkestDark => GenerateDarkModeColor(ControlDarkestLight);
        public static Color ControlDarker => IsLightMode ? ControlDarkerLight : ControlDarkerDark;
        private static Color ControlDarkerLight => SystemColors.ControlDark;
        private static Color ControlDarkerDark => GenerateDarkModeColor(ControlDarkerLight);
        public static Color Control => IsLightMode ? ControlLight : ControlDark;
        private static Color ControlLight => SystemColors.Control;
        private static Color ControlDark => GenerateDarkModeColor(ControlLight);
        public static Color ControlLighter => IsLightMode ? ControlLighterLight : ControlLighterDark;
        private static Color ControlLighterLight => SystemColors.ControlLight;
        private static Color ControlLighterDark => GenerateDarkModeColor(ControlLight);
        public static Color ControlLightest => IsLightMode ? ControlLightestLight : ControlLightestDark;
        private static Color ControlLightestLight => SystemColors.ControlLightLight;
        private static Color ControlLightestDark => GenerateDarkModeColor(ControlLightestLight);
        public static Color ButtonFace => IsLightMode ? ButtonFaceLight : ButtonFaceDark;
        private static Color ButtonFaceLight => SystemColors.ButtonFace;
        private static Color ButtonFaceDark => GenerateDarkModeColor(ButtonFaceLight);
        public static Color ButtonShadow => IsLightMode ? ButtonShadowLight : ButtonShadowDark;
        private static Color ButtonShadowLight => SystemColors.ButtonShadow;
        private static Color ButtonShadowDark => GenerateDarkModeColor(ButtonShadowLight);

        public static Color SplitterColor => IsLightMode ? SplitterColorLight : SplitterColorDark;
        private static Color SplitterColorLight => SystemColors.InactiveCaption;
        private static Color SplitterColorDark => GenerateDarkModeColor(SplitterColorLight);
        public static Color HasNotesColor => IsLightMode ? HasNotesColorLight : HasNotesColorDark;
        private static Color HasNotesColorLight => Color.Chocolate;
        private static Color HasNotesColorDark => Color.Chocolate;
        public static Color GrayHasNotesColor => IsLightMode ? GrayHasNotesColorLight : GrayHasNotesColorDark;
        private static Color GrayHasNotesColorLight => Color.Tan;
        private static Color GrayHasNotesColorDark => GenerateDarkModeColor(GrayHasNotesColorLight);
        public static Color ErrorColor => Color.Red;

        public static void UpdateLightDarkMode(this Control objControl)
        {
            ApplyColorsRecursively(objControl, IsLightMode);
        }

        public static void UpdateLightDarkMode(this Control objControl, bool blnLightMode)
        {
            ApplyColorsRecursively(objControl, blnLightMode);
        }

        public static void UpdateLightDarkMode(this ToolStripItem tssItem)
        {
            ApplyColorsRecursively(tssItem, IsLightMode);
        }

        public static void UpdateLightDarkMode(this ToolStripItem tssItem, bool blnLightMode)
        {
            ApplyColorsRecursively(tssItem, blnLightMode);
        }

        #region Color Inversion Methods
        /// <summary>
        /// Converts a color to the version it would have in Dark Mode.
        /// Lightness is inverted and then increased nonlinearly.
        /// Saturation is slightly decreased nonlinearly.
        /// </summary>
        /// <param name="objColor"></param>
        /// <returns></returns>
        private static Color GetDarkModeVersion(Color objColor)
        {
            // Built-in functions are in HSV/HSB, so we need to convert to HSL to invert lightness.
            float fltHue = objColor.GetHue() / 360.0f;
            float fltBrightness = objColor.GetBrightness();
            float fltLightness = fltBrightness * (1 - objColor.GetSaturation() / 2);
            float fltSaturationHsl = fltLightness > 0 && fltLightness < 1
                ? (fltBrightness - fltLightness) / Math.Min(fltLightness, 1 - fltLightness)
                : 0;
            float fltNewLightness = 1.0f - fltLightness;
            // Lighten dark colors a little (so that minimum lightness instead gets 0.2)
            fltNewLightness += 0.2f * fltLightness * fltLightness;
            // Desaturate high saturation colors a little and also lighten them a bit
            fltNewLightness += 0.1f * fltSaturationHsl * fltSaturationHsl;
            fltNewLightness = Math.Min(fltNewLightness, 1.0f);
            fltSaturationHsl -= 0.1f * fltSaturationHsl * fltSaturationHsl;
            return FromHsla(fltHue, fltSaturationHsl, fltNewLightness, objColor.A);
        }

<<<<<<< HEAD
        private static Color GetBrightenedVersion(Color objColor)
        {
            // Built-in functions are in HSV/HSB, so we need to convert to HSL to invert lightness.
            float fltHue = objColor.GetHue() / 360.0f;
            float fltBrightness = objColor.GetBrightness();
            float fltLightness = objColor.GetSaturation();
            fltLightness = Math.Min(fltLightness + 0.2f,1);
            return FromHsva(fltHue, fltBrightness, fltLightness, objColor.A);
        }

        private static Color GetDimmedVersion(Color objColor)
        {
            // Built-in functions are in HSV/HSB, so we need to convert to HSL to invert lightness.
            float fltHue = objColor.GetHue() / 360.0f;
            float fltBrightness = objColor.GetBrightness();
            float fltLightness = objColor.GetSaturation();
            fltLightness = Math.Max(0,fltLightness - 0.2f);
            return FromHsva(fltHue, fltBrightness, fltLightness, objColor.A);
=======
        /// <summary>
        /// Inverse operation of GetDarkModeVersion(). If a color is fed through that function, and the result is then fed through this one, the final result should be the original color.
        /// Note that because GetDarkModeVersion() always does some amount of desaturation and lightening, not all colors are valid results of GetDarkModeVersion().
        /// This function should therefore *not* be used as a kind of GetLightModeVersion() of a dark mode color directly.
        /// </summary>
        /// <param name="objColor"></param>
        /// <returns></returns>
        private static Color InverseGetDarkModeVersion(Color objColor)
        {
            float fltHue = objColor.GetHue() / 360.0f;
            float fltBrightness = objColor.GetBrightness();
            float fltLightness = fltBrightness * (1 - objColor.GetSaturation() / 2);
            float fltSaturationHsl = fltLightness > 0 && fltLightness < 1
                ? (fltBrightness - fltLightness) / Math.Min(fltLightness, 1 - fltLightness)
                : 0;
            // x - 0.1x^2 = n is the regular transform where n is the Dark Mode saturation
            // To get it back, we need to solve for x knowing only n:
            // x^2 - 10x + 10n = 0
            // x = (10 +/- sqrt(100 - 40n))/2 = 5 +/- sqrt(25 - 10n)
            // Because saturation cannot be greater than 1, positive result is unreal, therefore: x = 5 - sqrt(25 - 10n)
            fltSaturationHsl = Math.Min((float) (5.0 - Math.Sqrt(25.0 - 10.0 * fltSaturationHsl)), 1.0f);
            // 1 - y + 0.2y^2 + 0.1x^2 = m is the regular transform where m is the Dark Mode Lightness
            // To get it back, we need to solve for y knowing only m and x:
            // y^2 - 5y + 5 + 0.5x^2 - 5m = 0
            // y = (5 +/- sqrt(25 - 20 - 2x^2 + 20m))/2 = (5 +/- sqrt(5 - 2x^2 + 20m))/2 = 2.5 +/- sqrt(1.25 - 0.5x^2 + 5m)
            // Because lightness cannot be greater than 1, positive result is unreal, therefore: y = 2.5 - sqrt(1.25 - 0.5x^2 + 5m)
            float fltNewLightness =
                Math.Min((float) (2.5 - Math.Sqrt(1.25 - 0.5 * fltSaturationHsl * fltSaturationHsl + 5 * fltLightness)),
                    1.0f);
            return FromHsla(fltHue, fltSaturationHsl, fltNewLightness, objColor.A);
>>>>>>> 2ebf1f07
        }

        private static void ApplyColorsRecursively(Control objControl, bool blnLightMode)
        {
            void ApplyButtonStyle()
            {
                // Buttons look weird if colored based on anything other than the default color scheme in dark mode
                objControl.ForeColor = SystemColors.ControlText;
            }
            switch (objControl)
            {
                case DataGridView objDataGridView:
                    objDataGridView.GridColor = blnLightMode ? ControlTextLight : ControlTextDark;
                    objDataGridView.DefaultCellStyle.ForeColor = blnLightMode ? ControlTextLight : ControlTextDark;
                    objDataGridView.DefaultCellStyle.BackColor = blnLightMode ? ControlLight : ControlDark;
                    objDataGridView.ColumnHeadersDefaultCellStyle.ForeColor = blnLightMode ? ControlTextLight : ControlTextDark;
                    objDataGridView.ColumnHeadersDefaultCellStyle.BackColor = blnLightMode ? ControlLight : ControlDark;
                    objDataGridView.AlternatingRowsDefaultCellStyle.ForeColor = blnLightMode ? ControlTextLight : ControlTextDark;
                    objDataGridView.AlternatingRowsDefaultCellStyle.BackColor = blnLightMode ? ControlLighterLight : ControlLighterDark;
                    objDataGridView.RowTemplate.DefaultCellStyle.ForeColor = blnLightMode ? ControlTextLight : ControlTextDark;
                    objDataGridView.RowTemplate.DefaultCellStyle.BackColor = blnLightMode ? ControlLight : ControlDark;
                    foreach (DataGridViewTextBoxColumn objColumn in objDataGridView.Columns)
                    {
                        objColumn.DefaultCellStyle.ForeColor = blnLightMode ? ControlTextLight : ControlTextDark;
                        objColumn.DefaultCellStyle.BackColor = blnLightMode ? ControlLight : ControlDark;
                    }
                    break;
                case SplitContainer objSplitControl:
                    objSplitControl.ForeColor = blnLightMode ? SplitterColorLight : SplitterColorDark;
                    objSplitControl.BackColor = blnLightMode ? SplitterColorLight : SplitterColorDark;
                    ApplyColorsRecursively(objSplitControl.Panel1, blnLightMode);
                    ApplyColorsRecursively(objSplitControl.Panel2, blnLightMode);
                    break;
                case TreeView treControl:
                    treControl.ForeColor = blnLightMode ? WindowTextLight : WindowTextDark;
                    treControl.BackColor = blnLightMode ? WindowLight : WindowDark;
                    treControl.LineColor = blnLightMode ? WindowTextLight : WindowTextDark;
                    foreach (TreeNode objNode in treControl.Nodes)
                        ApplyColorsRecursively(objNode, blnLightMode);
                    break;
                case TextBox txtControl:
                    txtControl.ForeColor = txtControl.ForeColor == ErrorColor
                        ? ErrorColor
                        : blnLightMode ? WindowTextLight : WindowTextDark;
                    txtControl.BackColor = txtControl.ReadOnly
                        ? blnLightMode ? ControlLight : ControlDark
                        : blnLightMode ? WindowLight : WindowDark;
                    break;
                case ListView _:
                case ListBox _:
                case ComboBox _:
                case TableCell _:
                    objControl.ForeColor = blnLightMode ? WindowTextLight : WindowTextDark;
                    objControl.BackColor = blnLightMode ? WindowLight : WindowDark;
                    break;
                case GroupBox _:
                    objControl.ForeColor = blnLightMode ? ControlTextLight : ControlTextDark;
                    objControl.BackColor = blnLightMode ? ControlLight : ControlDark;
                    break;
                case ContactControl _:
                case PetControl _:
                case SkillControl2 _:
                case KnowledgeSkillControl _:
                    // These controls have colors that are always data-bound
                    break;
                case RichTextBox _:
                    // Rtf TextBox is special because we don't want any color changes, otherwise it will mess up the saved Rtf text
                    return;
                case CheckBox chkControl:
                    if (chkControl.Appearance != Appearance.Button)
                    {
                        if (chkControl is ColorableCheckBox chkControlColored)
                        {
                            chkControlColored.DefaultColorScheme = blnLightMode;
                            if (blnLightMode) // Disabled case for Light mode already handled by the switch above
                                chkControlColored.ForeColor = ControlTextLight;
                            else
                                chkControlColored.ForeColor = chkControlColored.Enabled ? ControlTextDark : GrayText;
                            break;
                        }
                        goto default;
                    }
                    ApplyButtonStyle();
                    break;
                case Button cmdControl:
                    if (cmdControl.FlatStyle == FlatStyle.Flat)
                        goto default;
                    ApplyButtonStyle();
                    break;
                case HeaderCell _:
                    // Header cells should use inverted colors
                    objControl.ForeColor = blnLightMode ? ControlLightestLight : ControlLightestDark;
                    objControl.BackColor = blnLightMode ? ControlTextLight : ControlTextDark;
                    return;
                case TableLayoutPanel tlpControl:
                    if (tlpControl.BorderStyle != BorderStyle.None)
                        tlpControl.BorderStyle = blnLightMode ? BorderStyle.FixedSingle : BorderStyle.Fixed3D;
                    goto default;
                case Form frmControl:
                    if (frmControl.MainMenuStrip != null)
                        foreach (ToolStripMenuItem tssItem in frmControl.MainMenuStrip.Items)
                            ApplyColorsRecursively(tssItem, blnLightMode);
                    goto default;
                case TabControl objTabControl:
                    foreach (TabPage tabPage in objTabControl.TabPages)
                        ApplyColorsRecursively(tabPage, blnLightMode);
                    goto default;
                case ToolStrip tssStrip:
                    foreach (ToolStripItem tssItem in tssStrip.Items)
                        ApplyColorsRecursively(tssItem, blnLightMode);
                    goto default;
                default:
                    if (objControl.ForeColor == (blnLightMode ? ControlDark : ControlLight))
                        objControl.ForeColor = blnLightMode ? ControlLight : ControlDark;
                    else if (objControl.ForeColor == (blnLightMode ? ControlDarkerDark : ControlDarkerLight))
                        objControl.ForeColor = blnLightMode ? ControlDarkerLight : ControlDarkerDark;
                    else if (objControl.ForeColor == (blnLightMode ? ControlDarkestDark : ControlDarkestLight))
                        objControl.ForeColor = blnLightMode ? ControlDarkestLight : ControlDarkestDark;
                    else
                        objControl.ForeColor = blnLightMode ? ControlTextLight : ControlTextDark;
                    // These controls never have backgrounds set explicitly, so shouldn't have their backgrounds overwritten
                    if (!(objControl is Label
                          || objControl is CheckBox
                          || objControl is PictureBox
                          || objControl is Button
                          || (objControl is Panel
                              && !(objControl is SplitterPanel
                                   || objControl is TabPage))))
                    {
                        if (objControl.BackColor == (blnLightMode ? ControlLighterDark : ControlLighterLight))
                            objControl.BackColor = blnLightMode ? ControlLighterLight : ControlLighterDark;
                        else if (objControl.BackColor == (blnLightMode ? ControlLightestDark : ControlLightestLight))
                            objControl.BackColor = blnLightMode ? ControlLightestLight : ControlLightestDark;
                        else
                            objControl.BackColor = blnLightMode ? ControlLight : ControlDark;
                    }

                    break;
            }

            foreach (Control objChild in objControl.Controls)
                ApplyColorsRecursively(objChild, blnLightMode);
        }

        private static void ApplyColorsRecursively(ToolStripItem tssItem, bool blnLightMode)
        {
            if (tssItem.ForeColor == (blnLightMode ? ControlDark : ControlLight))
                tssItem.ForeColor = blnLightMode ? ControlLight : ControlDark;
            else if (tssItem.ForeColor == (blnLightMode ? ControlDarkerDark : ControlDarkerLight))
                tssItem.ForeColor = blnLightMode ? ControlDarkerLight : ControlDarkerDark;
            else if (tssItem.ForeColor == (blnLightMode ? ControlDarkestDark : ControlDarkestLight))
                tssItem.ForeColor = blnLightMode ? ControlDarkestLight : ControlDarkestDark;
            else
                tssItem.ForeColor = blnLightMode ? ControlTextLight : ControlTextDark;
            if (tssItem.BackColor == (blnLightMode ? ControlLighterDark : ControlLighterLight))
                tssItem.BackColor = blnLightMode ? ControlLighterLight : ControlLighterDark;
            else if (tssItem.BackColor == (blnLightMode ? ControlLightestDark : ControlLightestLight))
                tssItem.BackColor = blnLightMode ? ControlLightestLight : ControlLightestDark;
            else
                tssItem.BackColor = blnLightMode ? ControlLight : ControlDark;

            if (tssItem is ToolStripDropDownItem tssDropDownItem)
            {
                foreach (ToolStripItem tssDropDownChild in tssDropDownItem.DropDownItems)
                    ApplyColorsRecursively(tssDropDownChild, blnLightMode);
            }
        }

        private static void ApplyColorsRecursively(TreeNode nodNode, bool blnLightMode)
        {
            if (nodNode.ForeColor == (blnLightMode ? HasNotesColorDark : HasNotesColorLight))
                nodNode.ForeColor = blnLightMode ? HasNotesColorLight : HasNotesColorDark;
            else if (nodNode.ForeColor == (blnLightMode ? GrayHasNotesColorDark : GrayHasNotesColorLight))
                nodNode.ForeColor = blnLightMode ? GrayHasNotesColorLight : GrayHasNotesColorDark;
            else if (nodNode.ForeColor == (blnLightMode ? WindowTextDark : WindowTextLight))
                nodNode.ForeColor = blnLightMode ? WindowTextLight : WindowTextDark;
            nodNode.BackColor = blnLightMode ? WindowLight : WindowDark;

            foreach (TreeNode nodNodeChild in nodNode.Nodes)
                ApplyColorsRecursively(nodNodeChild, blnLightMode);
        }
        #endregion

        #region Color Utility Methods

        /// <summary>
        /// Returns an RGB Color from HSL values.
        /// </summary>
        /// <param name="fltHue">Hue value, between 0.0 and 1.0.</param>
        /// <param name="fltSaturation">Saturation value, between 0.0 and 1.0.</param>
        /// <param name="fltLightness">Lightness value, between 0.0 and 1.0.</param>
        /// <returns>A Color with RGB values corresponding to the HSL inputs.</returns>
        public static Color FromHsl(float fltHue, float fltSaturation, float fltLightness)
        {
            return FromHsla(fltHue, fltSaturation, fltLightness, byte.MaxValue);
        }

        /// <summary>
        /// Returns an RGBA Color from HSLA values.
        /// </summary>
        /// <param name="fltHue">Hue value, between 0.0 and 1.0.</param>
        /// <param name="fltSaturation">Saturation value, between 0.0 and 1.0.</param>
        /// <param name="fltLightness">Lightness value, between 0.0 and 1.0.</param>
        /// <param name="chrAlpha">Alpha value.</param>
        /// <returns>A Color with RGBA values corresponding to the HSLA inputs.</returns>
        public static Color FromHsla(float fltHue, float fltSaturation, float fltLightness, byte chrAlpha)
        {
            if (fltHue > 1.0f || fltHue < 0)
                throw new ArgumentOutOfRangeException(nameof(fltHue));
            if (fltSaturation > 1.0f || fltSaturation < 0)
                throw new ArgumentOutOfRangeException(nameof(fltSaturation));
            if (fltLightness > 1.0f || fltLightness < 0)
                throw new ArgumentOutOfRangeException(nameof(fltLightness));
            // Ramp up precision for intermediates
            double dblChroma = fltSaturation * (1.0 - Math.Abs(2.0 * fltLightness - 1.0));
            double dblCommon = fltLightness - dblChroma / 2.0;
            double dblCardinalHue = fltHue * 6.0;
            double dblCardinalHueMod2 = dblCardinalHue;
            while (dblCardinalHueMod2 > 2.0)
                dblCardinalHueMod2 -= 2.0;
            double dblMinorChroma = dblChroma * (1.0 - Math.Abs(dblCardinalHueMod2 - 1.0));

            double dblRed = dblCommon;
            double dblGreen = dblCommon;
            double dblBlue = dblCommon;
            switch ((int)Math.Floor(dblCardinalHue))
            {
                case 6:
                case 5:
                    dblRed += dblChroma;
                    dblBlue += dblMinorChroma;
                    break;
                case 4:
                    dblRed += dblMinorChroma;
                    dblBlue += dblChroma;
                    break;
                case 3:
                    dblGreen += dblMinorChroma;
                    dblBlue += dblChroma;
                    break;
                case 2:
                    dblGreen += dblChroma;
                    dblBlue += dblMinorChroma;
                    break;
                case 1:
                    dblRed += dblMinorChroma;
                    dblGreen += dblChroma;
                    break;
                default:
                    dblRed += dblChroma;
                    dblGreen += dblMinorChroma;
                    break;
            }

            return Color.FromArgb(chrAlpha,
                Convert.ToByte(dblRed * 255.0),
                Convert.ToByte(dblGreen * 255.0),
                Convert.ToByte(dblBlue * 255.0));
        }

        /// <summary>
        /// Returns an RGB Color from HSV (or HSB) values.
        /// </summary>
        /// <param name="fltHue">Hue value, between 0.0 and 1.0.</param>
        /// <param name="fltSaturation">Saturation value, between 0.0 and 1.0.</param>
        /// <param name="fltValue">Value/Brightness value, between 0.0 and 1.0.</param>
        /// <returns>A Color with RGB values corresponding to the HSV inputs.</returns>
        public static Color FromHsv(float fltHue, float fltSaturation, float fltValue)
        {
            return FromHsva(fltHue, fltSaturation, fltValue, byte.MaxValue);
        }

        /// <summary>
        /// Returns an RGBA Color from HSVA (or HSBA) values.
        /// </summary>
        /// <param name="fltHue">Hue value, between 0.0 and 1.0.</param>
        /// <param name="fltSaturation">Saturation value, between 0.0 and 1.0.</param>
        /// <param name="fltValue">Value/Brightness value, between 0.0 and 1.0.</param>
        /// <param name="chrAlpha">Alpha value.</param>
        /// <returns>A Color with RGBA values corresponding to the HSVA inputs.</returns>
        public static Color FromHsva(float fltHue, float fltSaturation, float fltValue, byte chrAlpha)
        {
            if (fltHue > 1.0f || fltHue < 0)
                throw new ArgumentOutOfRangeException(nameof(fltHue));
            if (fltSaturation > 1.0f || fltSaturation < 0)
                throw new ArgumentOutOfRangeException(nameof(fltSaturation));
            if (fltValue > 1.0f || fltValue < 0)
                throw new ArgumentOutOfRangeException(nameof(fltValue));
            // Ramp up precision for intermediates
            double dblChroma = fltSaturation * (double)fltValue;
            double dblCommon = fltValue - dblChroma;
            double dblCardinalHue = fltHue * 6.0;
            double dblCardinalHueMod2 = dblCardinalHue;
            while (dblCardinalHueMod2 > 2.0)
                dblCardinalHueMod2 -= 2.0;
            double dblMinorChroma = dblChroma * (1.0 - Math.Abs(dblCardinalHueMod2 - 1.0));

            double dblRed = dblCommon;
            double dblGreen = dblCommon;
            double dblBlue = dblCommon;
            switch ((int)Math.Floor(dblCardinalHue))
            {
                case 6:
                case 5:
                    dblRed += dblChroma;
                    dblBlue += dblMinorChroma;
                    break;
                case 4:
                    dblRed += dblMinorChroma;
                    dblBlue += dblChroma;
                    break;
                case 3:
                    dblGreen += dblMinorChroma;
                    dblBlue += dblChroma;
                    break;
                case 2:
                    dblGreen += dblChroma;
                    dblBlue += dblMinorChroma;
                    break;
                case 1:
                    dblRed += dblMinorChroma;
                    dblGreen += dblChroma;
                    break;
                default:
                    dblRed += dblChroma;
                    dblGreen += dblMinorChroma;
                    break;
            }

            return Color.FromArgb(chrAlpha,
                Convert.ToByte(dblRed * 255.0),
                Convert.ToByte(dblGreen * 255.0),
                Convert.ToByte(dblBlue * 255.0));
        }
        #endregion
    }
}<|MERGE_RESOLUTION|>--- conflicted
+++ resolved
@@ -123,25 +123,16 @@
         }
 
         private static readonly ConcurrentDictionary<Color, Color> s_DicDarkModeColors = new ConcurrentDictionary<Color, Color>();
-<<<<<<< HEAD
+        private static readonly ConcurrentDictionary<Color, Color> s_DicInverseDarkModeColors = new ConcurrentDictionary<Color, Color>();
         private static readonly ConcurrentDictionary<Color, Color> s_DicDimmedColors = new ConcurrentDictionary<Color, Color>();
         private static readonly ConcurrentDictionary<Color, Color> s_DicBrightenedColors = new ConcurrentDictionary<Color, Color>();
-=======
-        private static readonly ConcurrentDictionary<Color, Color> s_DicInverseDarkModeColors = new ConcurrentDictionary<Color, Color>();
->>>>>>> 2ebf1f07
 
         /// <summary>
         /// Returns a version of a color that has its lightness almost inverted (slightly increased lightness from inversion, slight desaturation)
         /// </summary>
-<<<<<<< HEAD
         /// <param name="objColor">Color whose lightness should be inverted.</param>
         /// <returns>New Color object identical to <paramref name="objColor"/>, but with its lightness values inverted.</returns>
         public static Color GenerateDarkModeColor(Color objColor)
-=======
-        /// <param name="objColor">Color whose lightness and saturation should be adjusted for Dark Mode.</param>
-        /// <returns>New Color object identical to <paramref name="objColor"/>, but with lightness and saturation adjusted for Dark Mode.</returns>
-        private static Color GenerateDarkModeColor(Color objColor)
->>>>>>> 2ebf1f07
         {
             if (!s_DicDarkModeColors.TryGetValue(objColor, out Color objDarkModeColor))
             {
@@ -152,7 +143,21 @@
         }
 
         /// <summary>
-<<<<<<< HEAD
+        /// Returns an inverted version of a color that has gone through GenerateDarkModeColor()
+        /// </summary>
+        /// <param name="objColor">Color whose Dark Mode conversions for lightness and saturation should be inverted.</param>
+        /// <returns>New Color object identical to <paramref name="objColor"/>, but with its Dark Mode conversion inverted.</returns>
+        private static Color GenerateInverseDarkModeColor(Color objColor)
+        {
+            if (!s_DicInverseDarkModeColors.TryGetValue(objColor, out Color objInverseDarkModeColor))
+            {
+                objInverseDarkModeColor = InverseGetDarkModeVersion(objColor);
+                s_DicInverseDarkModeColors.TryAdd(objColor, objInverseDarkModeColor);
+            }
+            return objInverseDarkModeColor;
+        }
+
+        /// <summary>
         /// Returns a version of a color that has its lightness dimmed down in Light mode or brightened in Dark Mode
         /// </summary>
         /// <param name="objColor">Color whose lightness should be dimmed.</param>
@@ -167,7 +172,8 @@
                     objRetColor = GetDimmedVersion(objColor);
                     s_DicDimmedColors.TryAdd(objColor, objRetColor);
                 }
-            } else
+            }
+            else
             {
                 if (!s_DicBrightenedColors.TryGetValue(objColor, out objRetColor))
                 {
@@ -175,21 +181,8 @@
                     s_DicBrightenedColors.TryAdd(objColor, objRetColor);
                 }
             }
-            
+
             return objRetColor;
-=======
-        /// Returns an inverted version of a color that has gone through GenerateDarkModeColor()
-        /// </summary>
-        /// <param name="objColor">Color whose Dark Mode conversions for lightness and saturation should be inverted.</param>
-        /// <returns>New Color object identical to <paramref name="objColor"/>, but with its Dark Mode conversion inverted.</returns>
-        private static Color GenerateInverseDarkModeColor(Color objColor)
-        {
-            if (!s_DicInverseDarkModeColors.TryGetValue(objColor, out Color objInverseDarkModeColor))
-            {
-                objInverseDarkModeColor = InverseGetDarkModeVersion(objColor);
-                s_DicInverseDarkModeColors.TryAdd(objColor, objInverseDarkModeColor);
-            }
-            return objInverseDarkModeColor;
         }
 
         /// <summary>
@@ -202,8 +195,8 @@
         private static Color TransformToDarkModeValidVersion(Color objColor)
         {
             return GenerateDarkModeColor(GenerateInverseDarkModeColor(objColor));
->>>>>>> 2ebf1f07
-        }
+        }
+
 
         public static Color WindowText => IsLightMode ? WindowTextLight : WindowTextDark;
         private static Color WindowTextLight => SystemColors.WindowText;
@@ -309,26 +302,6 @@
             return FromHsla(fltHue, fltSaturationHsl, fltNewLightness, objColor.A);
         }
 
-<<<<<<< HEAD
-        private static Color GetBrightenedVersion(Color objColor)
-        {
-            // Built-in functions are in HSV/HSB, so we need to convert to HSL to invert lightness.
-            float fltHue = objColor.GetHue() / 360.0f;
-            float fltBrightness = objColor.GetBrightness();
-            float fltLightness = objColor.GetSaturation();
-            fltLightness = Math.Min(fltLightness + 0.2f,1);
-            return FromHsva(fltHue, fltBrightness, fltLightness, objColor.A);
-        }
-
-        private static Color GetDimmedVersion(Color objColor)
-        {
-            // Built-in functions are in HSV/HSB, so we need to convert to HSL to invert lightness.
-            float fltHue = objColor.GetHue() / 360.0f;
-            float fltBrightness = objColor.GetBrightness();
-            float fltLightness = objColor.GetSaturation();
-            fltLightness = Math.Max(0,fltLightness - 0.2f);
-            return FromHsva(fltHue, fltBrightness, fltLightness, objColor.A);
-=======
         /// <summary>
         /// Inverse operation of GetDarkModeVersion(). If a color is fed through that function, and the result is then fed through this one, the final result should be the original color.
         /// Note that because GetDarkModeVersion() always does some amount of desaturation and lightening, not all colors are valid results of GetDarkModeVersion().
@@ -359,8 +332,28 @@
                 Math.Min((float) (2.5 - Math.Sqrt(1.25 - 0.5 * fltSaturationHsl * fltSaturationHsl + 5 * fltLightness)),
                     1.0f);
             return FromHsla(fltHue, fltSaturationHsl, fltNewLightness, objColor.A);
->>>>>>> 2ebf1f07
-        }
+        }
+
+        private static Color GetBrightenedVersion(Color objColor)
+        {
+            // Built-in functions are in HSV/HSB, so we need to convert to HSL to invert lightness.
+            float fltHue = objColor.GetHue() / 360.0f;
+            float fltBrightness = objColor.GetBrightness();
+            float fltLightness = objColor.GetSaturation();
+            fltLightness = Math.Min(fltLightness + 0.2f, 1);
+            return FromHsva(fltHue, fltBrightness, fltLightness, objColor.A);
+        }
+
+        private static Color GetDimmedVersion(Color objColor)
+        {
+            // Built-in functions are in HSV/HSB, so we need to convert to HSL to invert lightness.
+            float fltHue = objColor.GetHue() / 360.0f;
+            float fltBrightness = objColor.GetBrightness();
+            float fltLightness = objColor.GetSaturation();
+            fltLightness = Math.Max(0, fltLightness - 0.2f);
+            return FromHsva(fltHue, fltBrightness, fltLightness, objColor.A);
+        }
+
 
         private static void ApplyColorsRecursively(Control objControl, bool blnLightMode)
         {
