/*  This file is part of Chummer5a.
 *
 *  Chummer5a is free software: you can redistribute it and/or modify
 *  it under the terms of the GNU General Public License as published by
 *  the Free Software Foundation, either version 3 of the License, or
 *  (at your option) any later version.
 *
 *  Chummer5a is distributed in the hope that it will be useful,
 *  but WITHOUT ANY WARRANTY; without even the implied warranty of
 *  MERCHANTABILITY or FITNESS FOR A PARTICULAR PURPOSE.  See the
 *  GNU General Public License for more details.
 *
 *  You should have received a copy of the GNU General Public License
 *  along with Chummer5a.  If not, see <http://www.gnu.org/licenses/>.
 *
 *  You can obtain the full source code for Chummer5a at
 *  https://github.com/chummer5a/chummer5a
 */
using Chummer.Backend;
using Chummer.Backend.UI;
 using System.Collections;
using Microsoft.ApplicationInsights;
using Microsoft.ApplicationInsights.DataContracts;
using Microsoft.ApplicationInsights.Extensibility;
using NLog;
using NLog.Config;
using System;
 using System.ComponentModel;
using System.Diagnostics;
 using System.Globalization;
using System.IO;
using System.Linq;
using System.Net;
using System.Net.Sockets;
 using System.Threading.Tasks;
 using Chummer.Classes;
 using Chummer.Plugins;
 using System.Runtime.Remoting.Contexts;
 using System.Runtime.InteropServices;
 using System.Reflection;
 using Microsoft.ApplicationInsights.Metrics;
using System.Runtime;
using System.Threading;
using System.Windows.Forms;

[assembly: CLSCompliant(true)]
namespace Chummer
{
    public static class Program
    {
        private static Logger Log = null;
        private const string strChummerGuid = "eb0759c1-3599-495e-8bc5-57c8b3e1b31c";
        private static PluginControl _pluginLoader = null;
        public static readonly TelemetryClient TelemetryClient = new TelemetryClient();
        public static PluginControl PluginLoader
        {
            get => _pluginLoader ?? (_pluginLoader = new PluginControl());
            set => _pluginLoader = value;
        }


        /// <summary>
        /// The main entry point for the application.
        /// </summary>
        [STAThread]
        static void Main()
        {
            //for some fun try out this command line parameter: chummer://plugin:SINners:Load:5ff55b9d-7d1c-4067-a2f5-774127346f4e
            PageViewTelemetry pvt = null;
            var startTime = DateTimeOffset.UtcNow;
            using (GlobalChummerMutex = new Mutex(false, @"Global\" + strChummerGuid))
            {
                IsMono = Type.GetType("Mono.Runtime") != null;
                // Mono doesn't always play nice with ProfileOptimization, so it's better to just not bother with it when running under Mono
                if (!IsMono)
                {
                    ProfileOptimization.SetProfileRoot(Utils.GetStartupPath);
                    ProfileOptimization.StartProfile("chummerprofile");
                }

                Stopwatch sw = Stopwatch.StartNew();
                //If debuging and launched from other place (Bootstrap), launch debugger
                if (Environment.GetCommandLineArgs().Contains("/debug") && !Debugger.IsAttached)
                {
                    Debugger.Launch();
                }
                sw.TaskEnd("dbgchk");
                //Various init stuff (that mostly "can" be removed as they serve
                //debugging more than function


                //Needs to be called before Log is setup, as it moves where log might be.
                FixCwd();


                sw.TaskEnd("fixcwd");
                
                AppDomain.CurrentDomain.FirstChanceException += ExceptionHeatmap.OnException;

                sw.TaskEnd("appdomain 2");

                string strInfo =
                    $"Application Chummer5a build {System.Reflection.Assembly.GetExecutingAssembly().GetName().Version} started at {DateTime.UtcNow} with command line arguments {Environment.CommandLine}";
                sw.TaskEnd("infogen");
             
                sw.TaskEnd("infoprnt");

            GlobalOptions.Load();
		    ThreadPool.QueueUserWorkItem(PreLoadOptionImages);

			Application.EnableVisualStyles();
			Application.SetCompatibleTextRenderingDefault(false);

		    sw.TaskEnd("languagefreestartup");
			// Make sure the default language has been loaded before attempting to open the Main Form.

#if !DEBUG
                AppDomain.CurrentDomain.UnhandledException += (o, e) =>
                {
                    if (e.ExceptionObject is Exception ex)
                        CrashHandler.WebMiniDumpHandler(ex);

                    //main.Hide();
                    //main.ShowInTaskbar = false;
                };
#else
                AppDomain.CurrentDomain.UnhandledException += (o, e) =>
                {
                    try
                    {
                        if (e.ExceptionObject is Exception myException)
                        {
                            myException.Data.Add("IsCrash", true.ToString());
                            ExceptionTelemetry et = new ExceptionTelemetry(myException)
                            {
                                SeverityLevel = SeverityLevel.Critical

                            };
                            //we have to enable the uploading of THIS message, so it isn't filtered out in the DropUserdataTelemetryProcessos
                            foreach (DictionaryEntry d in myException.Data)
                            {
                                if ((d.Key != null) && (d.Value != null))
                                    et.Properties.Add(d.Key.ToString(), d.Value.ToString());
                            }
                            Program.TelemetryClient.TrackException(myException);
                            Program.TelemetryClient.Flush();
                        }
                    }
                    catch (Exception exception)
                    {
                        Console.WriteLine(exception);
                    }
                };
#endif

                sw.TaskEnd("Startup");

                
                Application.SetUnhandledExceptionMode(UnhandledExceptionMode.ThrowException);

                if (!string.IsNullOrEmpty(LanguageManager.ManagerErrorMessage))
                {
                    Program.MainForm.ShowMessageBox(LanguageManager.ManagerErrorMessage, Application.ProductName, MessageBoxButtons.OK, MessageBoxIcon.Error);
                    return;
                }

                if (!string.IsNullOrEmpty(GlobalOptions.Instance.ErrorMessage))
                {
<<<<<<< HEAD
                    MessageBox.Show(GlobalOptions.Instance.ErrorMessage, Application.ProductName, MessageBoxButtons.OK, MessageBoxIcon.Error);
=======
                    Program.MainForm.ShowMessageBox(GlobalOptions.Instance.ErrorMessage, Application.ProductName, MessageBoxButtons.OK, MessageBoxIcon.Error);
>>>>>>> 34005183
                    return;
                }

                try
                {
                    LogManager.ThrowExceptions = true;
                    if (GlobalOptions.Instance.UseLoggingApplicationInsights > ProgramOptions.UseAILogging.OnlyMetric)
                    {
                        ConfigurationItemFactory.Default.Targets.RegisterDefinition(
                            "ApplicationInsightsTarget",
                            typeof(Microsoft.ApplicationInsights.NLogTarget.ApplicationInsightsTarget)
                        );
                    }

                    LogManager.ThrowExceptions = false;
                    Log = NLog.LogManager.GetCurrentClassLogger();
                    if (GlobalOptions.Instance.UseLogging)
                    {
                        foreach (var rule in NLog.LogManager.Configuration.LoggingRules.ToList())
                        {
                            //only change the loglevel, if it's off - otherwise it has been changed manually
                            if (rule.Levels.Count == 0)
                                rule.EnableLoggingForLevels(LogLevel.Debug, LogLevel.Fatal);
                        }
                    }
<<<<<<< HEAD
                    Log.Info(strInfo);
                    Log.Info("NLog initialized");
                    if (GlobalOptions.Instance.UseLoggingApplicationInsights)
=======
                    
                    if (Chummer.Properties.Settings.Default.UploadClientId == Guid.Empty)
>>>>>>> 34005183
                    {
                        Chummer.Properties.Settings.Default.UploadClientId = Guid.NewGuid();
                        Chummer.Properties.Settings.Default.Save();
                    }

                    if (GlobalOptions.Instance.UseLoggingApplicationInsights >= ProgramOptions.UseAILogging.OnlyMetric)
                    {

#if DEBUG
                        //If you set true as DeveloperMode (see above), you can see the sending telemetry in the debugging output window in IDE.
                        TelemetryConfiguration.Active.TelemetryChannel.DeveloperMode = true;
#else
                        TelemetryConfiguration.Active.TelemetryChannel.DeveloperMode = false;
#endif
                        TelemetryConfiguration.Active.TelemetryInitializers.Add(new CustomTelemetryInitializer());
                        TelemetryConfiguration.Active.TelemetryProcessorChainBuilder.Use((next) => new TranslateExceptionTelemetryProcessor(next));
                        var replacePath = Environment.UserName;
                        TelemetryConfiguration.Active.TelemetryProcessorChainBuilder.Use((next) => new DropUserdataTelemetryProcessor(next, replacePath));
                        TelemetryConfiguration.Active.TelemetryProcessorChainBuilder.Build();
                        //for now lets disable live view.We may make another GlobalOption to enable it at a later stage...
                        //var live = new LiveStreamProvider(ApplicationInsightsConfig);
                        //live.Enable();

                        //Log an Event with AssemblyVersion and CultureInfo
                        MetricIdentifier mi = new MetricIdentifier("Chummer", "Program Start", "Version", "Culture", dimension3Name:"AISetting");
                        var metric = TelemetryClient.GetMetric(mi);
                        metric.TrackValue(1,
                            Assembly.GetExecutingAssembly().GetName().Version.ToString(),
                            CultureInfo.CurrentUICulture.TwoLetterISOLanguageName,
                            GlobalOptions.Instance.UseLoggingApplicationInsights.ToString());

                        //Log a page view:
                        pvt = new PageViewTelemetry("frmChummerMain()")
                        {
                            Name = "Chummer Startup: " +
                                   System.Reflection.Assembly.GetExecutingAssembly().GetName().Version,
                            Id = Properties.Settings.Default.UploadClientId.ToString()
                        };
                        pvt.Context.Operation.Name = "Operation Program.Main()";
                        pvt.Properties.Add("parameters", Environment.CommandLine);
                        pvt.Timestamp = startTime;

                        UploadObjectAsMetric.UploadObject(TelemetryClient, typeof(GlobalOptions));
                    }
                    else
                    {
                        TelemetryConfiguration.Active.DisableTelemetry = true;
                    }
                    if (Utils.IsUnitTest)
                        TelemetryConfiguration.Active.DisableTelemetry = true;

                    Log.Info(strInfo);
                    Log.Info("Logging options are set to " + GlobalOptions.Instance.UseLogging + " and Upload-Options are set to " + GlobalOptions.Instance.UseLoggingApplicationInsights + " (Installation-Id: " + Chummer.Properties.Settings.Default.UploadClientId + ").");

                    //make sure the Settings are upgraded/preserved after an upgrade
                    //see for details: https://stackoverflow.com/questions/534261/how-do-you-keep-user-config-settings-across-different-assembly-versions-in-net/534335#534335
                    if (Properties.Settings.Default.UpgradeRequired)
                    {
                        if (UnblockPath(AppDomain.CurrentDomain.BaseDirectory))
                        {
                            Properties.Settings.Default.Upgrade();
                            Properties.Settings.Default.UpgradeRequired = false;
                            Properties.Settings.Default.Save();
                        }
                        else
                        {
                            Log.Warn("Files could not be unblocked in " + AppDomain.CurrentDomain.BaseDirectory);
                        }
                    }
                    
                }
                catch (Exception e)
                {
                    Console.WriteLine(e);
                    Log.Error(e);
                }

                //load the plugins and maybe work of any command line arguments
                //arguments come in the form of
                //              /plugin:Name:Parameter:Argument
                //              /plugin:SINners:RegisterUriScheme:0
                _pluginLoader = new PluginControl();
                bool showMainForm = true;
                // Make sure the default language has been loaded before attempting to open the Main Form.
                LanguageManager.TranslateWinForm(GlobalOptions.Language, null);
<<<<<<< HEAD

                MainForm = new frmChummerMain();
                Application.Run(MainForm);
                if (GlobalOptions.Instance.UseLoggingApplicationInsights)
=======
                MainForm = new frmChummerMain(false);
                try
                {
                    Program.PluginLoader.LoadPlugins(null);
                }
                catch (ApplicationException e)
                {
                    showMainForm = false;
                }
                if (!Utils.IsUnitTest)
>>>>>>> 34005183
                {
                    string[] strArgs = Environment.GetCommandLineArgs();
                    try
                    {
                        var loopResult = Parallel.For(1, strArgs.Length, i =>
                        {
                            if (strArgs[i].Contains("/plugin"))
                            {
                                if (GlobalOptions.Instance.PluginsEnabled == false)
                                {
                                    string msg =
                                        "Please enable Plugins to use command-line arguments invoking specific plugin-functions!";
                                    Log.Warn(msg);
                                    MessageBox.Show(msg, "Plugins not enabled", MessageBoxButtons.OK, MessageBoxIcon.Exclamation);
                                }
                                else
                                {
                                    string whatplugin = strArgs[i].Substring(strArgs[i].IndexOf("/plugin") + 8);
                                    //some external apps choose to add a '/' before a ':' even in the middle of an url...
                                    whatplugin = whatplugin.TrimStart(':');
                                    int endplugin = whatplugin.IndexOf(':');
                                    string parameter = whatplugin.Substring(endplugin + 1);
                                    whatplugin = whatplugin.Substring(0, endplugin);
                                    var plugin =
                                        Program.PluginLoader.MyActivePlugins.FirstOrDefault(a =>
                                            a.ToString() == whatplugin);
                                    if (plugin == null)
                                    {
                                        var notactive =
                                            Program.PluginLoader.MyPlugins.FirstOrDefault(a =>
                                                a.ToString() == whatplugin);
                                        if (notactive != null)
                                        {
                                            string msg = "Plugin " + whatplugin + " is not enabled in the options!" + Environment.NewLine;
                                            msg +=
                                                "If you want to use command-line arguments, please enable this plugin and restart the program.";
                                            Log.Warn(msg);
                                            MessageBox.Show(msg, whatplugin + " not enabled", MessageBoxButtons.OK, MessageBoxIcon.Exclamation);
                                        }
                                    }
                                    if (plugin != null)
                                    {
                                        showMainForm &= plugin.ProcessCommandLine(parameter);
                                    }
                                }
                            }
                        });
                        if (!loopResult.IsCompleted)
                            Debugger.Break();
                    }
                    catch (Exception e)
                    {
                        ExceptionTelemetry ex = new ExceptionTelemetry(e)
                        {
                            SeverityLevel = SeverityLevel.Warning
                        };
                        TelemetryClient?.TrackException(ex);
                        Log.Warn(e);
                    }
                }
                if (showMainForm)
                {
                    MainForm.FormMainInitialize(pvt);
                    Application.Run(MainForm);
                }
                Program.PluginLoader.Dispose();
                Log.Info(ExceptionHeatmap.GenerateInfo());
                if (GlobalOptions.Instance.UseLoggingApplicationInsights > ProgramOptions.UseAILogging.OnlyLocal)
                {
                    if (TelemetryClient != null)
                    {
                        TelemetryClient.Flush();
                        //we have to wait a bit to give it time to upload the data
                        Console.WriteLine("Waiting a bit to flush logging data...");
                        Thread.Sleep(2000);
                    }
                }
            }
        }

        [DllImport("kernel32", CharSet = CharSet.Unicode, SetLastError = true)]
        [return: MarshalAs(UnmanagedType.Bool)]
        public static extern bool DeleteFile(string name);

        /// <summary>
        /// Main application form.
        /// </summary>
        public static frmChummerMain MainForm
        {
            get;
            set;
        }

        /// <summary>
        /// Whether the application is running under Mono (true) or .NET (false)
        /// </summary>
        public static bool IsMono
        {
            get;
            private set;
        }

        //This function is here because there is no other place for it
	    private static void PreLoadOptionImages(object state)
	    {
            //This is iterrated in reverse. In the rare case that options is 
            //opened before this is finished, options would quickly catch up
            //as getting the cached image is much less work than creating it
            //This way, both keep working until they pass each other and 
            //everything needed is in cache
            foreach (SourcebookInfo book in Enumerable.Reverse(GlobalOptions.Instance.SourcebookInfo))
            {
                BookImageManager.GetImage(book.Code, GlobalOptions.Default.Books[book.Code], false, UI.Options.BookControl.SCALE);
            }
        }

        public static bool UnblockPath(string path)
        {
            bool allUnblocked = true;
            string[] files = System.IO.Directory.GetFiles(path);
            string[] dirs = System.IO.Directory.GetDirectories(path);

            foreach (string file in files)
            {
                if (!UnblockFile(file))
                {
                    // Get the last error and display it.
                    int error = Marshal.GetLastWin32Error();
                    Win32Exception exception = new Win32Exception(error, "Error while unblocking " + file + ".");
                    switch (exception.NativeErrorCode)
                    {
                        case 2://file not found - that means the alternate data-stream is not present.
                            break;
                        case 5: Log.Warn(exception);
                            allUnblocked = false;
                            break;
                        default: Log.Error(exception);
                            allUnblocked = false;
                            break;
                    }
                }
            }

            foreach (string dir in dirs)
            {
                if (!UnblockPath(dir))
                    allUnblocked = false;
            }

            return allUnblocked;

        }

        public static bool UnblockFile(string fileName)
        {
            return DeleteFile(fileName + ":Zone.Identifier");
        }

	    public static bool Debugging { get; private set; } = false;
        public static BookImageManager BookImageManager { get; private set; } = new BookImageManager();

        private static ExceptionHeatMap ExceptionHeatmap { get; } = new ExceptionHeatMap();

        static void FixCwd()
		{
			//If launched by file assiocation, the cwd is file location. 
			//Chummer looks for data in cwd, to be able to move exe (legacy+bootstraper uses this)

            if (Directory.Exists(Path.Combine(Utils.GetStartupPath, "data"))
                && Directory.Exists(Path.Combine(Utils.GetStartupPath, "lang")))
            {
                //both normally used data dirs present (add file loading abstraction to the list)
                //so do nothing

                return;
            }

            Environment.CurrentDirectory = Utils.GetStartupPath;
        }

        public static Mutex GlobalChummerMutex
        {
            get;
            private set;
        }
    }
}<|MERGE_RESOLUTION|>--- conflicted
+++ resolved
@@ -166,11 +166,7 @@
 
                 if (!string.IsNullOrEmpty(GlobalOptions.Instance.ErrorMessage))
                 {
-<<<<<<< HEAD
-                    MessageBox.Show(GlobalOptions.Instance.ErrorMessage, Application.ProductName, MessageBoxButtons.OK, MessageBoxIcon.Error);
-=======
                     Program.MainForm.ShowMessageBox(GlobalOptions.Instance.ErrorMessage, Application.ProductName, MessageBoxButtons.OK, MessageBoxIcon.Error);
->>>>>>> 34005183
                     return;
                 }
 
@@ -196,14 +192,8 @@
                                 rule.EnableLoggingForLevels(LogLevel.Debug, LogLevel.Fatal);
                         }
                     }
-<<<<<<< HEAD
-                    Log.Info(strInfo);
-                    Log.Info("NLog initialized");
-                    if (GlobalOptions.Instance.UseLoggingApplicationInsights)
-=======
                     
                     if (Chummer.Properties.Settings.Default.UploadClientId == Guid.Empty)
->>>>>>> 34005183
                     {
                         Chummer.Properties.Settings.Default.UploadClientId = Guid.NewGuid();
                         Chummer.Properties.Settings.Default.Save();
@@ -289,12 +279,6 @@
                 bool showMainForm = true;
                 // Make sure the default language has been loaded before attempting to open the Main Form.
                 LanguageManager.TranslateWinForm(GlobalOptions.Language, null);
-<<<<<<< HEAD
-
-                MainForm = new frmChummerMain();
-                Application.Run(MainForm);
-                if (GlobalOptions.Instance.UseLoggingApplicationInsights)
-=======
                 MainForm = new frmChummerMain(false);
                 try
                 {
@@ -305,7 +289,6 @@
                     showMainForm = false;
                 }
                 if (!Utils.IsUnitTest)
->>>>>>> 34005183
                 {
                     string[] strArgs = Environment.GetCommandLineArgs();
                     try
