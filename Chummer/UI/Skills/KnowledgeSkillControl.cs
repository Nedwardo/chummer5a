/*  This file is part of Chummer5a.
 *
 *  Chummer5a is free software: you can redistribute it and/or modify
 *  it under the terms of the GNU General Public License as published by
 *  the Free Software Foundation, either version 3 of the License, or
 *  (at your option) any later version.
 *
 *  Chummer5a is distributed in the hope that it will be useful,
 *  but WITHOUT ANY WARRANTY; without even the implied warranty of
 *  MERCHANTABILITY or FITNESS FOR A PARTICULAR PURPOSE.  See the
 *  GNU General Public License for more details.
 *
 *  You should have received a copy of the GNU General Public License
 *  along with Chummer5a.  If not, see <http://www.gnu.org/licenses/>.
 *
 *  You can obtain the full source code for Chummer5a at
 *  https://github.com/chummer5a/chummer5a
 */
using System;
using System.Collections.Generic;
using System.ComponentModel;
using System.Drawing;
using System.Linq;
using System.Windows.Forms;
using Chummer.Backend.Skills;

namespace Chummer.UI.Skills
{
    public sealed partial class KnowledgeSkillControl : UserControl
    {
        private readonly KnowledgeSkill _skill;
        public KnowledgeSkillControl(KnowledgeSkill skill)
        {
            _skill = skill;
            InitializeComponent();

            LanguageManager.TranslateWinForm(GlobalOptions.Language, this);

            //Display
            lblModifiedRating.DoDatabinding("Text", skill, nameof(KnowledgeSkill.DisplayPool));
            lblModifiedRating.DoDatabinding("ToolTipText", skill, nameof(KnowledgeSkill.PoolToolTip));

            List<ListItem> lstTypes = KnowledgeSkill.KnowledgeTypes(GlobalOptions.Language).ToList();
            lstTypes.Sort(CompareListItems.CompareNames);

            cboType.BeginUpdate();
            cboSkill.BeginUpdate();
            cboSpec.BeginUpdate();
            cboType.DataSource = lstTypes;
            cboType.DisplayMember = nameof(ListItem.Name);
            cboType.ValueMember = nameof(ListItem.Value);
            cboType.DataBindings.Add("SelectedValue", skill, nameof(KnowledgeSkill.Type), false, DataSourceUpdateMode.OnPropertyChanged);

            nudSkill.Visible = !skill.CharacterObject.Created && skill.CharacterObject.SkillsSection.HasKnowledgePoints;
            nudKarma.Visible = !skill.CharacterObject.Created;
            chkKarma.Visible = !skill.CharacterObject.Created;
            cboSpec.Visible = !skill.CharacterObject.Created;
            //cboType.Visible = !skill.CharacterObject.Created;

            btnCareerIncrease.Visible = skill.CharacterObject.Created;
            lblSpec.Visible = skill.CharacterObject.Created;
            btnAddSpec.Visible = skill.CharacterObject.Created;
            lblRating.Visible = skill.CharacterObject.Created;

            if (skill.CharacterObject.Created)
            {
                nudKarma.Visible = false;
                nudSkill.Visible = false;

                lblRating.Visible = true;
                lblRating.DataBindings.Add("Text", skill, nameof(Skill.Rating), false, DataSourceUpdateMode.OnPropertyChanged);

                //New knowledge skills start at 0. Leave the Type selector unlocked until they spend Karma on the skill.
                cboType.Enabled = (skill.Karma == 0 && skill.Base == 0 || string.IsNullOrWhiteSpace(_skill.Type));

                lblName.Visible = true;
                lblName.DataBindings.Add("Text", skill, nameof(KnowledgeSkill.WriteableName), false, DataSourceUpdateMode.OnPropertyChanged);
                lblName.DataBindings.Add("ForeColor", skill, nameof(Skill.PreferredColor));
                lblName.DataBindings.Add("ToolTipText", skill, nameof(Skill.HtmlSkillToolTip));

                lblSpec.Visible = true;
                lblSpec.DataBindings.Add("Text", skill, nameof(Skill.DisplaySpecialization), false, DataSourceUpdateMode.OnPropertyChanged);

                cboSkill.Visible = false;
                chkKarma.Visible = false;
                cboSpec.Visible = false;

                lblModifiedRating.Location = new Point(294 - 30, 4);
                
                btnAddSpec.DataBindings.Add("Enabled", skill, nameof(Skill.CanAffordSpecialization), false, DataSourceUpdateMode.OnPropertyChanged);
                btnAddSpec.DataBindings.Add("Visible", skill, nameof(Skill.CanHaveSpecs), false, DataSourceUpdateMode.OnPropertyChanged);
                btnAddSpec.DataBindings.Add("ToolTipText", skill, nameof(Skill.AddSpecToolTip), false, DataSourceUpdateMode.OnPropertyChanged);
                btnCareerIncrease.DataBindings.Add("Enabled", skill, nameof(Skill.CanUpgradeCareer), false, DataSourceUpdateMode.OnPropertyChanged);
                btnCareerIncrease.DataBindings.Add("ToolTipText", skill, nameof(Skill.UpgradeToolTip), false, DataSourceUpdateMode.OnPropertyChanged);
            }
            else
            {
                //Up down boxes
                nudKarma.DataBindings.Add("Value", skill, nameof(Skill.Karma), false, DataSourceUpdateMode.OnPropertyChanged);
                nudKarma.DataBindings.Add("InterceptMouseWheel", GlobalOptions.Instance, nameof(ProgramOptions.InterceptMode), false, DataSourceUpdateMode.OnPropertyChanged);

                nudSkill.DataBindings.Add("Value", skill, nameof(Skill.Base), false, DataSourceUpdateMode.OnPropertyChanged);
                nudSkill.DataBindings.Add("Enabled", skill.CharacterObject.SkillsSection, nameof(SkillsSection.HasKnowledgePoints), false, DataSourceUpdateMode.OnPropertyChanged);
                nudSkill.DataBindings.Add("InterceptMouseWheel", GlobalOptions.Instance, nameof(ProgramOptions.InterceptMode), false, DataSourceUpdateMode.OnPropertyChanged);

                chkKarma.DataBindings.Add("Checked", skill, nameof(Skill.BuyWithKarma), false,
                        DataSourceUpdateMode.OnPropertyChanged);
                List<ListItem> lstDefaultKnowledgeSkills = KnowledgeSkill.DefaultKnowledgeSkills(GlobalOptions.Language).ToList();
                lstDefaultKnowledgeSkills.Sort(CompareListItems.CompareNames);
                cboSkill.DataSource = lstDefaultKnowledgeSkills;
                cboSkill.DisplayMember = nameof(ListItem.Name);
                cboSkill.ValueMember = nameof(ListItem.Value);
                cboSkill.SelectedIndex = -1;
                cboSkill.DataBindings.Add("Text", skill, nameof(KnowledgeSkill.WriteableName), false, DataSourceUpdateMode.OnPropertyChanged);
                cboSkill.DataBindings.Add(new NegatableBinding("Enabled", skill, nameof(KnowledgeSkill.ForcedName), true));

                //dropdown/spec
                cboSpec.DataSource = skill.CGLSpecializations;
                cboSpec.DisplayMember = nameof(ListItem.Name);
                cboSpec.ValueMember = nameof(ListItem.Value);
                cboSpec.SelectedIndex = -1;

                cboSpec.DataBindings.Add("Enabled", skill, nameof(Skill.CanHaveSpecs), false, DataSourceUpdateMode.OnPropertyChanged);
                cboSpec.DataBindings.Add("Text", skill, nameof(Skill.Specialization), false, DataSourceUpdateMode.OnPropertyChanged);

                skill.PropertyChanged += Skill_PropertyChanged;
            }

            cmdDelete.DataBindings.Add("Visible", skill, nameof(Skill.AllowDelete), false, DataSourceUpdateMode.OnPropertyChanged);
            cmdDelete.Click += (sender, args) =>
            {
<<<<<<< HEAD
=======
                if (!skill.CharacterObject.ConfirmDelete(LanguageManager.GetString("Message_DeleteKnowledgeSkill",
                    GlobalOptions.Language)))
                    return;
>>>>>>> ddac5312
                skill.UnbindSkill();
                skill.CharacterObject.SkillsSection.KnowledgeSkills.Remove(skill);
            };
            if (skill.ForcedName)
            {
                DataBindings.Add("Enabled", skill, nameof(KnowledgeSkill.Enabled), false, DataSourceUpdateMode.OnPropertyChanged);
                if (!skill.CharacterObject.Created)
                    cboType.Enabled = string.IsNullOrEmpty(_skill.Type);
            }
            if (!skill.AllowUpgrade)
            {
                nudKarma.Visible = false;
                nudSkill.Visible = false;
                cboSkill.Enabled = false;
                chkKarma.Visible = false;
                btnAddSpec.Enabled = false;
                btnCareerIncrease.Enabled = false;

                if (!skill.CharacterObject.Created)
                {
                    lblRating.Visible = true;
                    lblRating.DataBindings.Add("Text", skill, nameof(Skill.Rating), false, DataSourceUpdateMode.OnPropertyChanged);
                }
            }
            cboType.EndUpdate();
            cboSkill.EndUpdate();
            cboSpec.EndUpdate();
        }

        public void Skill_PropertyChanged(object sender, PropertyChangedEventArgs e)
        {
            bool all = false;
            switch (e.PropertyName)
            {
                case null:
                    all = true;
                    goto case nameof(Skill.CGLSpecializations);
                case nameof(Skill.CGLSpecializations):
                    if (!_skill.CharacterObject.Created)
                    {
                        string strOldSpec = _skill.CGLSpecializations.Count != 0 ? cboSpec.SelectedItem?.ToString() : cboSpec.Text;
                        cboSpec.SuspendLayout();
                        cboSpec.DataSource = null;
                        cboSpec.DataSource = _skill.CGLSpecializations;
                        cboSpec.DisplayMember = nameof(ListItem.Name);
                        cboSpec.ValueMember = nameof(ListItem.Value);
                        cboSpec.MaxDropDownItems = Math.Max(1, _skill.CGLSpecializations.Count);
                        if (string.IsNullOrEmpty(strOldSpec))
                            cboSpec.SelectedIndex = -1;
                        else
                        {
                            cboSpec.SelectedValue = strOldSpec;
                            if (cboSpec.SelectedIndex == -1)
                                cboSpec.Text = strOldSpec;
                        }

                        cboSpec.ResumeLayout();
                    }

                    if (all)
                        goto case nameof(KnowledgeSkill.Type);
                    break;
                case nameof(KnowledgeSkill.Type):
                    if (!cboSkill.Enabled)
                        cboType.Enabled = string.IsNullOrEmpty(_skill.Type);
                    break;
            }
        }

        public void UnbindKnowledgeSkillControl()
        {
            _skill.PropertyChanged -= Skill_PropertyChanged;
            foreach (Control objControl in Controls)
            {
                objControl.DataBindings.Clear();
            }
        }

        private void btnCareerIncrease_Click(object sender, EventArgs e)
        {
            int upgradeKarmaCost = _skill.UpgradeKarmaCost;

            if (upgradeKarmaCost == -1)
                return; //TODO: more descriptive
            string confirmstring = string.Format(LanguageManager.GetString("Message_ConfirmKarmaExpense", GlobalOptions.Language),
                _skill.DisplayNameMethod(GlobalOptions.Language), _skill.Rating + 1, upgradeKarmaCost, cboType.GetItemText(cboType.SelectedItem));

            if (!_skill.CharacterObject.ConfirmKarmaExpense(confirmstring))
                return;

            cboType.Enabled = false;

            _skill.Upgrade();
        }

        private void btnAddSpec_Click(object sender, EventArgs e)
        {
            int price = _skill.CharacterObject.Options.KarmaKnowledgeSpecialization;

            int intExtraSpecCost = 0;
            int intTotalBaseRating = _skill.TotalBaseRating;
            decimal decSpecCostMultiplier = 1.0m;
            foreach (Improvement objLoopImprovement in _skill.CharacterObject.Improvements)
            {
                if (objLoopImprovement.Minimum <= intTotalBaseRating &&
                    (string.IsNullOrEmpty(objLoopImprovement.Condition) || (objLoopImprovement.Condition == "career") == _skill.CharacterObject.Created || (objLoopImprovement.Condition == "create") != _skill.CharacterObject.Created) && objLoopImprovement.Enabled)
                {
                    if (objLoopImprovement.ImprovedName == _skill.SkillCategory)
                    {
                        if (objLoopImprovement.ImproveType == Improvement.ImprovementType.SkillCategorySpecializationKarmaCost)
                            intExtraSpecCost += objLoopImprovement.Value;
                        else if (objLoopImprovement.ImproveType == Improvement.ImprovementType.SkillCategorySpecializationKarmaCostMultiplier)
                            decSpecCostMultiplier *= objLoopImprovement.Value / 100.0m;
                    }
                }
            }
            if (decSpecCostMultiplier != 1.0m)
                price = decimal.ToInt32(decimal.Ceiling(price * decSpecCostMultiplier));
            price += intExtraSpecCost; //Spec

            string confirmstring = string.Format(LanguageManager.GetString("Message_ConfirmKarmaExpenseSkillSpecialization", GlobalOptions.Language), price.ToString());

            if (!_skill.CharacterObject.ConfirmKarmaExpense(confirmstring))
                return;

            frmSelectSpec selectForm = new frmSelectSpec(_skill)
            {
                Mode = "Knowledge"
            };
            selectForm.ShowDialog();

            if (selectForm.DialogResult != DialogResult.OK) return;

            _skill.AddSpecialization(selectForm.SelectedItem);

            if (ParentForm is CharacterShared frmParent)
                frmParent.IsCharacterUpdateRequested = true;
        }

        public void MoveControls(int i)
        {
            lblName.Width = i;
        }

        /// <summary>
        /// I'm not super pleased with how this works, but it's functional so w/e.
        /// The goal is for controls to retain the ability to display tooltips even while disabled. IT DOES NOT WORK VERY WELL.
        /// </summary>
        #region ButtonWithToolTip Visibility workaround

        ButtonWithToolTip _activeButton;

        private ButtonWithToolTip ActiveButton
        {
            get => _activeButton;
            set
            {
                if (value == ActiveButton) return;
                ActiveButton?.ToolTipObject.Hide(this);
                _activeButton = value;
                if (_activeButton?.Visible == true)
                {
                    ActiveButton?.ToolTipObject.Show(ActiveButton?.ToolTipText, this);
                }
            }
        }

        private Control FindToolTipControl(Point pt)
        {
            foreach (Control c in Controls)
            {
                if (!(c is ButtonWithToolTip)) continue;
                if (c.Bounds.Contains(pt)) return c;
            }
            return null;
        }

        private void OnMouseMove(object sender, MouseEventArgs e)
        {
            ActiveButton = FindToolTipControl(e.Location) as ButtonWithToolTip;
        }

        private void OnMouseLeave(object sender, EventArgs e)
        {
            ActiveButton = null;
        }
        #endregion
    }
}<|MERGE_RESOLUTION|>--- conflicted
+++ resolved
@@ -129,12 +129,9 @@
             cmdDelete.DataBindings.Add("Visible", skill, nameof(Skill.AllowDelete), false, DataSourceUpdateMode.OnPropertyChanged);
             cmdDelete.Click += (sender, args) =>
             {
-<<<<<<< HEAD
-=======
                 if (!skill.CharacterObject.ConfirmDelete(LanguageManager.GetString("Message_DeleteKnowledgeSkill",
                     GlobalOptions.Language)))
                     return;
->>>>>>> ddac5312
                 skill.UnbindSkill();
                 skill.CharacterObject.SkillsSection.KnowledgeSkills.Remove(skill);
             };
