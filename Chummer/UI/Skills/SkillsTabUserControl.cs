/*  This file is part of Chummer5a.
 *
 *  Chummer5a is free software: you can redistribute it and/or modify
 *  it under the terms of the GNU General Public License as published by
 *  the Free Software Foundation, either version 3 of the License, or
 *  (at your option) any later version.
 *
 *  Chummer5a is distributed in the hope that it will be useful,
 *  but WITHOUT ANY WARRANTY; without even the implied warranty of
 *  MERCHANTABILITY or FITNESS FOR A PARTICULAR PURPOSE.  See the
 *  GNU General Public License for more details.
 *
 *  You should have received a copy of the GNU General Public License
 *  along with Chummer5a.  If not, see <http://www.gnu.org/licenses/>.
 *
 *  You can obtain the full source code for Chummer5a at
 *  https://github.com/chummer5a/chummer5a
 */
using System;
using System.Collections.Generic;
using System.Collections.ObjectModel;
using System.Collections.Specialized;
using System.ComponentModel;
using System.Diagnostics;
using System.Drawing;
using System.Globalization;
using System.Linq;
using System.Windows.Forms;
using System.Xml;
using Chummer.Backend.Skills;
using Chummer.UI.Shared;
using Chummer.Backend.Attributes;

namespace Chummer.UI.Skills
{
    public partial class SkillsTabUserControl : UserControl
    {
        public event PropertyChangedEventHandler MakeDirtyWithCharacterUpdate;

        private BindingListDisplay<Skill> _lstActiveSkills;
        private BindingListDisplay<SkillGroup> _lstSkillGroups;
        private BindingListDisplay<KnowledgeSkill> _lstKnowledgeSkills; 

        public SkillsTabUserControl()
        {
            InitializeComponent();

            LanguageManager.TranslateWinForm(GlobalOptions.Language, this);

            _lstDropDownActiveSkills = GenerateDropdownFilter();
            _lstDropDownKnowledgeSkills = GenerateKnowledgeDropdownFilter();
            _sortList = GenerateSortList();
            _lstSortKnowledgeList = GenerateKnowledgeSortList();

            _lstSkillControls.CollectionChanged += LstSkillControlsOnCollectionChanged;
        }

        private void LstSkillControlsOnCollectionChanged(object sender, NotifyCollectionChangedEventArgs e)
        {
            if (!HasLoaded) return;
            int intNameLabelWidth = _lstSkillControls.Max(i => i.NameWidth);

            foreach (SkillControl2 objSkillControl in _lstSkillControls)
            {
                objSkillControl.MoveControls(intNameLabelWidth);
            }

            if (_objCharacter.Created) return;
            int intRatingLabelWidth = _lstSkillControls.Max(i => i.NudSkillWidth);
            lblActiveSp.Left = lblActiveSkills.Left + intNameLabelWidth + 6;
            lblActiveKarma.Left = lblActiveSp.Left + intRatingLabelWidth + 6;
            //When in karma mode, we will occasionally fail to load the proper size; break if this is the case during debug and try a failback. 
            if (lblActiveKarma.Left >= intNameLabelWidth) return;
            Utils.BreakIfDebug();
            lblActiveKarma.Left = intNameLabelWidth + 6;
        }

        public void MissingDatabindingsWorkaround()
        {
            if (!_objCharacter.Created)
                UpdateKnoSkillRemaining();
        }

        private void UpdateKnoSkillRemaining()
        {
            lblKnowledgeSkillPoints.Text = $"{_objCharacter.SkillsSection.KnowledgeSkillPointsRemain}{LanguageManager.GetString("String_Of", GlobalOptions.Language)}{_objCharacter.SkillsSection.KnowledgeSkillPoints}";
        }

        public bool HasLoaded => _objCharacter != null;
        private Character _objCharacter;
        private readonly IList<Tuple<string, Predicate<Skill>>> _lstDropDownActiveSkills;
        private readonly IList<Tuple<string, IComparer<Skill>>>  _sortList;
        private readonly ObservableCollection<SkillControl2> _lstSkillControls = new ObservableCollection<SkillControl2>();
        private bool _blnActiveSkillSearchMode;
        private bool _blnKnowledgeSkillSearchMode;
        private readonly IList<Tuple<string, Predicate<KnowledgeSkill>>> _lstDropDownKnowledgeSkills;
        private readonly IList<Tuple<string, IComparer<KnowledgeSkill>>> _lstSortKnowledgeList;
        
        private void SkillsTabUserControl_Load(object sender, EventArgs e)
        {
            if (_objCharacter == null)
            {
                if (ParentForm != null)
                    ParentForm.Cursor = Cursors.WaitCursor;
                RealLoad();
                if (ParentForm != null)
                    ParentForm.Cursor = Cursors.Default;
            }
        }
        
        public void RealLoad()
        {
            if (ParentForm is CharacterShared frmParent)
                _objCharacter = frmParent.CharacterObject;
            else
            {
                _objCharacter = new Character();
                Utils.BreakIfDebug();
            }

            Stopwatch sw = Stopwatch.StartNew();  //Benchmark, should probably remove in release
            Stopwatch parts = Stopwatch.StartNew();
            //Keep everything visible until ready to display everything. This
            //seems to prevent redrawing everything each time anything is added
            //Not benched, but should be faster

            //Might also be useless horseshit, 2 lines

            //Visible = false;
            SuspendLayout();

            Stopwatch swDisplays = Stopwatch.StartNew();
            _lstSkillGroups = new BindingListDisplay<SkillGroup>(_objCharacter.SkillsSection.SkillGroups, group => new SkillGroupControl(group))
            {
                Location = new Point(0, 15),
            };
            _lstSkillGroups.Filter(x => x.SkillList.Any(y => _objCharacter.SkillsSection.SkillsDictionary.ContainsKey(y.Name)), true);
            _lstSkillGroups.Sort(new SkillGroupSorter(SkillsSection.CompareSkillGroups));
            int intNameLabelWidth = 0;
            int intRatingLabelWidth = 0;
            foreach (SkillGroupControl sg in _lstSkillGroups.Controls[0].Controls)
            {
                intNameLabelWidth = Math.Max(sg.NameWidth, intNameLabelWidth);
                intRatingLabelWidth = Math.Max(sg.RatingWidth, intRatingLabelWidth);
            }

            foreach (SkillGroupControl s in _lstSkillGroups.Controls[0].Controls)
            {
                s.MoveControls(intNameLabelWidth, intRatingLabelWidth);
            }
            lblGroupsSp.Left = _lstSkillGroups.Controls[0].Left + intNameLabelWidth + 6;
            lblGroupKarma.Left = lblGroupsSp.Left + intRatingLabelWidth + 6;

            swDisplays.TaskEnd("_lstSkillGroups");

            splitSkills.Panel1.Controls.Add(_lstSkillGroups);

            swDisplays.TaskEnd("_lstSkillGroups add");

            _lstActiveSkills = new BindingListDisplay<Skill>(_objCharacter.SkillsSection.Skills, MakeActiveSkill)
            {
                Location = new Point(265, 42),
            };
<<<<<<< HEAD
            intNameLabelWidth = _controls.Any() ? _controls.Max(skill => skill.NameWidth) : 0;
            foreach (SkillControl2 s in _controls)
=======
            intNameLabelWidth = 0;
            foreach (SkillControl2 objSkillControl in _lstSkillControls)
>>>>>>> 2a3819ee
            {
                intNameLabelWidth = Math.Max(intNameLabelWidth, objSkillControl.NameWidth);
            }
            foreach (SkillControl2 objSkillControl in _lstSkillControls)
            {
                objSkillControl.MoveControls(intNameLabelWidth);
            }

            lblActiveSkills.Left = _lstActiveSkills.Left;
            if (!_objCharacter.Created)
            {
<<<<<<< HEAD
                intRatingLabelWidth = _controls.Any() ? _controls.Max(skill => skill.NudSkillWidth) : 0;
=======
                intRatingLabelWidth = 0;
                foreach (SkillControl2 objSkillControl in _lstSkillControls)
                {
                    intRatingLabelWidth = Math.Max(intRatingLabelWidth, objSkillControl.NudSkillWidth);
                }
                lblActiveSp.Left = lblActiveSkills.Left + intNameLabelWidth + 6;
>>>>>>> 2a3819ee
                lblActiveKarma.Left = lblActiveSp.Left + intRatingLabelWidth + 6;
                lblBuyWithKarma.Left = splitSkills.Panel1.Width - lblBuyWithKarma.Width;
            }

            swDisplays.TaskEnd("_lstActiveSkills");

            splitSkills.Panel1.Controls.Add(_lstActiveSkills);

            swDisplays.TaskEnd("_lstActiveSkills add");

            _lstKnowledgeSkills = new BindingListDisplay<KnowledgeSkill>(_objCharacter.SkillsSection.KnowledgeSkills,
                knoSkill => new KnowledgeSkillControl(knoSkill) {Anchor = AnchorStyles.Left | AnchorStyles.Right | AnchorStyles.Top})
            {
                Location = new Point(3, 50),
            };
            if (_objCharacter.SkillsSection.KnowledgeSkills.Count > 0)
            {
                intNameLabelWidth = 0;
                foreach (KnowledgeSkill objLoopSkill in _objCharacter.SkillsSection.KnowledgeSkills)
                {
                    intNameLabelWidth = Math.Max(intNameLabelWidth, objLoopSkill.DisplayName.Length);
                }
                foreach (KnowledgeSkillControl objKnowledgeSkillControl in _lstKnowledgeSkills.Controls[0].Controls)
                {
                    objKnowledgeSkillControl.MoveControls(intNameLabelWidth);
                }
            }

            swDisplays.TaskEnd("_lstKnowledgeSkills");

            splitSkills.Panel2.Controls.Add(_lstKnowledgeSkills);

            swDisplays.TaskEnd("_lstKnowledgeSkills add");

            parts.TaskEnd("MakeSkillDisplay()");

            cboDisplayFilter.BeginUpdate();
            cboDisplayFilterKnowledge.BeginUpdate();
            cboSort.BeginUpdate();
            cboSortKnowledge.BeginUpdate();

            cboDisplayFilter.DataSource = _lstDropDownActiveSkills;
            cboDisplayFilter.ValueMember = "Item2";
            cboDisplayFilter.DisplayMember = "Item1";
            cboDisplayFilter.SelectedIndex = 1;
            cboDisplayFilter.MaxDropDownItems = _lstDropDownActiveSkills.Count;

            cboDisplayFilterKnowledge.DataSource = _lstDropDownKnowledgeSkills;
            cboDisplayFilterKnowledge.ValueMember = "Item2";
            cboDisplayFilterKnowledge.DisplayMember = "Item1";
            cboDisplayFilterKnowledge.SelectedIndex = 1;
            cboDisplayFilterKnowledge.MaxDropDownItems = _lstDropDownKnowledgeSkills.Count;
            parts.TaskEnd("_ddl databind");

            cboSort.DataSource = _sortList;
            cboSort.ValueMember = "Item2";
            cboSort.DisplayMember = "Item1";
            cboSort.SelectedIndex = 0;
            cboSort.MaxDropDownItems = _sortList.Count;

            cboSortKnowledge.DataSource = _lstSortKnowledgeList;
            cboSortKnowledge.ValueMember = "Item2";
            cboSortKnowledge.DisplayMember = "Item1";
            cboSortKnowledge.SelectedIndex = 0;
            cboSortKnowledge.MaxDropDownItems = _lstSortKnowledgeList.Count;

            cboDisplayFilter.EndUpdate();
            cboDisplayFilterKnowledge.EndUpdate();
            cboSort.EndUpdate();
            cboSortKnowledge.EndUpdate();

            parts.TaskEnd("_sort databind");

            _lstActiveSkills.ChildPropertyChanged += MakeDirtyWithCharacterUpdate;
            _lstSkillGroups.ChildPropertyChanged += MakeDirtyWithCharacterUpdate;
            _lstKnowledgeSkills.ChildPropertyChanged += MakeDirtyWithCharacterUpdate;

            //Visible = true;
            //this.ResumeLayout(false);
            //this.PerformLayout();
            parts.TaskEnd("visible");
            Panel1_Resize(null, null);
            Panel2_Resize(null, null);
            parts.TaskEnd("resize");
            //this.Update();
            //this.ResumeLayout(true);
            //this.PerformLayout();

            if (!_objCharacter.Created)
            {
                lblKnoKarma.Visible = true;
                lblActiveKarma.Visible = true;
                lblGroupKarma.Visible = true;

                lblGroupsSp.Visible = _objCharacter.BuildMethodHasSkillPoints;
                lblGroupsSp.DataBindings.Add("Visible", _objCharacter, nameof(Character.BuildMethodHasSkillPoints), false, DataSourceUpdateMode.OnPropertyChanged);
                lblActiveSp.Visible = _objCharacter.BuildMethodHasSkillPoints;
                lblActiveSp.DataBindings.Add("Visible", _objCharacter, nameof(Character.BuildMethodHasSkillPoints), false, DataSourceUpdateMode.OnPropertyChanged);
                lblBuyWithKarma.Visible = _objCharacter.BuildMethodHasSkillPoints;
                lblBuyWithKarma.DataBindings.Add("Visible", _objCharacter, nameof(Character.BuildMethodHasSkillPoints), false, DataSourceUpdateMode.OnPropertyChanged);

                //Because visible is broken in databindings
                _objCharacter.SkillsSection.PropertyChanged += RefreshKnowledgePointsLabels;
                lblKnoSp.Visible = true;
                lblKnoSp.DataBindings.Add("Visible", _objCharacter.SkillsSection, nameof(SkillsSection.HasKnowledgePoints), false, DataSourceUpdateMode.OnPropertyChanged);
                lblKnoBwk.Visible = true;
                lblKnoBwk.DataBindings.Add("Visible", _objCharacter.SkillsSection, nameof(SkillsSection.HasKnowledgePoints), false, DataSourceUpdateMode.OnPropertyChanged);
                UpdateKnoSkillRemaining();
            }
            else
            {
                lblKnowledgeSkillPoints.Visible = false;
                lblKnowledgeSkillPointsTitle.Visible = false;
            }
            ResumeLayout(true);
            sw.Stop();
            Debug.WriteLine("RealLoad() in {0} ms", sw.Elapsed.TotalMilliseconds);
        }

        public void RefreshKnowledgePointsLabels(object sender, PropertyChangedEventArgs e)
        {
            if (e.PropertyName == nameof(SkillsSection.HasKnowledgePoints))
            {
                lblKnoSp.Visible = _objCharacter.SkillsSection.HasKnowledgePoints;
                lblKnoBwk.Visible = _objCharacter.SkillsSection.HasKnowledgePoints;
            }
        }

        public void UnbindSkillsTabUserControl()
        {
            if (_objCharacter != null)
            {
                _objCharacter.SkillsSection.PropertyChanged -= RefreshKnowledgePointsLabels;
            }
        }

        private static IList<Tuple<string, IComparer<Skill>>> GenerateSortList()
        {
            List<Tuple<string, IComparer<Skill>>> ret = new List<Tuple<string, IComparer<Skill>>>()
            {
                new Tuple<string, IComparer<Skill>>(LanguageManager.GetString("Skill_SortAlphabetical", GlobalOptions.Language),
                    new SkillSorter(SkillsSection.CompareSkills)),
                new Tuple<string, IComparer<Skill>>(LanguageManager.GetString("Skill_SortRating", GlobalOptions.Language),
                    new SkillSorter((x, y) => y.Rating.CompareTo(x.Rating))),
                new Tuple<string, IComparer<Skill>>(LanguageManager.GetString("Skill_SortDicepool", GlobalOptions.Language),
                    new SkillSorter((x, y) => y.Pool.CompareTo(x.Pool))),
                new Tuple<string, IComparer<Skill>>(LanguageManager.GetString("Skill_SortLowerDicepool", GlobalOptions.Language),
                    new SkillSorter((x, y) => x.Pool.CompareTo(y.Pool))),
                new Tuple<string, IComparer<Skill>>(LanguageManager.GetString("Skill_SortAttributeValue", GlobalOptions.Language),
                    new SkillSorter((x, y) => y.AttributeModifiers.CompareTo(x.AttributeModifiers))),
                new Tuple<string, IComparer<Skill>>(LanguageManager.GetString("Skill_SortAttributeName", GlobalOptions.Language),
                    new SkillSorter((x, y) => string.Compare(x.DisplayAttribute, y.DisplayAttribute, StringComparison.Ordinal))),
                new Tuple<string, IComparer<Skill>>(LanguageManager.GetString("Skill_SortGroupName", GlobalOptions.Language),
                    new SkillSorter((x, y) => SkillsSection.CompareSkillGroups(x.SkillGroupObject, y.SkillGroupObject))),
                new Tuple<string, IComparer<Skill>>(LanguageManager.GetString("Skill_SortGroupRating", GlobalOptions.Language),
                    new SkillSortBySkillGroup()),
                new Tuple<string, IComparer<Skill>>(LanguageManager.GetString("Skill_SortCategory", GlobalOptions.Language),
                    new SkillSorter((x, y) => string.Compare(x.DisplayCategory(GlobalOptions.Language), y.DisplayCategory(GlobalOptions.Language), StringComparison.Ordinal))),
            };

            return ret;
        }

        private static IList<Tuple<string, Predicate<Skill>>> GenerateDropdownFilter()
        {
            List<Tuple<string, Predicate<Skill>>> ret = new List<Tuple<string, Predicate<Skill>>>
            {
                new Tuple<string, Predicate<Skill>>(LanguageManager.GetString("String_Search", GlobalOptions.Language), null),
                new Tuple<string, Predicate<Skill>>(LanguageManager.GetString("String_SkillFilterAll", GlobalOptions.Language), skill => true),
                new Tuple<string, Predicate<Skill>>(LanguageManager.GetString("String_SkillFilterRatingAboveZero", GlobalOptions.Language),
                    skill => skill.Rating > 0),
                new Tuple<string, Predicate<Skill>>(LanguageManager.GetString("String_SkillFilterTotalRatingAboveZero", GlobalOptions.Language),
                    skill => skill.Pool > 0),
                new Tuple<string, Predicate<Skill>>(LanguageManager.GetString("String_SkillFilterRatingZero", GlobalOptions.Language),
                    skill => skill.Rating == 0),
                new Tuple<string, Predicate<Skill>>(LanguageManager.GetString("String_SkillFilterNoSkillGroup", GlobalOptions.Language),
                    skill => skill.SkillGroup.Length == 0),
                new Tuple<string, Predicate<Skill>>(LanguageManager.GetString("String_SkillFilterBrokenSkillGroup", GlobalOptions.Language),
                    skill => skill.Pool > 0 && (skill.SkillGroup.Length == 0 || skill.SkillGroupObject != null && skill.Rating > skill.SkillGroupObject.Rating))
            };
            //TODO: TRANSLATIONS

            using (XmlNodeList xmlSkillCategoryList = XmlManager.Load("skills.xml").SelectNodes("/chummer/categories/category[@type = \"active\"]"))
                if (xmlSkillCategoryList != null)
                    foreach (XmlNode xmlCategoryNode in xmlSkillCategoryList)
                    {
                        string strName = xmlCategoryNode.InnerText;
                        ret.Add(new Tuple<string, Predicate<Skill>>(
                            $"{LanguageManager.GetString("Label_Category", GlobalOptions.Language)} {xmlCategoryNode.Attributes?["translate"]?.InnerText ?? strName}",
                            skill => skill.SkillCategory == strName));
                    }

            foreach (string strAttribute in AttributeSection.AttributeStrings)
            {
                string strAttributeShort = LanguageManager.GetString($"String_Attribute{strAttribute}Short", GlobalOptions.Language, false);
                if (!string.IsNullOrEmpty(strAttributeShort))
                {
                    ret.Add(new Tuple<string, Predicate<Skill>>($"{LanguageManager.GetString("String_ExpenseAttribute", GlobalOptions.Language)}: {strAttributeShort}",
                        skill => skill.Attribute == strAttribute));
                }
            }

            using (XmlNodeList xmlSkillGroupList = XmlManager.Load("skills.xml").SelectNodes("/chummer/skillgroups/name"))
                if (xmlSkillGroupList != null)
                    foreach (XmlNode xmlSkillGroupNode in xmlSkillGroupList)
                    {
                        string strName = xmlSkillGroupNode.InnerText;
                        ret.Add(new Tuple<string, Predicate<Skill>>(
                            $"{LanguageManager.GetString("String_ExpenseSkillGroup", GlobalOptions.Language)} {xmlSkillGroupNode.Attributes?["translate"]?.InnerText ?? strName}",
                            skill => skill.SkillGroup == strName));
                    }

            return ret;
        }

        private static IList<Tuple<string, IComparer<KnowledgeSkill>>> GenerateKnowledgeSortList()
        {
            List<Tuple<string, IComparer<KnowledgeSkill>>> ret = new List<Tuple<string, IComparer<KnowledgeSkill>>>()
            {
                new Tuple<string, IComparer<KnowledgeSkill>>(LanguageManager.GetString("Skill_SortAlphabetical", GlobalOptions.Language),
                    new KnowledgeSkillSorter(SkillsSection.CompareSkills)),
                new Tuple<string, IComparer<KnowledgeSkill>>(LanguageManager.GetString("Skill_SortRating", GlobalOptions.Language),
                    new KnowledgeSkillSorter((x, y) => y.Rating.CompareTo(x.Rating))),
                new Tuple<string, IComparer<KnowledgeSkill>>(LanguageManager.GetString("Skill_SortDicepool", GlobalOptions.Language),
                    new KnowledgeSkillSorter((x, y) => y.Pool.CompareTo(x.Pool))),
                new Tuple<string, IComparer<KnowledgeSkill>>(LanguageManager.GetString("Skill_SortLowerDicepool", GlobalOptions.Language),
                    new KnowledgeSkillSorter((x, y) => x.Pool.CompareTo(y.Pool))),
                new Tuple<string, IComparer<KnowledgeSkill>>(LanguageManager.GetString("Skill_SortAttributeValue", GlobalOptions.Language),
                    new KnowledgeSkillSorter((x, y) => y.AttributeModifiers.CompareTo(x.AttributeModifiers))),
                new Tuple<string, IComparer<KnowledgeSkill>>(LanguageManager.GetString("Skill_SortAttributeName", GlobalOptions.Language),
                    new KnowledgeSkillSorter((x, y) => string.Compare(x.DisplayAttribute, y.DisplayAttribute, StringComparison.Ordinal))),
                new Tuple<string, IComparer<KnowledgeSkill>>(LanguageManager.GetString("Skill_SortCategory", GlobalOptions.Language),
                    new KnowledgeSkillSorter((x, y) => string.Compare(x.DisplayCategory(GlobalOptions.Language), y.DisplayCategory(GlobalOptions.Language), StringComparison.Ordinal))),
            };

            return ret;
        }

        private static IList<Tuple<string, Predicate<KnowledgeSkill>>> GenerateKnowledgeDropdownFilter()
        {
            List<Tuple<string, Predicate<KnowledgeSkill>>> ret = new List<Tuple<string, Predicate<KnowledgeSkill>>>
            {
                //TODO: Search doesn't play nice with writeable name
                new Tuple<string, Predicate<KnowledgeSkill>>(LanguageManager.GetString("String_Search", GlobalOptions.Language), null),
                new Tuple<string, Predicate<KnowledgeSkill>>(LanguageManager.GetString("String_KnowledgeSkillFilterAll", GlobalOptions.Language), skill => true),
                new Tuple<string, Predicate<KnowledgeSkill>>(LanguageManager.GetString("String_KnowledgeSkillFilterRatingAboveZero", GlobalOptions.Language),
                    skill => skill.Rating > 0),
                new Tuple<string, Predicate<KnowledgeSkill>>(LanguageManager.GetString("String_KnowledgeSkillFilterTotalRatingAboveZero", GlobalOptions.Language),
                    skill => skill.Pool > 0),
                new Tuple<string, Predicate<KnowledgeSkill>>(LanguageManager.GetString("String_KnowledgeSkillFilterRatingZero", GlobalOptions.Language),
                    skill => skill.Rating == 0)
            };
            //TODO: TRANSLATIONS
            using (XmlNodeList xmlSkillCategoryList = XmlManager.Load("skills.xml").SelectNodes("/chummer/categories/category[@type = \"knowledge\"]"))
                if (xmlSkillCategoryList != null)
                    foreach (XmlNode xmlCategoryNode in xmlSkillCategoryList)
                    {
                        string strName = xmlCategoryNode.InnerText;
                        ret.Add(new Tuple<string, Predicate<KnowledgeSkill>>(
                            $"{LanguageManager.GetString("Label_Category", GlobalOptions.Language)} {xmlCategoryNode.Attributes?["translate"]?.InnerText ?? strName}",
                            skill => skill.SkillCategory == strName));
                    }

            foreach (string strAttribute in AttributeSection.AttributeStrings)
            {
                string strAttributeShort = LanguageManager.GetString($"String_Attribute{strAttribute}Short", GlobalOptions.Language, false);
                if (!string.IsNullOrEmpty(strAttributeShort))
                {
                    ret.Add(new Tuple<string, Predicate<KnowledgeSkill>>($"{LanguageManager.GetString("String_ExpenseAttribute", GlobalOptions.Language)}: {strAttributeShort}",
                        skill => skill.Attribute == strAttribute));
                }
            }

            return ret;
        }
        
        private Control MakeActiveSkill(Skill arg)
        {
            SkillControl2 objSkillControl = new SkillControl2(arg) {Anchor = AnchorStyles.Left | AnchorStyles.Right | AnchorStyles.Top};
            _lstSkillControls.Add(objSkillControl);
            objSkillControl.CustomAttributeChanged += Control_CustomAttributeChanged;
            return objSkillControl;
        }

        private void Control_CustomAttributeChanged(object sender, EventArgs e)
        {
            btnResetCustomDisplayAttribute.Visible = _lstSkillControls.Any(x => x.CustomAttributeSet);
        }

        private void Panel1_Resize(object sender, EventArgs e)
        {
            int intPanelHeight = splitSkills.Panel1.Height;
            int intSkillGroupsWidth = 255;
            if (_lstSkillGroups != null)
            {
                foreach (SkillGroupControl objSkillGroupControl in _lstSkillGroups.Controls[0].Controls)
                {
                    intSkillGroupsWidth = Math.Max(intSkillGroupsWidth, objSkillGroupControl.PreferredSize.Width);
                }
                _lstSkillGroups.Size = new Size(intSkillGroupsWidth, intPanelHeight - _lstSkillGroups.Top);
            }

            if (_lstActiveSkills != null)
            {
                _lstActiveSkills.Size = new Size(splitSkills.Panel1.Width - (intSkillGroupsWidth + 10), intPanelHeight - _lstActiveSkills.Top);
                if (_objCharacter.SkillsSection.Skills.Count > 0)
                {
                    int intNameLabelWidth = 0;
                    foreach (SkillControl2 objSkillControl in _lstSkillControls)
                    {
                        intNameLabelWidth = Math.Max(intNameLabelWidth, objSkillControl.NameWidth);
                    }

                    foreach (SkillControl2 objSkillControl in _lstSkillControls)
                    {
                        objSkillControl.MoveControls(intNameLabelWidth);
                    }

                    if (!_objCharacter.Created)
                    {
                        int intRatingLabelWidth = 0;
                        foreach (SkillControl2 objSkillControl in _lstSkillControls)
                        {
                            intRatingLabelWidth = Math.Max(intRatingLabelWidth, objSkillControl.NudSkillWidth);
                        }
                        lblActiveSp.Left = lblActiveSkills.Left + intNameLabelWidth + 6;
                        lblActiveKarma.Left = lblActiveSp.Left + intRatingLabelWidth + 6;
                        lblBuyWithKarma.Left = splitSkills.Panel1.Width - lblBuyWithKarma.Width;
                    }
                }
            }
        }

        private void Panel2_Resize(object sender, EventArgs e)
        {
            if (_lstKnowledgeSkills != null)
            {
                //_knoSkills.Height = splitSkills.Panel2.Height - 53;
                _lstKnowledgeSkills.Size = new Size(splitSkills.Panel2.Width - 6, splitSkills.Panel2.Height - 53);

                if (_objCharacter.SkillsSection.KnowledgeSkills.Count > 0)
                {
                    int intNameLabelWidth = 0;
                    foreach (KnowledgeSkill objLoopSkill in _objCharacter.SkillsSection.KnowledgeSkills)
                    {
                        intNameLabelWidth = Math.Max(intNameLabelWidth, objLoopSkill.DisplayName.Length);
                    }

                    foreach (KnowledgeSkillControl objKnowledgeSkillControl in _lstKnowledgeSkills.Controls[0].Controls)
                    {
                        objKnowledgeSkillControl.MoveControls(intNameLabelWidth);
                    }
                }
            }
        }

        private void cboDisplayFilter_SelectedIndexChanged(object sender, EventArgs e)
        {
            if (cboDisplayFilter.SelectedItem is Tuple<string, Predicate<Skill>> selectedItem)
            {
                if (selectedItem.Item2 == null)
                {
                    cboDisplayFilter.DropDownStyle = ComboBoxStyle.DropDown;
                    _blnActiveSkillSearchMode = true;
                    cboDisplayFilter.Text = string.Empty;
                }
                else
                {
                    cboDisplayFilter.DropDownStyle = ComboBoxStyle.DropDownList;
                    _blnActiveSkillSearchMode = false;
                    _lstActiveSkills.Filter(selectedItem.Item2);
                }
            }
        }

        private void cboDisplayFilter_TextUpdate(object sender, EventArgs e)
        {
            if (_blnActiveSkillSearchMode)
            {
                _lstActiveSkills.Filter(skill => GlobalOptions.CultureInfo.CompareInfo.IndexOf(skill.DisplayNameMethod(GlobalOptions.Language), cboDisplayFilter.Text, CompareOptions.IgnoreCase) >= 0, true);
            }
        }

        private void cboSort_SelectedIndexChanged(object sender, EventArgs e)
        {
            if (cboSort.SelectedItem is Tuple<string, IComparer<Skill>> selectedItem)
                _lstActiveSkills.Sort(selectedItem.Item2);
        }

        private void btnExotic_Click(object sender, EventArgs e)
        {
            XmlDocument xmlSkillsDocument = XmlManager.Load("skills.xml");
            frmSelectExoticSkill frmPickExoticSkill = new frmSelectExoticSkill(_objCharacter);
            frmPickExoticSkill.ShowDialog(this);

            if (frmPickExoticSkill.DialogResult == DialogResult.Cancel)
                return;

            XmlNode xmlSkillNode = xmlSkillsDocument.SelectSingleNode("/chummer/skills/skill[name = \"" + frmPickExoticSkill.SelectedExoticSkill + "\"]");

            ExoticSkill objSkill = new ExoticSkill(_objCharacter, xmlSkillNode)
            {
                Specific = frmPickExoticSkill.SelectedExoticSkillSpecialisation
            };
            // Karma check needs to come after the skill is created to make sure bonus-based modifiers (e.g. JoAT) get applied properly (since they can potentially trigger off of the specific exotic skill target)
            if (_objCharacter.Created && objSkill.UpgradeKarmaCost > _objCharacter.Karma)
            {
                MessageBox.Show(LanguageManager.GetString("Message_NotEnoughKarma", GlobalOptions.Language));
                return;
            }
            objSkill.Upgrade();
            _objCharacter.SkillsSection.Skills.Add(objSkill);
            _objCharacter.SkillsSection.SkillsDictionary.Add(objSkill.Name + " (" + objSkill.DisplaySpecializationMethod(GlobalOptions.DefaultLanguage) + ')', objSkill);
        }
        
        private void btnKnowledge_Click(object sender, EventArgs e)
        {
            if (_objCharacter.Created)
            {
                List<ListItem> lstDefaultKnowledgeSkills = KnowledgeSkill.DefaultKnowledgeSkills(GlobalOptions.Language).ToList();
                lstDefaultKnowledgeSkills.Sort(CompareListItems.CompareNames);
                frmSelectItem form = new frmSelectItem
                {
                    Description = LanguageManager.GetString("Label_Options_NewKnowledgeSkill", GlobalOptions.Language),
                    DropdownItems = lstDefaultKnowledgeSkills
                };

                if (form.ShowDialog() == DialogResult.OK)
                {
                    KnowledgeSkill skill = new KnowledgeSkill(_objCharacter)
                    {
                        WriteableName = form.SelectedItem
                    };

                    _objCharacter.SkillsSection.KnowledgeSkills.Add(skill);
                }
            }
            else
            {
                _objCharacter.SkillsSection.KnowledgeSkills.Add(new KnowledgeSkill(_objCharacter));
            }
        }

        private void btnResetCustomDisplayAttribute_Click(object sender, EventArgs e)
        {
            foreach (SkillControl2 control2 in _lstSkillControls.Where(x => x.CustomAttributeSet))
            {
                control2.ResetSelectAttribute();
            }
        }
        
        private void cboSortKnowledge_SelectedIndexChanged(object sender, EventArgs e)
        {
            if (cboSortKnowledge.SelectedItem is Tuple<string, IComparer<KnowledgeSkill>> selectedItem)
                _lstKnowledgeSkills.Sort(selectedItem.Item2);
        }

        private void cboDisplayFilterKnowledge_SelectedIndexChanged(object sender, EventArgs e)
        {
            if (cboDisplayFilterKnowledge.SelectedItem is Tuple<string, Predicate<KnowledgeSkill>> selectedItem)
            {
                if (selectedItem.Item2 == null)
                {
                    cboDisplayFilterKnowledge.DropDownStyle = ComboBoxStyle.DropDown;
                    _blnKnowledgeSkillSearchMode = true;
                    cboDisplayFilterKnowledge.Text = string.Empty;
                }
                else
                {
                    cboDisplayFilterKnowledge.DropDownStyle = ComboBoxStyle.DropDownList;
                    _blnKnowledgeSkillSearchMode = false;
                    _lstKnowledgeSkills.Filter(selectedItem.Item2);
                }
            }
        }

        private void cboDisplayFilterKnowledge_TextUpdate(object sender, EventArgs e)
        {
            if (_blnKnowledgeSkillSearchMode)
            {
                _lstKnowledgeSkills.Filter(skill => GlobalOptions.CultureInfo.CompareInfo.IndexOf(skill.DisplayNameMethod(GlobalOptions.Language), cboDisplayFilterKnowledge.Text, CompareOptions.IgnoreCase) >= 0, true);
            }
        }
    }
}<|MERGE_RESOLUTION|>--- conflicted
+++ resolved
@@ -161,13 +161,8 @@
             {
                 Location = new Point(265, 42),
             };
-<<<<<<< HEAD
-            intNameLabelWidth = _controls.Any() ? _controls.Max(skill => skill.NameWidth) : 0;
-            foreach (SkillControl2 s in _controls)
-=======
             intNameLabelWidth = 0;
             foreach (SkillControl2 objSkillControl in _lstSkillControls)
->>>>>>> 2a3819ee
             {
                 intNameLabelWidth = Math.Max(intNameLabelWidth, objSkillControl.NameWidth);
             }
@@ -179,16 +174,12 @@
             lblActiveSkills.Left = _lstActiveSkills.Left;
             if (!_objCharacter.Created)
             {
-<<<<<<< HEAD
-                intRatingLabelWidth = _controls.Any() ? _controls.Max(skill => skill.NudSkillWidth) : 0;
-=======
                 intRatingLabelWidth = 0;
                 foreach (SkillControl2 objSkillControl in _lstSkillControls)
                 {
                     intRatingLabelWidth = Math.Max(intRatingLabelWidth, objSkillControl.NudSkillWidth);
                 }
                 lblActiveSp.Left = lblActiveSkills.Left + intNameLabelWidth + 6;
->>>>>>> 2a3819ee
                 lblActiveKarma.Left = lblActiveSp.Left + intRatingLabelWidth + 6;
                 lblBuyWithKarma.Left = splitSkills.Panel1.Width - lblBuyWithKarma.Width;
             }
