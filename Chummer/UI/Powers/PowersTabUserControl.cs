--- conflicted
+++ resolved
@@ -255,11 +255,7 @@
 
         private void InitializeTable()
         {
-<<<<<<< HEAD
             _table = new TableView<AdeptPower>
-=======
-            _table = new TableView<Power>
->>>>>>> 916d10df
             {
                 Location = new Point(3, 3),
                 ToolTip = _tipTooltip
