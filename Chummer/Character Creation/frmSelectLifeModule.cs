--- conflicted
+++ resolved
@@ -171,12 +171,7 @@
                 cmdOKAdd.Enabled = blnSelectAble;
 
                 lblBP.Text = selectedNodeInfo["karma"]?.InnerText ?? string.Empty;
-<<<<<<< HEAD
-                lblSource.Text = (selectedNodeInfo["source"]?.InnerText ?? string.Empty) + ' ' + selectedNodeInfo["page"]?.InnerText;
-
-=======
-                lblSource.Text = selectedNodeInfo["source"]?.InnerText ?? string.Empty + LanguageManager.GetString("String_Space", GlobalOptions.Language) + selectedNodeInfo["page"]?.InnerText;
->>>>>>> 5b25c494
+                lblSource.Text = (selectedNodeInfo["source"]?.InnerText ?? string.Empty) + LanguageManager.GetString("String_Space", GlobalOptions.Language) + selectedNodeInfo["page"]?.InnerText;
                 lblStage.Text = selectedNodeInfo["stage"]?.InnerText ?? string.Empty;
             }
             else
