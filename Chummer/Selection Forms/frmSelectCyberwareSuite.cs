--- conflicted
+++ resolved
@@ -26,247 +26,6 @@
 
 namespace Chummer
 {
-<<<<<<< HEAD
-	public partial class frmSelectCyberwareSuite : Form
-	{
-		private string _strSelectedSuite = "";
-		private double _dblCharacterESSModifier = 1.0;
-		private Improvement.ImprovementSource _objSource = Improvement.ImprovementSource.Cyberware;
-		private string _strType = "cyberware";
-		private Character _objCharacter;
-		private int _intCost = 0;
-
-		List<Cyberware> _lstCyberware = new List<Cyberware>();
-
-		private XmlDocument _objXmlDocument = new XmlDocument();
-
-		#region Control events
-		public frmSelectCyberwareSuite(Improvement.ImprovementSource objSource, Character objCharacter)
-		{
-			InitializeComponent();
-			_objSource = objSource;
-			LanguageManager.Instance.Load(GlobalOptions.Instance.Language, this);
-
-			if (_objSource == Improvement.ImprovementSource.Cyberware)
-				_strType = "cyberware";
-			else
-			{
-				_strType = "bioware";
-				this.Text = LanguageManager.Instance.GetString("Title_SelectBiowareSuite");
-				lblCyberwareLabel.Text = LanguageManager.Instance.GetString("Label_SelectBiowareSuite_PartsInSuite");
-			}
-
-			_objCharacter = objCharacter;
-		}
-
-		private void cmdOK_Click(object sender, EventArgs e)
-		{
-			if (lstCyberware.Text != "")
-				AcceptForm();
-		}
-
-		private void cmdCancel_Click(object sender, EventArgs e)
-		{
-			this.DialogResult = DialogResult.Cancel;
-		}
-
-		private void lstCyberware_DoubleClick(object sender, EventArgs e)
-		{
-			if (lstCyberware.Text != "")
-				AcceptForm();
-		}
-
-		private void frmSelectCyberwareSuite_Load(object sender, EventArgs e)
-		{
-			foreach (Label objLabel in this.Controls.OfType<Label>())
-			{
-				if (objLabel.Text.StartsWith("["))
-					objLabel.Text = "";
-			}
-
-			_objXmlDocument = XmlManager.Instance.Load(_strType + ".xml");
-
-			XmlNodeList objXmlSuiteList = _objXmlDocument.SelectNodes("/chummer/suites/suite");
-
-			foreach (XmlNode objXmlSuite in objXmlSuiteList)
-			{
-				lstCyberware.Items.Add(objXmlSuite["name"].InnerText);
-			}
-		}
-
-		private void lstCyberware_SelectedIndexChanged(object sender, EventArgs e)
-		{
-			if (lstCyberware.Text == "")
-				return;
-
-			_lstCyberware.Clear();
-
-			XmlNode objXmlSuite = _objXmlDocument.SelectSingleNode("/chummer/suites/suite[name = \"" + lstCyberware.Text + "\"]");
-			lblGrade.Text = objXmlSuite["grade"].InnerText;
-
-			decimal decTotalESS = 0.0m;
-			int intTotalCost = 0;
-
-			// Retrieve the information for the selected Grade.
-			XmlNode objXmlGrade = _objXmlDocument.SelectSingleNode("/chummer/grades/grade[name = \"" + CyberwareGradeName(objXmlSuite["grade"].InnerText) + "\"]");
-
-			XPathNavigator nav = _objXmlDocument.CreateNavigator();
-			lblCyberware.Text = "";
-
-			Grade objGrade = new Cyberware(_objCharacter).ConvertToCyberwareGrade(objXmlGrade["name"].InnerText, _objSource);
-			ParseNode(objXmlSuite, objGrade, null);
-			foreach (Cyberware objCyberware in _lstCyberware)
-			{
-				WriteList(objCyberware, 0);
-				intTotalCost += objCyberware.TotalCost;
-				decTotalESS += objCyberware.CalculatedESS;
-			}
-
-			lblEssence.Text = Math.Round(decTotalESS, GlobalOptions.Instance.EssenceDecimals).ToString();
-			lblCost.Text = String.Format("{0:###,###,##0¥}", intTotalCost);
-			_intCost = intTotalCost;
-		}
-		#endregion
-
-		#region Properties
-		/// <summary>
-		/// Essence cost multiplier from the character.
-		/// </summary>
-		public double CharacterESSMultiplier
-		{
-			set
-			{
-				_dblCharacterESSModifier = value;
-			}
-		}
-
-		/// <summary>
-		/// Name of Suite that was selected in the dialogue.
-		/// </summary>
-		public string SelectedSuite
-		{
-			get
-			{
-				return _strSelectedSuite;
-			}
-		}
-
-		/// <summary>
-		/// Total cost of the Cyberware Suite. This is done to make it easier to obtain the actual cost in Career Mode.
-		/// </summary>
-		public int TotalCost
-		{
-			get
-			{
-				return _intCost;
-			}
-		}
-		#endregion
-
-		#region Methods
-		/// <summary>
-		/// Accept the selected item and close the form.
-		/// </summary>
-		private void AcceptForm()
-		{
-			_strSelectedSuite = lstCyberware.Text;
-			this.DialogResult = DialogResult.OK;
-		}
-
-		/// <summary>
-		/// Convert the grade string found in the file to the name of the Grade found in the Cyberware.xml file.
-		/// </summary>
-		/// <param name="strValue">Grade from the Cyberware Suite.</param>
-		private string CyberwareGradeName(string strValue)
-		{
-			switch (strValue)
-			{
-				case "Alphaware":
-					return "Alphaware";
-				case "Betaware":
-					return "Betaware";
-				case "Deltaware":
-					return "Deltaware";
-				case "Standard (Used)":
-				case "StandardSecondHand":
-					return "Standard (Used)";
-				case "Alphaware (Used)":
-				case "AlphawareSecondHand":
-					return "Alphaware (Used)";
-				case "StandardAdapsin":
-					return "Standard (Adapsin)";
-				case "AlphawareAdapsin":
-					return "Alphaware (Adapsin)";
-				case "BetawareAdapsin":
-					return "Betaware (Adapsin)";
-				case "DeltawareAdapsin":
-					return "Deltaware (Adapsin)";
-				case "Standard (Used) (Adapsin)":
-				case "StandardSecondHandAdapsin":
-					return "Standard (Used) (Adapsin)";
-				case "Alphaware (Used) (Adapsin)":
-				case "AlphawareSecondHandAdapsin":
-					return "Alphaware (Used) (Adapsin)";
-				default:
-					return "Standard";
-			}
-		}
-
-		/// <summary>
-		/// Parse an XmlNode and create the Cyberware for it and its children, adding them to the list of Cyberware in the suite.
-		/// </summary>
-		/// <param name="objXmlSuite">XmlNode to parse.</param>
-		/// <param name="objGrade">Grade that the Cyberware should be created with.</param>
-		/// <param name="objParent">Parent that child items should be assigned to.</param>
-		private void ParseNode(XmlNode objXmlSuite, Grade objGrade, Cyberware objParent)
-		{
-			// Run through all of the items in the Suite list.
-			foreach (XmlNode objXmlItem in objXmlSuite.SelectNodes(_strType + "s/" + _strType))
-			{
-				int intRating = 0;
-				if (objXmlItem["rating"] != null)
-				{
-					intRating = Convert.ToInt32(objXmlItem["rating"].InnerText);
-				}
-
-				// Retrieve the information for the current piece of Cyberware and add it to the ESS and Cost totals.
-				XmlNode objXmlCyberware = _objXmlDocument.SelectSingleNode("/chummer/" + _strType + "s/" + _strType + "[name = \"" + objXmlItem["name"].InnerText + "\"]");
-
-				TreeNode objTreeNode = new TreeNode();
-				List<Weapon> lstWeapons = new List<Weapon>();
-				List<TreeNode> lstWeaponNodes = new List<TreeNode>();
-				Cyberware objCyberware = new Cyberware(_objCharacter);
-				objCyberware.Create(objXmlCyberware, _objCharacter, objGrade, _objSource, intRating, objTreeNode, lstWeapons, lstWeaponNodes, false, false);
-				objCyberware.Suite = true;
-
-				if (objParent == null)
-					_lstCyberware.Add(objCyberware);
-				else
-					objParent.Children.Add(objCyberware);
-
-				ParseNode(objXmlItem, objGrade, objCyberware);
-			}
-		}
-
-		/// <summary>
-		/// Write out the Cyberware in the list to the label.
-		/// </summary>
-		/// <param name="objCyberware">Cyberware to iterate through.</param>
-		/// <param name="intDepth">Current dept in the list to determine how many spaces to print.</param>
-		private void WriteList(Cyberware objCyberware, int intDepth)
-		{
-			string strSpace = "";
-			for (int i = 0; i <= intDepth; i++)
-				strSpace += "   ";
-				
-			lblCyberware.Text += strSpace + objCyberware.DisplayName + "\n";
-
-			foreach (Cyberware objPlugin in objCyberware.Children)
-				WriteList(objPlugin, intDepth + 1);
-		}
-		#endregion
-	}
-=======
     public sealed partial class frmSelectCyberwareSuite : Form
     {
         private string _strSelectedSuite = string.Empty;
@@ -282,15 +41,15 @@
         {
             InitializeComponent();
             _eSource = eSource;
-            LanguageManager.TranslateWinForm(GlobalOptions.Language, this);
+            LanguageManager.TranslateWinForm(GlobalOptions.Instance.Language, this);
 
             if (_eSource == Improvement.ImprovementSource.Cyberware)
                 _strType = "cyberware";
             else
             {
                 _strType = "bioware";
-                Text = LanguageManager.GetString("Title_SelectBiowareSuite", GlobalOptions.Language);
-                lblCyberwareLabel.Text = LanguageManager.GetString("Label_SelectBiowareSuite_PartsInSuite", GlobalOptions.Language);
+                Text = LanguageManager.GetString("Title_SelectBiowareSuite", GlobalOptions.Instance.Language);
+                lblCyberwareLabel.Text = LanguageManager.GetString("Label_SelectBiowareSuite_PartsInSuite", GlobalOptions.Instance.Language);
             }
 
             _objCharacter = objCharacter;
@@ -383,9 +142,9 @@
             }
 
             lblCyberware.Text = objCyberwareLabelString.ToString();
-            lblEssence.Text = decTotalESS.ToString(_objCharacter.Options.EssenceFormat, GlobalOptions.CultureInfo);
-            lblCost.Text = decTotalCost.ToString(_objCharacter.Options.NuyenFormat, GlobalOptions.CultureInfo) + '¥';
-            lblGrade.Text = objGrade.DisplayName(GlobalOptions.Language);
+            lblEssence.Text = decTotalESS.ToString(_objCharacter.Options.EssenceFormat, GlobalOptions.Instance.CultureInfo);
+            lblCost.Text = decTotalCost.ToString(_objCharacter.Options.NuyenFormat, GlobalOptions.Instance.CultureInfo) + '¥';
+            lblGrade.Text = objGrade.DisplayName(GlobalOptions.Instance.Language);
             _decCost = decTotalCost;
         }
         #endregion
@@ -500,12 +259,11 @@
             for (int i = 0; i <= intDepth; ++i)
                 objCyberwareLabelString.Append("   ");
 
-            objCyberwareLabelString.AppendLine(objCyberware.DisplayName(GlobalOptions.Language));
+            objCyberwareLabelString.AppendLine(objCyberware.DisplayName(GlobalOptions.Instance.Language));
 
             foreach (Cyberware objPlugin in objCyberware.Children)
                 WriteList(objCyberwareLabelString, objPlugin, intDepth + 1);
         }
         #endregion
     }
->>>>>>> e3448d55
 }