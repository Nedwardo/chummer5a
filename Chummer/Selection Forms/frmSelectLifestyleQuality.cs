/*  This file is part of Chummer5a.
 *
 *  Chummer5a is free software: you can redistribute it and/or modify
 *  it under the terms of the GNU General Public License as published by
 *  the Free Software Foundation, either version 3 of the License, or
 *  (at your option) any later version.
 *
 *  Chummer5a is distributed in the hope that it will be useful,
 *  but WITHOUT ANY WARRANTY; without even the implied warranty of
 *  MERCHANTABILITY or FITNESS FOR A PARTICULAR PURPOSE.  See the
 *  GNU General Public License for more details.
 *
 *  You should have received a copy of the GNU General Public License
 *  along with Chummer5a.  If not, see <http://www.gnu.org/licenses/>.
 *
 *  You can obtain the full source code for Chummer5a at
 *  https://github.com/chummer5a/chummer5a
 */
using System;
using System.Collections.Generic;
using System.Linq;
using System.Windows.Forms;
using System.Xml;
using Chummer.Backend.Equipment;
using Chummer.Backend.Skills;
using Chummer.Backend.Attributes;
using System.Text;

namespace Chummer
{
    public partial class frmSelectLifestyleQuality : Form
    {
        private bool _blnLoading = true;
        private string _strSelectedQuality = string.Empty;
        private bool _blnAddAgain;
        private readonly Character _objCharacter;
        private string _strIgnoreQuality = string.Empty;
        private readonly string _strSelectedLifestyle;
        private readonly IReadOnlyCollection<LifestyleQuality> _lstExistingQualities;

        private readonly XmlDocument _objXmlDocument;

        private readonly List<ListItem> _lstCategory = new List<ListItem>();
        private static readonly List<string> s_LstLifestylesSorted = new List<string>(new [] {"Street", "Squatter", "Low", "Medium", "High", "Luxury"});
        private static readonly string[] s_StrLifestyleSpecific = { "Bolt Hole", "Traveler", "Commercial", "Hospitalized" };

        private static string s_StrSelectCategory = string.Empty;

        private readonly XmlDocument _objMetatypeDocument;
        private readonly XmlDocument _objCritterDocument;

        #region Control Events
        public frmSelectLifestyleQuality(Character objCharacter, string strSelectedLifestyle, IReadOnlyCollection<LifestyleQuality> lstExistingQualities)
        {
            InitializeComponent();
            this.TranslateWinForm();
            _objCharacter = objCharacter;
            _strSelectedLifestyle = strSelectedLifestyle;
            _lstExistingQualities = lstExistingQualities;

            // Load the Quality information.
            _objXmlDocument = _objCharacter.LoadData("lifestyles.xml");
            _objMetatypeDocument = _objCharacter.LoadData("metatypes.xml");
            _objCritterDocument = _objCharacter.LoadData("critters.xml");
        }

        private void frmSelectLifestyleQuality_Load(object sender, EventArgs e)
        {
            // Populate the Quality Category list.
            using (XmlNodeList objXmlCategoryList = _objXmlDocument.SelectNodes("/chummer/categories/category"))
                if (objXmlCategoryList?.Count > 0)
                    foreach (XmlNode objXmlCategory in objXmlCategoryList)
                    {
                        string strCategory = objXmlCategory.InnerText;
                        if (BuildQualityList(strCategory, false, true).Count > 0)
                        {
                            _lstCategory.Add(new ListItem(strCategory, objXmlCategory.Attributes?["translate"]?.InnerText ?? strCategory));
                        }
                    }
            _lstCategory.Sort(CompareListItems.CompareNames);

            if (_lstCategory.Count > 0)
            {
                _lstCategory.Insert(0, new ListItem("Show All", LanguageManager.GetString("String_ShowAll")));
            }
            cboCategory.BeginUpdate();
            cboCategory.ValueMember = nameof(ListItem.Value);
            cboCategory.DisplayMember = nameof(ListItem.Name);
            cboCategory.DataSource = _lstCategory;
            cboCategory.Enabled = _lstCategory.Count > 1;

            if (!string.IsNullOrEmpty(s_StrSelectCategory))
                cboCategory.SelectedValue = s_StrSelectCategory;

            if (cboCategory.SelectedIndex == -1)
                cboCategory.SelectedIndex = 0;
            cboCategory.EndUpdate();

            // Change the BP Label to Karma if the character is being built with Karma instead (or is in Career Mode).
            if (_objCharacter.Created || !_objCharacter.EffectiveBuildMethodUsesPriorityTables)
                lblBPLabel.Text = LanguageManager.GetString("Label_LP");

            _blnLoading = false;

            BuildQualityList(cboCategory.SelectedValue?.ToString());
        }

        private void cboCategory_SelectedIndexChanged(object sender, EventArgs e)
        {
            if (!_blnLoading)
                BuildQualityList(cboCategory.SelectedValue?.ToString());
        }

        private void lstLifestyleQualities_SelectedIndexChanged(object sender, EventArgs e)
        {
            if (_blnLoading)
                return;
            string strSelectedLifestyleId = lstLifestyleQualities.SelectedValue?.ToString();
            if (string.IsNullOrEmpty(strSelectedLifestyleId))
            {
                lblMinimum.Visible = false;
                lblMinimumLabel.Visible = false;
                lblCost.Visible = false;
                lblCostLabel.Visible = false;
                lblBP.Text = string.Empty;
                lblBPLabel.Visible = false;
                lblSource.Text = string.Empty;
                lblSource.SetToolTip(string.Empty);
                lblSourceLabel.Visible = false;
                return;
            }

            XmlNode objXmlQuality = _objXmlDocument.SelectSingleNode("/chummer/qualities/quality[id = \"" + strSelectedLifestyleId + "\"]");
            if (objXmlQuality == null)
            {
                lblMinimum.Visible = false;
                lblMinimumLabel.Visible = false;
                lblCost.Visible = false;
                lblCostLabel.Visible = false;
                lblBP.Text = string.Empty;
                lblBPLabel.Visible = false;
                lblSource.Text = string.Empty;
                lblSource.SetToolTip(string.Empty);
                lblSourceLabel.Visible = false;
                return;
            }

            int intBP = 0;
            objXmlQuality.TryGetInt32FieldQuickly("lp", ref intBP);
            lblBP.Text = chkFree.Checked ? LanguageManager.GetString("Checkbox_Free") : intBP.ToString(GlobalOptions.CultureInfo);
            lblBPLabel.Visible = !string.IsNullOrEmpty(lblBP.Text);

            string strSource = objXmlQuality["source"]?.InnerText ?? LanguageManager.GetString("String_Unknown");
            string strPage = objXmlQuality["altpage"]?.InnerText ?? objXmlQuality["page"]?.InnerText ?? LanguageManager.GetString("String_Unknown");
            if (!string.IsNullOrEmpty(strSource) && !string.IsNullOrEmpty(strPage))
            {
<<<<<<< HEAD
                string strSpace = LanguageManager.GetString("String_Space");
                lblSource.Text = _objCharacter.LanguageBookShort(strSource) + strSpace + strPage;
                lblSource.SetToolTip(_objCharacter.LanguageBookLong(strSource) + strSpace + LanguageManager.GetString("String_Page") + strSpace + strPage);
=======
                SourceString objSourceString = new SourceString(strSource, strPage, GlobalOptions.Language);
                objSourceString.SetControl(lblSource);
>>>>>>> a3a7ffc6
            }
            else
            {
                lblSource.Text = string.Empty;
                lblSource.SetToolTip(string.Empty);
            }

            lblSourceLabel.Visible = !string.IsNullOrEmpty(lblSource.Text);
            if (objXmlQuality["allowed"] != null)
            {
                lblMinimum.Text = GetMinimumRequirement(objXmlQuality["allowed"].InnerText);
                lblMinimum.Visible = true;
                lblMinimumLabel.Visible = true;
            }
            else
            {
                lblMinimum.Visible = false;
                lblMinimumLabel.Visible = false;
            }
            if (objXmlQuality["cost"] != null)
            {
                if (chkFree.Checked)
                {
                    lblCost.Text = LanguageManager.GetString("Checkbox_Free");
                }
                else if (objXmlQuality["allowed"]?.InnerText.Contains(_strSelectedLifestyle) == true)
                {
                    lblCost.Text = LanguageManager.GetString("String_LifestyleFreeNuyen");
                }
                else
                {
                    string strCost = objXmlQuality["cost"]?.InnerText;
                    object objProcess = CommonFunctions.EvaluateInvariantXPath(strCost, out bool blnIsSuccess);
                    decimal decCost = blnIsSuccess ? Convert.ToDecimal((double)objProcess) : 0;
                    lblCost.Text = decCost.ToString(_objCharacter.Options.NuyenFormat, GlobalOptions.CultureInfo) + '¥';
                }
                lblCost.Visible = true;
                lblCostLabel.Visible = true;
            }
            else
            {
                lblCost.Visible = false;
                lblCostLabel.Visible = false;
            }
        }

        private static string GetMinimumRequirement(string strAllowedLifestyles)
        {
            if (s_StrLifestyleSpecific.Contains(strAllowedLifestyles))
            {
                return strAllowedLifestyles;
            }
            int intMin = int.MaxValue;
            foreach (string strLifesytle in strAllowedLifestyles.SplitNoAlloc(',', StringSplitOptions.RemoveEmptyEntries))
            {
                if (s_LstLifestylesSorted.Contains(strLifesytle) && s_LstLifestylesSorted.IndexOf(strLifesytle) < intMin)
                {
                    intMin = s_LstLifestylesSorted.IndexOf(strLifesytle);
                }
            }
            return s_LstLifestylesSorted[intMin];
        }

        private void cmdOK_Click(object sender, EventArgs e)
        {
            _blnAddAgain = false;
            AcceptForm();
        }

        private void cmdOKAdd_Click(object sender, EventArgs e)
        {
            _blnAddAgain = true;
            AcceptForm();
        }

        private void cmdCancel_Click(object sender, EventArgs e)
        {
            DialogResult = DialogResult.Cancel;
        }

        private void lstLifestyleQualities_DoubleClick(object sender, EventArgs e)
        {
            _blnAddAgain = false;
            AcceptForm();
        }

        private void chkLimitList_CheckedChanged(object sender, EventArgs e)
        {
            if (!_blnLoading)
                BuildQualityList(cboCategory.SelectedValue?.ToString());
        }

        private void chkFree_CheckedChanged(object sender, EventArgs e)
        {
            if (!_blnLoading)
                BuildQualityList(cboCategory.SelectedValue?.ToString());
        }

        private void txtSearch_TextChanged(object sender, EventArgs e)
        {
            if (!_blnLoading)
                BuildQualityList(cboCategory.SelectedValue?.ToString());
        }

        private void txtSearch_KeyDown(object sender, KeyEventArgs e)
        {
            if (e.KeyCode == Keys.Down)
            {
                if (lstLifestyleQualities.SelectedIndex + 1 < lstLifestyleQualities.Items.Count)
                {
                    lstLifestyleQualities.SelectedIndex += 1;
                }
                else if (lstLifestyleQualities.Items.Count > 0)
                {
                    lstLifestyleQualities.SelectedIndex = 0;
                }
            }
            if (e.KeyCode == Keys.Up)
            {
                if (lstLifestyleQualities.SelectedIndex - 1 >= 0)
                {
                    lstLifestyleQualities.SelectedIndex -= 1;
                }
                else if (lstLifestyleQualities.Items.Count > 0)
                {
                    lstLifestyleQualities.SelectedIndex = lstLifestyleQualities.Items.Count - 1;
                }
            }
        }

        private void txtSearch_KeyUp(object sender, KeyEventArgs e)
        {
            if (e.KeyCode == Keys.Up)
                txtSearch.Select(txtSearch.Text.Length, 0);
        }
        #endregion

        #region Properties
        /// <summary>
        /// Quality that was selected in the dialogue.
        /// </summary>
        public string SelectedQuality => _strSelectedQuality;

        /// <summary>
        /// Forcefully add a Category to the list.
        /// </summary>
        public string ForceCategory
        {
            set
            {
                cboCategory.BeginUpdate();
                cboCategory.SelectedValue = value;
                cboCategory.Enabled = false;
                cboCategory.EndUpdate();
            }
        }

        /// <summary>
        /// A Quality the character has that should be ignored for checking Fobidden requirements (which would prevent upgrading/downgrading a Quality).
        /// </summary>
        public string IgnoreQuality
        {
            set => _strIgnoreQuality = value;
        }

        /// <summary>
        /// Whether or not the user wants to add another item after this one.
        /// </summary>
        public bool AddAgain => _blnAddAgain;

        /// <summary>
        /// Whether or not the item has no cost.
        /// </summary>
        public bool FreeCost => chkFree.Checked;

        #endregion

        #region Methods
        /// <summary>
        /// Build the list of Qualities.
        /// </summary>
        private List<ListItem> BuildQualityList(string strCategory, bool blnDoUIUpdate = true, bool blnTerminateAfterFirst = false)
        {
            string strFilter = "(" + _objCharacter.Options.BookXPath() + ')';
            if (!string.IsNullOrEmpty(strCategory) && strCategory != "Show All" && (GlobalOptions.SearchInCategoryOnly || string.IsNullOrWhiteSpace(txtSearch.Text)))
            {
                strFilter += " and category = \"" + strCategory + '\"';
            }
            else
            {
                StringBuilder objCategoryFilter = new StringBuilder();
                foreach (string strItem in _lstCategory.Select(x => x.Value))
                {
                    if (!string.IsNullOrEmpty(strItem))
                        objCategoryFilter.Append("category = \"" + strItem + "\" or ");
                }
                if (objCategoryFilter.Length > 0)
                {
                    strFilter += " and (" + objCategoryFilter.ToString().TrimEndOnce(" or ") + ')';
                }
            }

            if (_strSelectedLifestyle != "Bolt Hole")
            {
                strFilter += " and (name != \"Dug a Hole\")";
            }

            strFilter += CommonFunctions.GenerateSearchXPath(txtSearch.Text);

            List<ListItem> lstLifestyleQuality = new List<ListItem>();
            using (XmlNodeList objXmlQualityList = _objXmlDocument.SelectNodes("/chummer/qualities/quality[" + strFilter + "]"))
                if (objXmlQualityList?.Count > 0)
                    foreach (XmlNode objXmlQuality in objXmlQualityList)
                    {
                        string strId = objXmlQuality["id"]?.InnerText;
                        if (string.IsNullOrEmpty(strId))
                            continue;
                        if (!blnDoUIUpdate || !chkLimitList.Checked || RequirementMet(objXmlQuality, false))
                        {
                            lstLifestyleQuality.Add(new ListItem(strId, objXmlQuality["translate"]?.InnerText ?? objXmlQuality["name"]?.InnerText ?? LanguageManager.GetString("String_Unknown")));
                            if (blnTerminateAfterFirst)
                                break;
                        }
                    }
            if (blnDoUIUpdate)
            {
                lstLifestyleQuality.Sort(CompareListItems.CompareNames);

                string strOldSelectedQuality = lstLifestyleQualities.SelectedValue?.ToString();
                _blnLoading = true;
                lstLifestyleQualities.BeginUpdate();
                lstLifestyleQualities.ValueMember = nameof(ListItem.Value);
                lstLifestyleQualities.DisplayMember = nameof(ListItem.Name);
                lstLifestyleQualities.DataSource = lstLifestyleQuality;
                _blnLoading = false;
                if (string.IsNullOrEmpty(strOldSelectedQuality))
                    lstLifestyleQualities.SelectedIndex = -1;
                else
                    lstLifestyleQualities.SelectedValue = strOldSelectedQuality;

                lstLifestyleQualities.EndUpdate();
            }

            return lstLifestyleQuality;
        }

        /// <summary>
        /// Accept the selected item and close the form.
        /// </summary>
        private void AcceptForm()
        {
            string strSelectedSourceIDString = lstLifestyleQualities.SelectedValue?.ToString();
            if (string.IsNullOrEmpty(strSelectedSourceIDString))
                return;
            XmlNode objNode = _objXmlDocument.SelectSingleNode("/chummer/qualities/quality[id = \"" + strSelectedSourceIDString + "\"]");
            if (objNode == null || !RequirementMet(objNode, true))
                return;

            _strSelectedQuality = strSelectedSourceIDString;
            s_StrSelectCategory = (GlobalOptions.SearchInCategoryOnly || txtSearch.TextLength == 0) ? cboCategory.SelectedValue?.ToString() : objNode["category"]?.InnerText;

            DialogResult = DialogResult.OK;
        }

        /// <summary>
        /// Check if the Quality's requirements/restrictions are being met.
        /// </summary>
        /// <param name="objXmlQuality">XmlNode of the Quality.</param>
        /// <param name="blnShowMessage">Whether or not a message should be shown if the requirements are not met.</param>
        private bool RequirementMet(XmlNode objXmlQuality, bool blnShowMessage)
        {
            // Ignore the rules.
            if (_objCharacter.IgnoreRules)
                return true;

            // See if the character already has this Quality and whether or not multiple copies are allowed.
            if (objXmlQuality["limit"]?.InnerText != bool.FalseString)
            {
                // Multiples aren't allowed, so make sure the character does not already have it.
                foreach (LifestyleQuality objQuality in _lstExistingQualities)
                {
                    if (objXmlQuality["allowmultiple"] == null && objQuality.Name == objXmlQuality["name"].InnerText)
                    {
                        if (blnShowMessage)
                            Program.MainForm.ShowMessageBox(this, LanguageManager.GetString("Message_SelectQuality_QualityLimit"), LanguageManager.GetString("MessageTitle_SelectQuality_QualityLimit"), MessageBoxButtons.OK, MessageBoxIcon.Information);
                        return false;
                    }
                }
            }

            if (objXmlQuality.InnerXml.Contains("forbidden"))
            {
                bool blnRequirementForbidden = false;
                string strForbidden = string.Empty;

                // Loop through the oneof requirements.
                XmlNodeList objXmlForbiddenList = objXmlQuality.SelectNodes("forbidden/oneof");
                foreach (XmlNode objXmlOneOf in objXmlForbiddenList)
                {
                    XmlNodeList objXmlOneOfList = objXmlOneOf.ChildNodes;

                    foreach (XmlNode objXmlForbidden in objXmlOneOfList)
                    {
                        switch (objXmlForbidden.Name)
                        {
                            case "quality":
                                // Run through all of the Qualities the character has and see if the current forbidden item exists.
                                // If so, turn on the RequirementForbidden flag so it cannot be selected.
                                foreach (LifestyleQuality objQuality in _lstExistingQualities)
                                {
                                    if (objQuality.Name == objXmlForbidden.InnerText && objQuality.Name != _strIgnoreQuality)
                                    {
                                        blnRequirementForbidden = true;
                                        strForbidden += Environment.NewLine + '\t' + objQuality.DisplayNameShort(GlobalOptions.Language);
                                    }
                                }
                                break;
                            case "characterquality":
                                // Run through all of the Qualities the character has and see if the current forbidden item exists.
                                // If so, turn on the RequirementForbidden flag so it cannot be selected.
                                foreach (Quality objQuality in _objCharacter.Qualities)
                                {
                                    if (objQuality.Name == objXmlForbidden.InnerText && objQuality.Name != _strIgnoreQuality)
                                    {
                                        blnRequirementForbidden = true;
                                        strForbidden += Environment.NewLine + '\t' + objQuality.DisplayNameShort(GlobalOptions.Language);
                                    }
                                }
                                break;
                            case "metatype":
                                // Check the Metatype restriction.
                                if (objXmlForbidden.InnerText == _objCharacter.Metatype)
                                {
                                    blnRequirementForbidden = true;
                                    XmlNode objNode = _objMetatypeDocument.SelectSingleNode("/chummer/metatypes/metatype[name = \"" + objXmlForbidden.InnerText + "\"]") ??
                                                      _objCritterDocument.SelectSingleNode("/chummer/metatypes/metatype[name = \"" + objXmlForbidden.InnerText + "\"]");
                                    strForbidden += Environment.NewLine + '\t' + (objNode["translate"]?.InnerText ?? objXmlForbidden.InnerText);
                                }
                                break;
                            case "metatypecategory":
                                // Check the Metatype Category restriction.
                                if (objXmlForbidden.InnerText == _objCharacter.MetatypeCategory)
                                {
                                    blnRequirementForbidden = true;
                                    XmlNode objNode = _objMetatypeDocument.SelectSingleNode("/chummer/categories/category[. = \"" + objXmlForbidden.InnerText + "\"]") ??
                                                      _objCritterDocument.SelectSingleNode("/chummer/categories/category[. = \"" + objXmlForbidden.InnerText + "\"]");
                                    strForbidden += Environment.NewLine + '\t' + (objNode.Attributes["translate"]?.InnerText ?? objXmlForbidden.InnerText);
                                }
                                break;
                            case "metavariant":
                                // Check the Metavariant restriction.
                                if (objXmlForbidden.InnerText == _objCharacter.Metavariant)
                                {
                                    blnRequirementForbidden = true;
                                    XmlNode objNode = _objMetatypeDocument.SelectSingleNode("/chummer/metatypes/metatype/metavariants/metavariant[name = \"" + objXmlForbidden.InnerText + "\"]") ??
                                                      _objCritterDocument.SelectSingleNode("/chummer/metatypes/metatype/metavariants/metavariant[name = \"" + objXmlForbidden.InnerText + "\"]");
                                    strForbidden += Environment.NewLine + '\t' + (objNode["translate"]?.InnerText ?? objXmlForbidden.InnerText);
                                }
                                break;
                            case "metagenic":
                                // Check to see if the character has a Metagenic Quality.
                                foreach (Quality objQuality in _objCharacter.Qualities)
                                {
                                    XmlNode objXmlCheck = objQuality.GetNode();
                                    if (objXmlCheck["metagenic"]?.InnerText == bool.TrueString)
                                    {
                                        blnRequirementForbidden = true;
                                        strForbidden += Environment.NewLine + '\t' + objQuality.CurrentDisplayName;
                                        break;
                                    }
                                }
                                break;
                        }
                    }
                }

                // The character is not allowed to take the Quality, so display a message and uncheck the item.
                if (blnRequirementForbidden)
                {
                    if (blnShowMessage)
                        Program.MainForm.ShowMessageBox(this, LanguageManager.GetString("Message_SelectQuality_QualityRestriction") + strForbidden, LanguageManager.GetString("MessageTitle_SelectQuality_QualityRestriction"), MessageBoxButtons.OK, MessageBoxIcon.Information);
                    return false;
                }
            }

            if (objXmlQuality.InnerXml.Contains("required"))
            {
                StringBuilder sbdRequirement = new StringBuilder();
                bool blnRequirementMet = true;

                // Loop through the oneof requirements.
                XmlNodeList objXmlRequiredList = objXmlQuality.SelectNodes("required/oneof");
                XmlDocument _objXmlQualityDocument = _objCharacter.LoadData("qualities.xml");
                foreach (XmlNode objXmlOneOf in objXmlRequiredList)
                {
                    bool blnOneOfMet = false;
                    StringBuilder sbdThisRequirement = new StringBuilder(Environment.NewLine).Append(LanguageManager.GetString("Message_SelectQuality_OneOf"));
                    XmlNodeList objXmlOneOfList = objXmlOneOf.ChildNodes;
                    foreach (XmlNode objXmlRequired in objXmlOneOfList)
                    {
                        switch (objXmlRequired.Name)
                        {
                            case "quality":
                                // Run through all of the Qualities the character has and see if the current required item exists.
                                // If so, turn on the RequirementMet flag so it can be selected.
                                foreach (LifestyleQuality objQuality in _lstExistingQualities)
                                {
                                    if (objQuality.Name == objXmlRequired.InnerText)
                                        blnOneOfMet = true;
                                }

                                if (!blnOneOfMet)
                                {
                                    XmlNode objNode = _objXmlDocument.SelectSingleNode("/chummer/qualities/quality[name = \"" + objXmlRequired.InnerText + "\"]");
                                    sbdThisRequirement.AppendLine().Append('\t')
                                        .Append(objNode["translate"] != null
                                            ? objNode["translate"].InnerText
                                            : objXmlRequired.InnerText);
                                }
                                break;
                            case "characterquality":

                                // Run through all of the Qualities the character has and see if the current required item exists.
                                // If so, turn on the RequirementMet flag so it can be selected.
                                foreach (Quality objQuality in _objCharacter.Qualities)
                                {
                                    if (objQuality.Name == objXmlRequired.InnerText)
                                        blnOneOfMet = true;
                                }

                                if (!blnOneOfMet)
                                {
                                    XmlNode objNode = _objXmlQualityDocument.SelectSingleNode("/chummer/qualities/quality[name = \"" + objXmlRequired.InnerText + "\"]");
                                    sbdThisRequirement.AppendLine().Append('\t')
                                        .Append(objNode["translate"] != null
                                            ? objNode["translate"].InnerText
                                            : objXmlRequired.InnerText);
                                }
                                break;
                            case "metatype":
                                // Check the Metatype requirement.
                                if (objXmlRequired.InnerText == _objCharacter.Metatype)
                                    blnOneOfMet = true;
                                else
                                {
                                    XmlNode objNode = _objMetatypeDocument.SelectSingleNode("/chummer/metatypes/metatype[name = \"" + objXmlRequired.InnerText + "\"]") ??
                                                      _objCritterDocument.SelectSingleNode("/chummer/metatypes/metatype[name = \"" + objXmlRequired.InnerText + "\"]");
                                    sbdThisRequirement.AppendLine().Append('\t')
                                        .Append(objNode["translate"] != null
                                            ? objNode["translate"].InnerText
                                            : objXmlRequired.InnerText);
                                }
                                break;
                            case "metatypecategory":
                                // Check the Metatype Category requirement.
                                if (objXmlRequired.InnerText == _objCharacter.MetatypeCategory)
                                    blnOneOfMet = true;
                                else
                                {
                                    XmlNode objNode = _objMetatypeDocument.SelectSingleNode("/chummer/categories/category[. = \"" + objXmlRequired.InnerText + "\"]") ??
                                                      _objCritterDocument.SelectSingleNode("/chummer/categories/category[. = \"" + objXmlRequired.InnerText + "\"]");
                                    sbdThisRequirement.AppendLine().Append('\t')
                                        .Append(objNode["translate"] != null
                                            ? objNode["translate"].InnerText
                                            : objXmlRequired.InnerText);
                                }
                                break;
                            case "metavariant":
                                // Check the Metavariant requirement.
                                if (objXmlRequired.InnerText == _objCharacter.Metavariant)
                                    blnOneOfMet = true;
                                else
                                {
                                    XmlNode objNode = _objMetatypeDocument.SelectSingleNode("/chummer/metatypes/metatype/metavariants/metavariant[name = \"" + objXmlRequired.InnerText + "\"]") ??
                                                      _objCritterDocument.SelectSingleNode("/chummer/metatypes/metatype/metavariants/metavariant[name = \"" + objXmlRequired.InnerText + "\"]");
                                    sbdThisRequirement.AppendLine().Append('\t')
                                        .Append(objNode["translate"] != null
                                            ? objNode["translate"].InnerText
                                            : objXmlRequired.InnerText);
                                }
                                break;
                            case "inherited":
                                sbdThisRequirement.AppendLine().Append('\t')
                                    .Append(LanguageManager.GetString("Message_SelectQuality_Inherit"));
                                break;
                            case "careerkarma":
                                // Check Career Karma requirement.
                                if (_objCharacter.CareerKarma >= Convert.ToInt32(objXmlRequired.InnerText, GlobalOptions.InvariantCultureInfo))
                                    blnOneOfMet = true;
                                else
                                    sbdThisRequirement.AppendLine().Append('\t')
                                        .AppendFormat(GlobalOptions.CultureInfo, LanguageManager.GetString("Message_SelectQuality_RequireKarma"),
                                            objXmlRequired.InnerText);
                                break;
                            case "ess":
                                // Check Essence requirement.
                                if (objXmlRequired.InnerText.StartsWith('-'))
                                {
                                    // Essence must be less than the value.
                                    if (_objCharacter.Essence() < Convert.ToDecimal(objXmlRequired.InnerText.TrimStart('-'), GlobalOptions.InvariantCultureInfo))
                                        blnOneOfMet = true;
                                }
                                else
                                {
                                    // Essence must be equal to or greater than the value.
                                    if (_objCharacter.Essence() >= Convert.ToDecimal(objXmlRequired.InnerText, GlobalOptions.InvariantCultureInfo))
                                        blnOneOfMet = true;
                                }
                                break;
                            case "skill":
                                // Check if the character has the required Skill.
                                Skill objSkill = _objCharacter.SkillsSection.GetActiveSkill(objXmlRequired["name"].InnerText);
                                if ((objSkill?.Rating ?? 0) >= Convert.ToInt32(objXmlRequired["val"].InnerText, GlobalOptions.InvariantCultureInfo))
                                {
                                    blnOneOfMet = true;
                                }
                                break;
                            case "attribute":
                                // Check to see if an Attribute meets a requirement.
                                CharacterAttrib objAttribute = _objCharacter.GetAttribute(objXmlRequired["name"].InnerText);

                                if (objXmlRequired["total"] != null)
                                {
                                    // Make sure the Attribute's total value meets the requirement.
                                    if (objAttribute.TotalValue >= Convert.ToInt32(objXmlRequired["total"].InnerText, GlobalOptions.InvariantCultureInfo))
                                        blnOneOfMet = true;
                                }
                                break;
                            case "attributetotal":
                                // Check if the character's Attributes add up to a particular total.
                                string strAttributes = objXmlRequired["attributes"].InnerText;
                                foreach (string strAttribute in AttributeSection.AttributeStrings)
                                {
                                    strAttributes = strAttributes.CheapReplace(strAttribute, () => _objCharacter.GetAttribute(strAttribute).Value.ToString(GlobalOptions.InvariantCultureInfo));
                                }

                                object objProcess = CommonFunctions.EvaluateInvariantXPath(strAttributes, out bool blnIsSuccess);
                                if ((blnIsSuccess ? Convert.ToInt32(objProcess, GlobalOptions.InvariantCultureInfo) : 0) >= Convert.ToInt32(objXmlRequired["val"].InnerText, GlobalOptions.InvariantCultureInfo))
                                    blnOneOfMet = true;
                                break;
                            case "skillgrouptotal":
                            {
                                // Check if the total combined Ratings of Skill Groups adds up to a particular total.
                                int intTotal = 0;
                                foreach (string strGroup in objXmlRequired["skillgroups"].InnerText.SplitNoAlloc('+', StringSplitOptions.RemoveEmptyEntries))
                                {
                                    foreach (SkillGroup objGroup in _objCharacter.SkillsSection.SkillGroups)
                                    {
                                        if (objGroup.Name == strGroup)
                                        {
                                            intTotal += objGroup.Rating;
                                            break;
                                        }
                                    }
                                }

                                if (intTotal >= Convert.ToInt32(objXmlRequired["val"].InnerText, GlobalOptions.InvariantCultureInfo))
                                    blnOneOfMet = true;
                            }
                                break;
                            case "lifestyle":
                                if (_strSelectedLifestyle == objXmlRequired.InnerText)
                                    blnOneOfMet = true;
                                break;
                            case "cyberwares":
                            {
                                // Check to see if the character has a number of the required Cyberware/Bioware items.
                                int intTotal = 0;

                                // Check Cyberware.
                                foreach (XmlNode objXmlCyberware in objXmlRequired.SelectNodes("cyberware"))
                                {
                                    foreach (Cyberware objCyberware in _objCharacter.Cyberware.Where(objCyberware => (objCyberware.Name == objXmlCyberware.InnerText)))
                                    {
                                        if (objXmlCyberware.Attributes["select"] == null)
                                        {
                                            intTotal++;
                                            break;
                                        }
                                        if (objXmlCyberware.Attributes["select"].InnerText == objCyberware.Extra)
                                        {
                                            intTotal++;
                                            break;
                                        }
                                    }
                                }

                                // Check Bioware.
                                foreach (XmlNode objXmlBioware in objXmlRequired.SelectNodes("bioware"))
                                {
                                    if (_objCharacter.Cyberware.Any(objCyberware => objCyberware.Name == objXmlBioware.InnerText))
                                    {
                                        intTotal++;
                                    }
                                }

                                // Check Cyberware name that contain a straing.
                                foreach (XmlNode objXmlCyberware in objXmlRequired.SelectNodes("cyberwarecontains"))
                                {
                                    foreach (Cyberware objCyberware in _objCharacter.Cyberware.Where(objCyberware => objCyberware.Name.Contains(objXmlCyberware.InnerText)))
                                    {
                                        if (objXmlCyberware.Attributes["select"] == null)
                                        {
                                            intTotal++;
                                            break;
                                        }
                                        if (objXmlCyberware.Attributes["select"].InnerText == objCyberware.Extra)
                                        {
                                            intTotal++;
                                            break;
                                        }
                                    }
                                }

                                // Check Bioware name that contain a straing.
                                foreach (XmlNode objXmlCyberware in objXmlRequired.SelectNodes("biowarecontains"))
                                {
                                    foreach (Cyberware objCyberware in _objCharacter.Cyberware)
                                    {
                                        if (objCyberware.Name.Contains(objXmlCyberware.InnerText))
                                        {
                                            if (objXmlCyberware.Attributes["select"] == null)
                                            {
                                                intTotal++;
                                                break;
                                            }
                                            if (objXmlCyberware.Attributes["select"].InnerText == objCyberware.Extra)
                                            {
                                                intTotal++;
                                                break;
                                            }
                                        }
                                    }
                                }

                                // Check for Cyberware Plugins.
                                foreach (XmlNode objXmlCyberware in objXmlRequired.SelectNodes("cyberwareplugin"))
                                {
                                    foreach (Cyberware objCyberware in _objCharacter.Cyberware)
                                    {
                                        if (objCyberware.Children.Any(objPlugin => objPlugin.Name == objXmlCyberware.InnerText))
                                        {
                                            intTotal++;
                                        }
                                    }
                                }

                                // Check for Cyberware Categories.
                                foreach (XmlNode objXmlCyberware in objXmlRequired.SelectNodes("cyberwarecategory"))
                                {
                                    intTotal += _objCharacter.Cyberware.Count(objCyberware => objCyberware.Category == objXmlCyberware.InnerText);
                                }

                                if (intTotal >= Convert.ToInt32(objXmlRequired["count"].InnerText, GlobalOptions.InvariantCultureInfo))
                                    blnOneOfMet = true;
                            }
                                break;
                            case "streetcredvsnotoriety":
                                // Street Cred must be higher than Notoriety.
                                if (_objCharacter.StreetCred >= _objCharacter.Notoriety)
                                    blnOneOfMet = true;
                                break;
                            case "damageresistance":
                                // Damage Resistance must be a particular value.
                                if (_objCharacter.BOD.TotalValue + ImprovementManager.ValueOf(_objCharacter, Improvement.ImprovementType.DamageResistance) >= Convert.ToInt32(objXmlRequired.InnerText, GlobalOptions.InvariantCultureInfo))
                                    blnOneOfMet = true;
                                break;
                        }
                    }

                    // Update the flag for requirements met.
                    blnRequirementMet = blnRequirementMet && blnOneOfMet;
                    sbdRequirement.Append(sbdThisRequirement);
                }

                // Loop through the allof requirements.
                objXmlRequiredList = objXmlQuality.SelectNodes("required/allof");
                foreach (XmlNode objXmlAllOf in objXmlRequiredList)
                {
                    bool blnAllOfMet = true;
                    StringBuilder sbdThisRequirement = new StringBuilder(Environment.NewLine).Append(LanguageManager.GetString("Message_SelectQuality_AllOf"));
                    XmlNodeList objXmlAllOfList = objXmlAllOf.ChildNodes;
                    foreach (XmlNode objXmlRequired in objXmlAllOfList)
                    {
                        bool blnFound = false;
                        switch (objXmlRequired.Name)
                        {
                            case "quality":

                                // Run through all of the Qualities the character has and see if the current required item exists.
                                // If so, turn on the RequirementMet flag so it can be selected.
                                foreach (LifestyleQuality objQuality in _lstExistingQualities)
                                {
                                    if (objQuality.Name == objXmlRequired.InnerText)
                                        blnFound = true;
                                }

                                if (!blnFound)
                                {
                                    XmlNode objNode = _objXmlDocument.SelectSingleNode("/chummer/qualities/quality[name = \"" + objXmlRequired.InnerText + "\"]/translate");
                                    sbdThisRequirement.AppendLine().Append('\t').Append(objNode?.InnerText ?? objXmlRequired.InnerText);
                                }
                                break;
                            case "metatype":
                                // Check the Metatype requirement.
                                if (objXmlRequired.InnerText == _objCharacter.Metatype)
                                    blnFound = true;
                                else
                                {
                                    XmlNode objNode = _objMetatypeDocument.SelectSingleNode("/chummer/metatypes/metatype[name = \"" + objXmlRequired.InnerText + "\"]") ??
                                                      _objCritterDocument.SelectSingleNode("/chummer/metatypes/metatype[name = \"" + objXmlRequired.InnerText + "\"]");
                                    sbdThisRequirement.AppendLine().Append('\t').Append(objNode["translate"]?.InnerText ?? objXmlRequired.InnerText);
                                }
                                break;
                            case "metatypecategory":
                                // Check the Metatype Category requirement.
                                if (objXmlRequired.InnerText == _objCharacter.MetatypeCategory)
                                    blnFound = true;
                                else
                                {
                                    XmlNode objNode = _objMetatypeDocument.SelectSingleNode("/chummer/categories/category[. = \"" + objXmlRequired.InnerText + "\"]") ??
                                                      _objCritterDocument.SelectSingleNode("/chummer/categories/category[. = \"" + objXmlRequired.InnerText + "\"]");
                                    sbdThisRequirement.AppendLine().Append('\t').Append(objNode["translate"]?.InnerText ?? objXmlRequired.InnerText);
                                }
                                break;
                            case "metavariant":
                                // Check the Metavariant requirement.
                                if (objXmlRequired.InnerText == _objCharacter.Metavariant)
                                    blnFound = true;
                                else
                                {
                                    XmlNode objNode = _objMetatypeDocument.SelectSingleNode("/chummer/metatypes/metatype/metavariants/metavariant[name = \"" + objXmlRequired.InnerText + "\"]") ??
                                                      _objCritterDocument.SelectSingleNode("/chummer/metatypes/metatype/metavariants/metavariant[name = \"" + objXmlRequired.InnerText + "\"]");
                                    sbdThisRequirement.AppendLine().Append('\t').Append(objNode["translate"]?.InnerText ?? objXmlRequired.InnerText);
                                }
                                break;
                            case "inherited":
                                sbdThisRequirement.AppendLine().Append('\t').Append(LanguageManager.GetString("Message_SelectQuality_Inherit"));
                                break;
                            case "careerkarma":
                                // Check Career Karma requirement.
                                if (_objCharacter.CareerKarma >= Convert.ToInt32(objXmlRequired.InnerText, GlobalOptions.InvariantCultureInfo))
                                    blnFound = true;
                                else
                                    sbdThisRequirement.AppendLine().Append('\t').AppendFormat(GlobalOptions.CultureInfo, LanguageManager.GetString("Message_SelectQuality_RequireKarma"), objXmlRequired.InnerText);
                                break;
                            case "ess":
                                // Check Essence requirement.
                                if (objXmlRequired.InnerText.StartsWith('-'))
                                {
                                    // Essence must be less than the value.
                                    if (_objCharacter.Essence() < Convert.ToDecimal(objXmlRequired.InnerText.TrimStart('-'), GlobalOptions.InvariantCultureInfo))
                                        blnFound = true;
                                }
                                else
                                {
                                    // Essence must be equal to or greater than the value.
                                    if (_objCharacter.Essence() >= Convert.ToDecimal(objXmlRequired.InnerText, GlobalOptions.InvariantCultureInfo))
                                        blnFound = true;
                                }
                                break;
                            case "skill":
                                // Check if the character has the required Skill.
                                Skill objSkill = _objCharacter.SkillsSection.GetActiveSkill(objXmlRequired["name"].InnerText);
                                if ((objSkill?.Rating ?? 0) >= Convert.ToInt32(objXmlRequired["val"].InnerText, GlobalOptions.InvariantCultureInfo))
                                {
                                    blnFound = true;
                                }
                                break;
                            case "attribute":
                                // Check to see if an Attribute meets a requirement.
                                CharacterAttrib objAttribute = _objCharacter.GetAttribute(objXmlRequired["name"].InnerText);

                                if (objXmlRequired["total"] != null)
                                {
                                    // Make sure the Attribute's total value meets the requirement.
                                    if (objAttribute.TotalValue >= Convert.ToInt32(objXmlRequired["total"].InnerText, GlobalOptions.InvariantCultureInfo))
                                        blnFound = true;
                                }
                                break;
                            case "attributetotal":
                                // Check if the character's Attributes add up to a particular total.
                                string strAttributes = objXmlRequired["attributes"].InnerText;
                                foreach (string strAttribute in AttributeSection.AttributeStrings)
                                {
                                    strAttributes = strAttributes.CheapReplace(strAttribute, () => _objCharacter.GetAttribute(strAttribute).Value.ToString(GlobalOptions.InvariantCultureInfo));
                                }

                                object objProcess = CommonFunctions.EvaluateInvariantXPath(strAttributes, out bool blnIsSuccess);
                                if ((blnIsSuccess ? Convert.ToInt32(objProcess, GlobalOptions.InvariantCultureInfo) : 0) >= Convert.ToInt32(objXmlRequired["val"].InnerText, GlobalOptions.InvariantCultureInfo))
                                    blnFound = true;
                                break;
                            case "skillgrouptotal":
                            {
                                // Check if the total combined Ratings of Skill Groups adds up to a particular total.
                                int intTotal = 0;
                                foreach (string strGroup in objXmlRequired["skillgroups"].InnerText.SplitNoAlloc('+', StringSplitOptions.RemoveEmptyEntries))
                                {
                                    foreach (SkillGroup objGroup in _objCharacter.SkillsSection.SkillGroups)
                                    {
                                        if (objGroup.Name == strGroup)
                                        {
                                            intTotal += objGroup.Rating;
                                            break;
                                        }
                                    }
                                }

                                if (intTotal >= Convert.ToInt32(objXmlRequired["val"].InnerText, GlobalOptions.InvariantCultureInfo))
                                    blnFound = true;
                            }
                                break;
                            case "lifestyle":
                                if (_strSelectedLifestyle == objXmlRequired.InnerText)
                                    blnFound = true;
                                break;
                            case "cyberwares":
                            {
                                // Check to see if the character has a number of the required Cyberware/Bioware items.
                                int intTotal = 0;

                                    // Check Cyberware.
                                    foreach (XmlNode objXmlCyberware in objXmlRequired.SelectNodes("cyberware"))
                                    {
                                        foreach (Cyberware objCyberware in _objCharacter.Cyberware)
                                        {
                                            if (objCyberware.Name == objXmlCyberware.InnerText)
                                            {
                                                string strSelect = objXmlCyberware.Attributes["select"]?.InnerText;
                                                if (string.IsNullOrEmpty(strSelect) || strSelect == objCyberware.Extra)
                                                {
                                                    intTotal++;
                                                    break;
                                                }
                                            }
                                        }
                                    }

                                    // Check Bioware.
                                    foreach (XmlNode objXmlBioware in objXmlRequired.SelectNodes("bioware"))
                                    {
                                        if (_objCharacter.Cyberware.Any(objCyberware => objCyberware.Name == objXmlBioware.InnerText))
                                        {
                                            intTotal++;
                                        }
                                    }

                                    // Check Cyberware name that contain a straing.
                                    foreach (XmlNode objXmlCyberware in objXmlRequired.SelectNodes("cyberwarecontains"))
                                    {
                                        foreach (Cyberware objCyberware in _objCharacter.Cyberware)
                                        {
                                            if (objCyberware.Name.Contains(objXmlCyberware.InnerText))
                                            {
                                                string strSelect = objXmlCyberware.Attributes["select"]?.InnerText;
                                                if (string.IsNullOrEmpty(strSelect) || strSelect == objCyberware.Extra)
                                                {
                                                    intTotal++;
                                                    break;
                                                }
                                            }
                                        }
                                    }

                                    // Check Bioware name that contain a straing.
                                    foreach (XmlNode objXmlCyberware in objXmlRequired.SelectNodes("biowarecontains"))
                                    {
                                        foreach (Cyberware objCyberware in _objCharacter.Cyberware)
                                        {
                                            if (objCyberware.Name.Contains(objXmlCyberware.InnerText))
                                            {
                                                string strSelect = objXmlCyberware.Attributes["select"]?.InnerText;
                                                if (string.IsNullOrEmpty(strSelect) || strSelect == objCyberware.Extra)
                                                {
                                                    intTotal++;
                                                    break;
                                                }
                                            }
                                        }
                                    }

                                // Check for Cyberware Plugins.
                                foreach (XmlNode objXmlCyberware in objXmlRequired.SelectNodes("cyberwareplugin"))
                                {
                                    foreach (Cyberware objCyberware in _objCharacter.Cyberware)
                                    {
                                        if (objCyberware.Children.Any(objPlugin => objPlugin.Name == objXmlCyberware.InnerText))
                                        {
                                            intTotal++;
                                        }
                                    }
                                }

                                // Check for Cyberware Categories.
                                foreach (XmlNode objXmlCyberware in objXmlRequired.SelectNodes("cyberwarecategory"))
                                {
                                    intTotal += _objCharacter.Cyberware.Count(objCyberware => objCyberware.Category == objXmlCyberware.InnerText);
                                }

                                if (intTotal >= Convert.ToInt32(objXmlRequired["count"].InnerText, GlobalOptions.InvariantCultureInfo))
                                    blnFound = true;
                            }
                                break;
                            case "streetcredvsnotoriety":
                                // Street Cred must be higher than Notoriety.
                                if (_objCharacter.StreetCred >= _objCharacter.Notoriety)
                                    blnFound = true;
                                break;
                            case "damageresistance":
                                // Damage Resistance must be a particular value.
                                if (_objCharacter.BOD.TotalValue + ImprovementManager.ValueOf(_objCharacter, Improvement.ImprovementType.DamageResistance) >= Convert.ToInt32(objXmlRequired.InnerText, GlobalOptions.InvariantCultureInfo))
                                    blnFound = true;
                                break;
                        }

                        // If this item was not found, fail the AllOfMet condition.
                        if (!blnFound)
                            blnAllOfMet = false;
                    }

                    // Update the flag for requirements met.
                    blnRequirementMet = blnRequirementMet && blnAllOfMet;
                    sbdRequirement.Append(sbdThisRequirement);
                }

                // The character has not met the requirements, so display a message and uncheck the item.
                if (!blnRequirementMet)
                {
                    if (blnShowMessage)
                    {
                        string strMessage = LanguageManager.GetString("Message_SelectQuality_QualityRequirement");
                        strMessage += sbdRequirement.ToString();
                        Program.MainForm.ShowMessageBox(this, strMessage, LanguageManager.GetString("MessageTitle_SelectQuality_QualityRequirement"), MessageBoxButtons.OK, MessageBoxIcon.Information);
                    }

                    return false;
                }
            }

            return true;
        }

        private void OpenSourceFromLabel(object sender, EventArgs e)
        {
            CommonFunctions.OpenPDFFromControl(sender, e);
        }
        #endregion
    }
}<|MERGE_RESOLUTION|>--- conflicted
+++ resolved
@@ -154,14 +154,8 @@
             string strPage = objXmlQuality["altpage"]?.InnerText ?? objXmlQuality["page"]?.InnerText ?? LanguageManager.GetString("String_Unknown");
             if (!string.IsNullOrEmpty(strSource) && !string.IsNullOrEmpty(strPage))
             {
-<<<<<<< HEAD
-                string strSpace = LanguageManager.GetString("String_Space");
-                lblSource.Text = _objCharacter.LanguageBookShort(strSource) + strSpace + strPage;
-                lblSource.SetToolTip(_objCharacter.LanguageBookLong(strSource) + strSpace + LanguageManager.GetString("String_Page") + strSpace + strPage);
-=======
-                SourceString objSourceString = new SourceString(strSource, strPage, GlobalOptions.Language);
+                SourceString objSourceString = new SourceString(strSource, strPage, GlobalOptions.Language, GlobalOptions.CultureInfo, _objCharacter);
                 objSourceString.SetControl(lblSource);
->>>>>>> a3a7ffc6
             }
             else
             {
