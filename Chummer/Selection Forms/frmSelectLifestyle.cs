--- conflicted
+++ resolved
@@ -25,412 +25,6 @@
 
 namespace Chummer
 {
-<<<<<<< HEAD
-	public partial class frmSelectLifestyle : Form
-	{
-		private bool _blnAddAgain = false;
-		private Lifestyle _objLifestyle;
-		private Lifestyle _objSourceLifestyle;
-		private readonly Character _objCharacter;
-		private LifestyleType _objType = LifestyleType.Standard;
-
-		private XmlDocument _objXmlDocument = new XmlDocument();
-
-		private bool _blnSkipRefresh = false;
-
-		#region Control Events
-		public frmSelectLifestyle(Lifestyle objLifestyle, Character objCharacter)
-		{
-			InitializeComponent();
-			LanguageManager.Instance.Load(GlobalOptions.Instance.Language, this);
-			_objCharacter = objCharacter;
-			_objLifestyle = objLifestyle;
-			MoveControls();
-		}
-
-		private void frmSelectLifestyle_Load(object sender, EventArgs e)
-		{
-			_blnSkipRefresh = true;
-
-			foreach (Label objLabel in this.Controls.OfType<Label>())
-			{
-				if (objLabel.Text.StartsWith("["))
-					objLabel.Text = "";
-			}
-
-			// Load the Lifestyles information.
-			_objXmlDocument = XmlManager.Instance.Load("lifestyles.xml");
-
-			// Populate the Lifestyle ComboBoxes.
-			List<ListItem> lstLifestyle = new List<ListItem>();
-			foreach (XmlNode objXmlLifestyle in _objXmlDocument.SelectNodes("/chummer/lifestyles/lifestyle"))
-			{
-				bool blnAdd = true;
-				if (objXmlLifestyle["name"].InnerText == "ID ERROR. Re-add life style to fix")
-				{
-					blnAdd = false;
-				}
-			    if (!_objCharacter.Options.Books[objXmlLifestyle["source"].InnerText])
-			    {
-			        blnAdd = false;
-			    }
-
-                if (blnAdd)
-				{
-					ListItem objItem = new ListItem();
-				objItem.Value = objXmlLifestyle["name"].InnerText;
-				if (objXmlLifestyle["translate"] != null)
-					objItem.Name = objXmlLifestyle["translate"].InnerText;
-				else
-					objItem.Name = objXmlLifestyle["name"].InnerText;
-				lstLifestyle.Add(objItem);
-				}
-			}
-			cboLifestyle.ValueMember = "Value";
-			cboLifestyle.DisplayMember = "Name";
-			cboLifestyle.DataSource = lstLifestyle;
-
-			if (_objSourceLifestyle != null)
-			{
-				cboLifestyle.SelectedValue = _objLifestyle.BaseLifestyle;
-			}
-			if (cboLifestyle.SelectedIndex == -1)
-				cboLifestyle.SelectedIndex = 0;
-
-            
-
-			// Fill the Options list.
-			foreach (XmlNode objXmlOption in _objXmlDocument.SelectNodes("/chummer/qualities/quality[source = \"" + "SR5" + "\"]"))
-			{
-				TreeNode nodOption = new TreeNode();
-
-				XmlNode nodMultiplier = objXmlOption["multiplier"];
-				if (nodMultiplier != null)
-				{
-					int intCost = Convert.ToInt32(nodMultiplier.InnerText);
-					if (intCost > 0)
-					{
-						nodOption.Tag = objXmlOption["name"].InnerText + " [+" + intCost.ToString() + "%]";
-						if (objXmlOption["translate"] != null)
-							nodOption.Text = objXmlOption["translate"].InnerText + " [+" + intCost.ToString() + "%]";
-						else
-							nodOption.Text = objXmlOption["name"].InnerText + " [+" + intCost.ToString() + "%]";
-						treQualities.Nodes.Add(nodOption);
-					}
-					else
-					{
-						nodOption.Tag = objXmlOption["name"].InnerText + " [" + intCost.ToString() + "%]";
-						if (objXmlOption["translate"] != null)
-							nodOption.Text = objXmlOption["translate"].InnerText + " [" + intCost.ToString() + "%]";
-						else
-							nodOption.Text = objXmlOption["name"].InnerText + " [" + intCost.ToString() + "%]";
-						treQualities.Nodes.Add(nodOption);
-					}
-				}
-				else
-				{
-					string strCost = objXmlOption["cost"].InnerText;
-					nodOption.Tag = objXmlOption["name"].InnerText + " [" + strCost + "¥]";
-					if (objXmlOption["translate"] != null)
-						nodOption.Text = objXmlOption["translate"].InnerText + " [" + strCost + "¥]";
-					else
-						nodOption.Text = objXmlOption["name"].InnerText + " [" + strCost + "¥]";
-					treQualities.Nodes.Add(nodOption);
-				}
-			}
-
-			SortTree(treQualities);
-
-			if (_objSourceLifestyle != null)
-			{
-				txtLifestyleName.Text = _objSourceLifestyle.Name;
-				if (_objSourceLifestyle.BaseLifestyle.ToString() != "")
-				{
-					cboLifestyle.SelectedValue = _objSourceLifestyle.BaseLifestyle;
-				}
-				nudRoommates.Value = _objSourceLifestyle.Roommates;
-				nudPercentage.Value = _objSourceLifestyle.Percentage;
-				foreach (LifestyleQuality objQuality in _objSourceLifestyle.LifestyleQualities)
-				{
-					foreach (TreeNode objNode in treQualities.Nodes)
-					{
-						if (objNode.Tag.ToString().StartsWith(objQuality.Name))
-						{
-							objNode.Checked = true;
-							break;
-						}
-					}
-				}
-			}
-
-			_blnSkipRefresh = false;
-			CalculateValues();
-		}
-
-		private void cmdOK_Click(object sender, EventArgs e)
-		{
-			if (txtLifestyleName.Text == "")
-			{
-				MessageBox.Show(LanguageManager.Instance.GetString("Message_SelectAdvancedLifestyle_LifestyleName"), LanguageManager.Instance.GetString("MessageTitle_SelectAdvancedLifestyle_LifestyleName"), MessageBoxButtons.OK, MessageBoxIcon.Information);
-				return;
-			}
-			AcceptForm();
-		}
-
-		private void cmdCancel_Click(object sender, EventArgs e)
-		{
-			this.DialogResult = DialogResult.Cancel;
-		}
-
-		private void cmdOKAdd_Click(object sender, EventArgs e)
-		{
-			_blnAddAgain = true;
-			cmdOK_Click(sender, e);
-		}
-
-		private void treQualities_AfterCheck(object sender, TreeViewEventArgs e)
-		{
-			CalculateValues();
-		}
-
-		private void cboLifestyle_SelectedIndexChanged(object sender, EventArgs e)
-		{
-			CalculateValues();
-		}
-
-		private void nudPercentage_ValueChanged(object sender, EventArgs e)
-		{
-			CalculateValues();
-		}
-
-		private void nudRoommates_ValueChanged(object sender, EventArgs e)
-		{
-			CalculateValues();
-		}
-
-		private void treQualities_AfterSelect(object sender, TreeViewEventArgs e)
-		{
-			string strQualityName = treQualities.SelectedNode.Tag.ToString().Substring(0, treQualities.SelectedNode.Tag.ToString().IndexOf('[') - 1);
-			XmlNode objXmlQuality = _objXmlDocument.SelectSingleNode("/chummer/qualities/quality[name = \"" + strQualityName + "\"]");
-			string strBook = _objCharacter.Options.LanguageBookShort(objXmlQuality["source"].InnerText);
-			string strPage = objXmlQuality["page"].InnerText;
-			if (objXmlQuality["altpage"] != null)
-				strPage = objXmlQuality["altpage"].InnerText;
-			lblSource.Text = strBook + " " + strPage;
-
-			tipTooltip.SetToolTip(lblSource, _objCharacter.Options.LanguageBookLong(objXmlQuality["source"].InnerText) + " " + LanguageManager.Instance.GetString("String_Page") + " " + strPage);
-		}
-
-		#endregion
-
-		#region Properties
-		/// <summary>
-		/// Whether or not the user wants to add another item after this one.
-		/// </summary>
-		public bool AddAgain
-		{
-			get
-			{
-				return _blnAddAgain;
-			}
-		}
-
-		/// <summary>
-		/// Lifestyle that was created in the dialogue.
-		/// </summary>
-		public Lifestyle SelectedLifestyle
-		{
-			get
-			{
-				return _objLifestyle;
-			}
-		}
-
-		/// <summary>
-		/// Type of Lifestyle to create.
-		/// </summary>
-		public LifestyleType StyleType
-		{
-			get
-			{
-				return _objType;
-			}
-			set
-			{
-				_objType = value;
-			}
-		}
-		#endregion
-
-		#region Methods
-		/// <summary>
-		/// Accept the selected item and close the form.
-		/// </summary>
-		private void AcceptForm()
-		{
-			XmlNode objXmlAspect = _objXmlDocument.SelectSingleNode("/chummer/lifestyles/lifestyle[name = \"" + cboLifestyle.SelectedValue + "\"]");
-			_objLifestyle.Source = Convert.ToString(objXmlAspect["source"].InnerText);
-			_objLifestyle.Page = Convert.ToString(objXmlAspect["page"].InnerText);
-			_objLifestyle.Name = txtLifestyleName.Text;
-			_objLifestyle.BaseLifestyle = cboLifestyle.SelectedValue.ToString();
-			_objLifestyle.Cost = Convert.ToInt32(objXmlAspect["cost"].InnerText);
-			_objLifestyle.Roommates = Convert.ToInt32(nudRoommates.Value);
-			_objLifestyle.Percentage = Convert.ToInt32(nudPercentage.Value);
-			_objLifestyle.LifestyleQualities.Clear();
-			_objLifestyle.StyleType = _objType;
-
-			Guid source;
-			if (objXmlAspect.TryGetField("id", Guid.TryParse, out source))
-			{
-				_objLifestyle.SourceID = source;
-			}
-			else
-			{
-				Log.Warning(new object[] { "Missing id field for lifestyle xmlnode", objXmlAspect });
-				if (System.Diagnostics.Debugger.IsAttached)
-				{
-					System.Diagnostics.Debugger.Break();
-				}
-			}
-			foreach (TreeNode objNode in treQualities.Nodes)
-			{
-				if (objNode.Checked)
-				{
-					XmlNode objXmlLifestyleQuality = _objXmlDocument.SelectSingleNode("/chummer/qualities/quality[name = \"" + GetQualityName(objNode.Tag.ToString()) + "\"]");
-					LifestyleQuality objQuality = new LifestyleQuality(_objCharacter);
-					objQuality.Create(objXmlLifestyleQuality, _objCharacter, QualitySource.Selected, objNode);
-					_objLifestyle.LifestyleQualities.Add(objQuality);
-				}
-			}
-			this.DialogResult = DialogResult.OK;
-		}
-
-		/// <summary>
-		/// Get the name of a Quality by parsing out its LP cost.
-		/// </summary>
-		/// <param name="strQuality">String to parse.</param>
-		private string GetQualityName(string strQuality)
-		{
-			string strTemp = strQuality;
-			int intPos = strTemp.IndexOf('[');
-
-			strTemp = strTemp.Substring(0, intPos - 1);
-
-			return strTemp;
-		}
-
-		/// <summary>
-		/// Calculate the LP value for the selected items.
-		/// </summary>
-		private int CalculateValues(bool blnIncludePercentage = true)
-		{
-			if (_blnSkipRefresh)
-				return 0;
-
-			int intNuyen = 0;
-			decimal decBaseCost = 0;
-			decimal decCost = 0;
-			// Get the base cost of the lifestyle
-			XmlNode objXmlAspect = _objXmlDocument.SelectSingleNode("/chummer/lifestyles/lifestyle[name = \"" + cboLifestyle.SelectedValue + "\"]");
-			decBaseCost += Convert.ToDecimal(objXmlAspect["cost"].InnerText);
-			_objLifestyle.Dice = Convert.ToInt32(objXmlAspect["dice"].InnerText);
-			_objLifestyle.Multiplier = Convert.ToInt32(objXmlAspect["multiplier"].InnerText);
-            lblSource.Text = objXmlAspect["source"].InnerText + " " + objXmlAspect["page"].InnerText;
-
-            // Add the flat costs from qualities
-            foreach (TreeNode objNode in treQualities.Nodes)
-			{
-				if (objNode.Checked)
-				{
-					XmlNode objXmlQuality = _objXmlDocument.SelectSingleNode("/chummer/qualities/quality[name = \"" + GetQualityName(objNode.Tag.ToString()) + "\"]");
-					if (objXmlQuality["cost"] != null && objXmlQuality["cost"].InnerText != "")
-						decCost += Convert.ToDecimal(objXmlQuality["cost"].InnerText);
-				}
-			}
-
-			decimal decMod = 0;
-			if (blnIncludePercentage)
-			{
-				// Add the modifiers from qualities
-				foreach (TreeNode objNode in treQualities.Nodes)
-				{
-					if (objNode.Checked)
-					{
-						objXmlAspect = _objXmlDocument.SelectSingleNode("/chummer/qualities/quality[name = \"" + GetQualityName(objNode.Tag.ToString()) + "\"]");
-						if (objXmlAspect["multiplier"] != null)
-							decMod += (Convert.ToDecimal(objXmlAspect["multiplier"].InnerText) / 100);
-					}
-				}
-
-				// Check for modifiers in the improvements
-				ImprovementManager objImprovementManager = new ImprovementManager(_objCharacter);
-				decimal decModifier = Convert.ToDecimal(objImprovementManager.ValueOf(Improvement.ImprovementType.LifestyleCost), GlobalOptions.Instance.CultureInfo);
-				decMod += Convert.ToDecimal(decModifier / 100, GlobalOptions.Instance.CultureInfo);
-			}
-
-			intNuyen = Convert.ToInt32(decBaseCost + (decBaseCost * decMod));
-			intNuyen += Convert.ToInt32(decCost);
-			lblCost.Text = String.Format("{0:###,###,##0¥}", intNuyen);
-
-			if (nudPercentage.Value != 100)
-			{
-				decimal decDiscount = 0;
-				decDiscount = decBaseCost + (decBaseCost * decMod);
-				decDiscount += decCost;
-				decDiscount = decDiscount * (nudPercentage.Value /100);
-				lblCost.Text += String.Format(" (" + "{0:###,###,##0¥}" +")", Convert.ToInt32(decDiscount));
-			}
-			return intNuyen;
-		}
-
-		/// <summary>
-		/// Lifestyle to update when editing.
-		/// </summary>
-		/// <param name="objLifestyle">Lifestyle to edit.</param>
-		public void SetLifestyle(Lifestyle objLifestyle)
-		{
-			_objSourceLifestyle = objLifestyle;
-			_objType = objLifestyle.StyleType;
-		}
-
-		/// <summary>
-		/// Sort the contents of a TreeView alphabetically.
-		/// </summary>
-		/// <param name="treTree">TreeView to sort.</param>
-		private void SortTree(TreeView treTree)
-		{
-			List<TreeNode> lstNodes = new List<TreeNode>();
-			foreach (TreeNode objNode in treTree.Nodes)
-				lstNodes.Add(objNode);
-			treTree.Nodes.Clear();
-			try
-			{
-				SortByName objSort = new SortByName();
-				lstNodes.Sort(objSort.Compare);
-			}
-			catch
-			{
-			}
-			foreach (TreeNode objNode in lstNodes)
-				treTree.Nodes.Add(objNode);
-		}
-
-		private void MoveControls()
-		{
-			int intLeft = 0;
-			intLeft = Math.Max(lblLifestyleNameLabel.Left + lblLifestyleNameLabel.Width, lblLifestyles.Left + lblLifestyles.Width);
-
-			txtLifestyleName.Left = intLeft + 6;
-			cboLifestyle.Left = intLeft + 6;
-		}
-		#endregion
-
-		private void lblSource_Click(object sender, EventArgs e)
-        {
-            CommonFunctions.OpenPDF(lblSource.Text, _objCharacter);
-        }
-	}
-=======
     public partial class frmSelectLifestyle : Form
     {
         private Logger Log = NLog.LogManager.GetCurrentClassLogger();
@@ -447,7 +41,7 @@
         public frmSelectLifestyle(Character objCharacter)
         {
             InitializeComponent();
-            LanguageManager.TranslateWinForm(GlobalOptions.Language, this);
+            LanguageManager.TranslateWinForm(GlobalOptions.Instance.Language, this);
             _objCharacter = objCharacter;
             _objLifestyle = new Lifestyle(objCharacter);
             // Load the Lifestyles information.
@@ -466,7 +60,7 @@
                         string strLifeStyleId = objXmlLifestyle["id"]?.InnerText;
                         if (!string.IsNullOrEmpty(strLifeStyleId) && !strLifeStyleId.IsEmptyGuid())
                         {
-                            string strName = objXmlLifestyle["name"]?.InnerText ?? LanguageManager.GetString("String_Unknown", GlobalOptions.Language);
+                            string strName = objXmlLifestyle["name"]?.InnerText ?? LanguageManager.GetString("String_Unknown", GlobalOptions.Instance.Language);
                             if (strName == _objLifestyle?.BaseLifestyle)
                                 strSelectedId = strLifeStyleId;
                             lstLifestyle.Add(new ListItem(strLifeStyleId, objXmlLifestyle["translate"]?.InnerText ?? strName));
@@ -484,7 +78,7 @@
                 cboLifestyle.SelectedIndex = 0;
             cboLifestyle.EndUpdate();
 
-            string strSpaceCharacter = LanguageManager.GetString("String_Space", GlobalOptions.Language);
+            string strSpaceCharacter = LanguageManager.GetString("String_Space", GlobalOptions.Instance.Language);
             // Fill the Options list.
             using (XmlNodeList xmlLifestyleOptionsList = _objXmlDocument.SelectNodes("/chummer/qualities/quality[(source = \"" + "SR5" + "\" or category = \"" + "Contracts" + "\") and (" + _objCharacter.Options.BookXPath() + ")]"))
                 if (xmlLifestyleOptionsList?.Count > 0)
@@ -499,7 +93,7 @@
                         if (nodMultiplier == null)
                         {
                             nodMultiplier = objXmlOption["multiplierbaseonly"];
-                            strBaseString = strSpaceCharacter + LanguageManager.GetString("Label_Base", GlobalOptions.Language);
+                            strBaseString = strSpaceCharacter + LanguageManager.GetString("Label_Base", GlobalOptions.Instance.Language);
                         }
                         nodOption.Tag = objXmlOption["id"]?.InnerText;
                         if (nodMultiplier != null && int.TryParse(nodMultiplier.InnerText, out int intCost))
@@ -513,7 +107,7 @@
                             string strCost = objXmlOption["cost"]?.InnerText;
                             object objProcess = CommonFunctions.EvaluateInvariantXPath(strCost, out bool blnIsSuccess);
                             decimal decCost = blnIsSuccess ? Convert.ToDecimal((double)objProcess) : 0;
-                            nodOption.Text = $"{objXmlOption["translate"]?.InnerText ?? strOptionName} [{decCost.ToString(_objCharacter.Options.NuyenFormat, GlobalOptions.CultureInfo)}¥]";
+                            nodOption.Text = $"{objXmlOption["translate"]?.InnerText ?? strOptionName} [{decCost.ToString(_objCharacter.Options.NuyenFormat, GlobalOptions.Instance.CultureInfo)}¥]";
                         }
                         treQualities.Nodes.Add(nodOption);
                     }
@@ -541,7 +135,7 @@
         {
             if (string.IsNullOrEmpty(txtLifestyleName.Text))
             {
-                MessageBox.Show(LanguageManager.GetString("Message_SelectAdvancedLifestyle_LifestyleName", GlobalOptions.Language), LanguageManager.GetString("MessageTitle_SelectAdvancedLifestyle_LifestyleName", GlobalOptions.Language), MessageBoxButtons.OK, MessageBoxIcon.Information);
+                MessageBox.Show(LanguageManager.GetString("Message_SelectAdvancedLifestyle_LifestyleName", GlobalOptions.Instance.Language), LanguageManager.GetString("MessageTitle_SelectAdvancedLifestyle_LifestyleName", GlobalOptions.Instance.Language), MessageBoxButtons.OK, MessageBoxIcon.Information);
                 return;
             }
             _blnAddAgain = false;
@@ -596,9 +190,9 @@
 
             if (!string.IsNullOrEmpty(strSource) && !string.IsNullOrEmpty(strPage))
             {
-                string strSpaceCharacter = LanguageManager.GetString("String_Space", GlobalOptions.Language);
-                lblSource.Text = CommonFunctions.LanguageBookShort(strSource, GlobalOptions.Language) + strSpaceCharacter + strPage;
-                lblSource.SetToolTip(CommonFunctions.LanguageBookLong(strSource, GlobalOptions.Language) + strSpaceCharacter + LanguageManager.GetString("String_Page", GlobalOptions.Language) + strSpaceCharacter + strPage);
+                string strSpaceCharacter = LanguageManager.GetString("String_Space", GlobalOptions.Instance.Language);
+                lblSource.Text = CommonFunctions.LanguageBookShort(strSource, GlobalOptions.Instance.Language) + strSpaceCharacter + strPage;
+                lblSource.SetToolTip(CommonFunctions.LanguageBookLong(strSource, GlobalOptions.Instance.Language) + strSpaceCharacter + LanguageManager.GetString("String_Page", GlobalOptions.Instance.Language) + strSpaceCharacter + strPage);
             }
             else
             {
@@ -646,13 +240,13 @@
                 _objLifestyle.Page = objXmlLifestyle["page"]?.InnerText;
                 _objLifestyle.Name = txtLifestyleName.Text;
                 _objLifestyle.BaseLifestyle = objXmlLifestyle["name"]?.InnerText;
-                _objLifestyle.Cost = Convert.ToDecimal(objXmlLifestyle["cost"]?.InnerText, GlobalOptions.InvariantCultureInfo);
+                _objLifestyle.Cost = Convert.ToDecimal(objXmlLifestyle["cost"]?.InnerText, GlobalOptions.Instance.InvariantCultureInfo);
                 _objLifestyle.Roommates = _objLifestyle.TrustFund ? 0 : decimal.ToInt32(nudRoommates.Value);
                 _objLifestyle.Percentage = nudPercentage.Value;
                 _objLifestyle.LifestyleQualities.Clear();
                 _objLifestyle.StyleType = StyleType;
                 _objLifestyle.Dice = Convert.ToInt32(objXmlLifestyle["dice"]?.InnerText);
-                _objLifestyle.Multiplier = Convert.ToDecimal(objXmlLifestyle["multiplier"]?.InnerText, GlobalOptions.InvariantCultureInfo);
+                _objLifestyle.Multiplier = Convert.ToDecimal(objXmlLifestyle["multiplier"]?.InnerText, GlobalOptions.Instance.InvariantCultureInfo);
 
                 if (objXmlLifestyle.TryGetField("id", Guid.TryParse, out Guid source))
                 {
@@ -694,19 +288,19 @@
 
                 if (objXmlAspect != null)
                 {
-                    decBaseCost += Convert.ToDecimal(objXmlAspect["cost"]?.InnerText, GlobalOptions.InvariantCultureInfo);
+                    decBaseCost += Convert.ToDecimal(objXmlAspect["cost"]?.InnerText, GlobalOptions.Instance.InvariantCultureInfo);
                     string strSource = objXmlAspect["source"]?.InnerText;
                     string strPage = objXmlAspect["altpage"]?.InnerText ?? objXmlAspect["page"]?.InnerText;
                     if (!string.IsNullOrEmpty(strSource) && !string.IsNullOrEmpty(strPage))
                     {
-                        string strSpaceCharacter = LanguageManager.GetString("String_Space", GlobalOptions.Language);
-                        lblSource.Text = CommonFunctions.LanguageBookShort(strSource, GlobalOptions.Language) + strSpaceCharacter + strPage;
-                        lblSource.SetToolTip(CommonFunctions.LanguageBookLong(strSource, GlobalOptions.Language) + strSpaceCharacter + LanguageManager.GetString("String_Page", GlobalOptions.Language) + strSpaceCharacter + strPage);
+                        string strSpaceCharacter = LanguageManager.GetString("String_Space", GlobalOptions.Instance.Language);
+                        lblSource.Text = CommonFunctions.LanguageBookShort(strSource, GlobalOptions.Instance.Language) + strSpaceCharacter + strPage;
+                        lblSource.SetToolTip(CommonFunctions.LanguageBookLong(strSource, GlobalOptions.Instance.Language) + strSpaceCharacter + LanguageManager.GetString("String_Page", GlobalOptions.Instance.Language) + strSpaceCharacter + strPage);
                     }
                     else
                     {
-                        lblSource.Text = LanguageManager.GetString("String_Unknown", GlobalOptions.Language);
-                        lblSource.SetToolTip(LanguageManager.GetString("String_Unknown", GlobalOptions.Language));
+                        lblSource.Text = LanguageManager.GetString("String_Unknown", GlobalOptions.Instance.Language);
+                        lblSource.SetToolTip(LanguageManager.GetString("String_Unknown", GlobalOptions.Instance.Language));
                     }
 
                     lblSourceLabel.Visible = !string.IsNullOrEmpty(lblSource.Text);
@@ -721,7 +315,7 @@
                             {
                                 object objProcess = CommonFunctions.EvaluateInvariantXPath(strCost, out bool blnIsSuccess);
                                 if (blnIsSuccess)
-                                    decCost += Convert.ToDecimal(objProcess, GlobalOptions.InvariantCultureInfo);
+                                    decCost += Convert.ToDecimal(objProcess, GlobalOptions.Instance.InvariantCultureInfo);
                             }
                         }
                     }
@@ -739,14 +333,14 @@
                                 continue;
                             string strMultiplier = objXmlAspect["multiplier"]?.InnerText;
                             if (!string.IsNullOrEmpty(strMultiplier))
-                                decMod += Convert.ToDecimal(strMultiplier, GlobalOptions.InvariantCultureInfo) / 100.0m;
+                                decMod += Convert.ToDecimal(strMultiplier, GlobalOptions.Instance.InvariantCultureInfo) / 100.0m;
                             strMultiplier = objXmlAspect["multiplierbaseonly"]?.InnerText;
                             if (!string.IsNullOrEmpty(strMultiplier))
-                                decBaseMultiplier += Convert.ToDecimal(strMultiplier, GlobalOptions.InvariantCultureInfo) / 100.0m;
+                                decBaseMultiplier += Convert.ToDecimal(strMultiplier, GlobalOptions.Instance.InvariantCultureInfo) / 100.0m;
                         }
 
                         // Check for modifiers in the improvements
-                        decimal decModifier = Convert.ToDecimal(ImprovementManager.ValueOf(_objCharacter, Improvement.ImprovementType.LifestyleCost), GlobalOptions.InvariantCultureInfo);
+                        decimal decModifier = Convert.ToDecimal(ImprovementManager.ValueOf(_objCharacter, Improvement.ImprovementType.LifestyleCost), GlobalOptions.Instance.InvariantCultureInfo);
                         decMod += decModifier / 100.0m;
                     }
 
@@ -756,12 +350,12 @@
 
             decimal decNuyen = decBaseCost + decBaseCost * decMod + decCost;
 
-            lblCost.Text = decNuyen.ToString(_objCharacter.Options.NuyenFormat, GlobalOptions.CultureInfo) + '¥';
+            lblCost.Text = decNuyen.ToString(_objCharacter.Options.NuyenFormat, GlobalOptions.Instance.CultureInfo) + '¥';
             if (nudPercentage.Value != 100)
             {
                 decimal decDiscount = decNuyen;
                 decDiscount = decDiscount * (nudPercentage.Value / 100);
-                lblCost.Text += LanguageManager.GetString("String_Space", GlobalOptions.Language) + '(' + decDiscount.ToString(_objCharacter.Options.NuyenFormat, GlobalOptions.CultureInfo) + "¥)";
+                lblCost.Text += LanguageManager.GetString("String_Space", GlobalOptions.Instance.Language) + '(' + decDiscount.ToString(_objCharacter.Options.NuyenFormat, GlobalOptions.Instance.CultureInfo) + "¥)";
             }
 
             lblCostLabel.Visible = !string.IsNullOrEmpty(lblCost.Text);
@@ -804,5 +398,4 @@
         }
         #endregion
     }
->>>>>>> e3448d55
 }