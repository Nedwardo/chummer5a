--- conflicted
+++ resolved
@@ -48,10 +48,10 @@
         public frmSelectSpell(Character objCharacter)
         {
             InitializeComponent();
-            LanguageManager.TranslateWinForm(GlobalOptions.Language, this);
+            LanguageManager.TranslateWinForm(GlobalOptions.Instance.Language, this);
             _objCharacter = objCharacter;
-            chkLimited.SetToolTip(LanguageManager.GetString("Tip_SelectSpell_LimitedSpell", GlobalOptions.Language));
-            chkExtended.SetToolTip(LanguageManager.GetString("Tip_SelectSpell_ExtendedSpell", GlobalOptions.Language));
+            chkLimited.SetToolTip(LanguageManager.GetString("Tip_SelectSpell_LimitedSpell", GlobalOptions.Instance.Language));
+            chkExtended.SetToolTip(LanguageManager.GetString("Tip_SelectSpell_ExtendedSpell", GlobalOptions.Instance.Language));
             
             // Load the Spells information.
             _xmlBaseSpellDataNode = XmlManager.Load("spells.xml").GetFastNavigator().SelectSingleNode("/chummer");
@@ -136,7 +136,7 @@
 
             if (_lstCategory.Count > 0)
             {
-                _lstCategory.Insert(0, new ListItem("Show All", LanguageManager.GetString("String_ShowAll", GlobalOptions.Language)));
+                _lstCategory.Insert(0, new ListItem("Show All", LanguageManager.GetString("String_ShowAll", GlobalOptions.Instance.Language)));
             }
 
             cboCategory.BeginUpdate();
@@ -315,11 +315,6 @@
             if (_objCharacter.Options.ExtendAnyDetectionSpell)
                 strFilter += " and ((not(contains(name, \", Extended\"))))";
 
-<<<<<<< HEAD
-                // Art requirements.
-                bool blnStreetGrimoire = (_objCharacter.Options.Books[("SG")]);
-                if (blnStreetGrimoire && !_objCharacter.Options.IgnoreArtRequirements)
-=======
             strFilter += CommonFunctions.GenerateSearchXPath(txtSearch.Text);
 
             // Populate the Spell list.
@@ -329,7 +324,6 @@
                 string strSpellCategory = objXmlSpell.SelectSingleNode("category")?.Value ?? string.Empty;
                 string strDescriptor = objXmlSpell.SelectSingleNode("descriptor")?.Value ?? string.Empty;
                 if (!_blnIgnoreRequirements)
->>>>>>> e3448d55
                 {
                     if (_objCharacter.AdeptEnabled && !_objCharacter.MagicianEnabled)
                     {
@@ -352,7 +346,7 @@
 
                 if (limit.Count != 0 && limit.Any(l => strDescriptor.Contains(l)))
                     continue;
-                string strDisplayName = objXmlSpell.SelectSingleNode("translate")?.Value ?? objXmlSpell.SelectSingleNode("name")?.Value ?? LanguageManager.GetString("String_Unknown", GlobalOptions.Language);
+                string strDisplayName = objXmlSpell.SelectSingleNode("translate")?.Value ?? objXmlSpell.SelectSingleNode("name")?.Value ?? LanguageManager.GetString("String_Unknown", GlobalOptions.Instance.Language);
                 if (!_objCharacter.Options.SearchInCategoryOnly && txtSearch.TextLength != 0)
                 {
                     if (!string.IsNullOrEmpty(strSpellCategory))
@@ -417,7 +411,7 @@
                     {
                         if (intAlchPrepCount >= intSpellLimit)
                         {
-                            MessageBox.Show(LanguageManager.GetString("Message_SpellLimit", GlobalOptions.Language), LanguageManager.GetString("MessageTitle_SpellLimit", GlobalOptions.Language), MessageBoxButtons.OK, MessageBoxIcon.Information);
+                            MessageBox.Show(LanguageManager.GetString("Message_SpellLimit", GlobalOptions.Instance.Language), LanguageManager.GetString("MessageTitle_SpellLimit", GlobalOptions.Instance.Language), MessageBoxButtons.OK, MessageBoxIcon.Information);
                             return;
                         }
                     }
@@ -425,18 +419,18 @@
                     {
                         if (intRitualCount >= intSpellLimit)
                         {
-                            MessageBox.Show(LanguageManager.GetString("Message_SpellLimit", GlobalOptions.Language), LanguageManager.GetString("MessageTitle_SpellLimit", GlobalOptions.Language), MessageBoxButtons.OK, MessageBoxIcon.Information);
+                            MessageBox.Show(LanguageManager.GetString("Message_SpellLimit", GlobalOptions.Instance.Language), LanguageManager.GetString("MessageTitle_SpellLimit", GlobalOptions.Instance.Language), MessageBoxButtons.OK, MessageBoxIcon.Information);
                             return;
                         }
                     }
                     else if (intSpellCount >= intSpellLimit)
                     {
-                        MessageBox.Show(LanguageManager.GetString("Message_SpellLimit", GlobalOptions.Language),
-                            LanguageManager.GetString("MessageTitle_SpellLimit", GlobalOptions.Language), MessageBoxButtons.OK, MessageBoxIcon.Information);
+                        MessageBox.Show(LanguageManager.GetString("Message_SpellLimit", GlobalOptions.Instance.Language),
+                            LanguageManager.GetString("MessageTitle_SpellLimit", GlobalOptions.Instance.Language), MessageBoxButtons.OK, MessageBoxIcon.Information);
                         return;
                     }
                 }
-                if (!objXmlSpell.RequirementsMet(_objCharacter, null, LanguageManager.GetString("String_DescSpell", GlobalOptions.Language)))
+                if (!objXmlSpell.RequirementsMet(_objCharacter, null, LanguageManager.GetString("String_DescSpell", GlobalOptions.Instance.Language)))
                 {
                     return;
                 }
@@ -508,32 +502,32 @@
                 {
                     case "Alchemical Preparation":
                         blnAlchemicalFound = true;
-                        objDescriptors.Append(LanguageManager.GetString("String_DescAlchemicalPreparation", GlobalOptions.Language));
+                        objDescriptors.Append(LanguageManager.GetString("String_DescAlchemicalPreparation", GlobalOptions.Instance.Language));
                         objDescriptors.Append(", ");
                         break;
                     case "Extended Area":
                         blnExtendedFound = true;
-                        objDescriptors.Append(LanguageManager.GetString("String_DescExtendedArea", GlobalOptions.Language));
+                        objDescriptors.Append(LanguageManager.GetString("String_DescExtendedArea", GlobalOptions.Instance.Language));
                         objDescriptors.Append(", ");
                         break;
                     case "Material Link":
-                        objDescriptors.Append(LanguageManager.GetString("String_DescMaterialLink", GlobalOptions.Language));
+                        objDescriptors.Append(LanguageManager.GetString("String_DescMaterialLink", GlobalOptions.Instance.Language));
                         objDescriptors.Append(", ");
                         break;
                     case "Multi-Sense":
-                        objDescriptors.Append(LanguageManager.GetString("String_DescMultiSense", GlobalOptions.Language));
+                        objDescriptors.Append(LanguageManager.GetString("String_DescMultiSense", GlobalOptions.Instance.Language));
                         objDescriptors.Append(", ");
                         break;
                     case "Organic Link":
-                        objDescriptors.Append(LanguageManager.GetString("String_DescOrganicLink", GlobalOptions.Language));
+                        objDescriptors.Append(LanguageManager.GetString("String_DescOrganicLink", GlobalOptions.Instance.Language));
                         objDescriptors.Append(", ");
                         break;
                     case "Single-Sense":
-                        objDescriptors.Append(LanguageManager.GetString("String_DescSingleSense", GlobalOptions.Language));
+                        objDescriptors.Append(LanguageManager.GetString("String_DescSingleSense", GlobalOptions.Instance.Language));
                         objDescriptors.Append(", ");
                         break;
                     default:
-                        objDescriptors.Append(LanguageManager.GetString($"String_Desc{strDescriptor.Trim()}", GlobalOptions.Language));
+                        objDescriptors.Append(LanguageManager.GetString($"String_Desc{strDescriptor.Trim()}", GlobalOptions.Instance.Language));
                         objDescriptors.Append(", ");
                         break;
 
@@ -560,13 +554,13 @@
             // If Extended Area was not found and the Extended checkbox is checked, add Extended Area to the list of Descriptors.
             if (chkExtended.Checked && !blnExtendedFound)
             {
-                objDescriptors.Append(LanguageManager.GetString("String_DescExtendedArea", GlobalOptions.Language));
+                objDescriptors.Append(LanguageManager.GetString("String_DescExtendedArea", GlobalOptions.Instance.Language));
                 objDescriptors.Append(", ");
             }
 
             if (chkAlchemical.Checked && !blnAlchemicalFound)
             {
-                objDescriptors.Append(LanguageManager.GetString("String_DescAlchemicalPreparation", GlobalOptions.Language));
+                objDescriptors.Append(LanguageManager.GetString("String_DescAlchemicalPreparation", GlobalOptions.Instance.Language));
                 objDescriptors.Append(", ");
             }
 
@@ -579,10 +573,10 @@
             switch (xmlSpell.SelectSingleNode("type")?.Value)
             {
                 case "M":
-                    lblType.Text = LanguageManager.GetString("String_SpellTypeMana", GlobalOptions.Language);
+                    lblType.Text = LanguageManager.GetString("String_SpellTypeMana", GlobalOptions.Instance.Language);
                     break;
                 default:
-                    lblType.Text = LanguageManager.GetString("String_SpellTypePhysical", GlobalOptions.Language);
+                    lblType.Text = LanguageManager.GetString("String_SpellTypePhysical", GlobalOptions.Instance.Language);
                     break;
             }
             lblTypeLabel.Visible = !string.IsNullOrEmpty(lblType.Text);
@@ -590,13 +584,13 @@
             switch (xmlSpell.SelectSingleNode("duration")?.Value)
             {
                 case "P":
-                    lblDuration.Text = LanguageManager.GetString("String_SpellDurationPermanent", GlobalOptions.Language);
+                    lblDuration.Text = LanguageManager.GetString("String_SpellDurationPermanent", GlobalOptions.Instance.Language);
                     break;
                 case "S":
-                    lblDuration.Text = LanguageManager.GetString("String_SpellDurationSustained", GlobalOptions.Language);
+                    lblDuration.Text = LanguageManager.GetString("String_SpellDurationSustained", GlobalOptions.Instance.Language);
                     break;
                 default:
-                    lblDuration.Text = LanguageManager.GetString("String_SpellDurationInstant", GlobalOptions.Language);
+                    lblDuration.Text = LanguageManager.GetString("String_SpellDurationInstant", GlobalOptions.Instance.Language);
                     break;
             }
             lblDurationLabel.Visible = !string.IsNullOrEmpty(lblDuration.Text);
@@ -619,14 +613,14 @@
             }
 
             string strRange = xmlSpell.SelectSingleNode("range")?.Value ?? string.Empty;
-            if (GlobalOptions.Language != GlobalOptions.DefaultLanguage)
-            {
-                strRange = strRange.CheapReplace("Self", () => LanguageManager.GetString("String_SpellRangeSelf", GlobalOptions.Language))
-                    .CheapReplace("LOS", () => LanguageManager.GetString("String_SpellRangeLineOfSight", GlobalOptions.Language))
-                    .CheapReplace("LOI", () => LanguageManager.GetString("String_SpellRangeLineOfInfluence", GlobalOptions.Language))
-                    .CheapReplace("T", () => LanguageManager.GetString("String_SpellRangeTouch", GlobalOptions.Language))
-                    .CheapReplace("(A)", () => '(' + LanguageManager.GetString("String_SpellRangeArea", GlobalOptions.Language) + ')')
-                    .CheapReplace("MAG", () => LanguageManager.GetString("String_AttributeMAGShort", GlobalOptions.Language));
+            if (GlobalOptions.Instance.Language != GlobalOptions.DefaultLanguage)
+            {
+                strRange = strRange.CheapReplace("Self", () => LanguageManager.GetString("String_SpellRangeSelf", GlobalOptions.Instance.Language))
+                    .CheapReplace("LOS", () => LanguageManager.GetString("String_SpellRangeLineOfSight", GlobalOptions.Instance.Language))
+                    .CheapReplace("LOI", () => LanguageManager.GetString("String_SpellRangeLineOfInfluence", GlobalOptions.Instance.Language))
+                    .CheapReplace("T", () => LanguageManager.GetString("String_SpellRangeTouch", GlobalOptions.Instance.Language))
+                    .CheapReplace("(A)", () => '(' + LanguageManager.GetString("String_SpellRangeArea", GlobalOptions.Instance.Language) + ')')
+                    .CheapReplace("MAG", () => LanguageManager.GetString("String_AttributeMAGShort", GlobalOptions.Instance.Language));
             }
             lblRange.Text = strRange;
             lblRangeLabel.Visible = !string.IsNullOrEmpty(lblRange.Text);
@@ -635,11 +629,11 @@
             {
                 case "P":
                     lblDamageLabel.Visible = true;
-                    lblDamage.Text = LanguageManager.GetString("String_DamagePhysical", GlobalOptions.Language);
+                    lblDamage.Text = LanguageManager.GetString("String_DamagePhysical", GlobalOptions.Instance.Language);
                     break;
                 case "S":
                     lblDamageLabel.Visible = true;
-                    lblDamage.Text = LanguageManager.GetString("String_DamageStun", GlobalOptions.Language);
+                    lblDamage.Text = LanguageManager.GetString("String_DamageStun", GlobalOptions.Instance.Language);
                     break;
                 default:
                     lblDamageLabel.Visible = false;
@@ -648,14 +642,14 @@
             }
 
             string strDV = xmlSpell.SelectSingleNode("dv")?.Value.Replace('/', '÷') ?? string.Empty;
-            if (GlobalOptions.Language != GlobalOptions.DefaultLanguage)
-            {
-                strDV = strDV.CheapReplace("F", () => LanguageManager.GetString("String_SpellForce", GlobalOptions.Language))
-                    .CheapReplace("Overflow damage", () => LanguageManager.GetString("String_SpellOverflowDamage", GlobalOptions.Language))
-                    .CheapReplace("Damage Value", () => LanguageManager.GetString("String_SpellDamageValue", GlobalOptions.Language))
-                    .CheapReplace("Toxin DV", () => LanguageManager.GetString("String_SpellToxinDV", GlobalOptions.Language))
-                    .CheapReplace("Disease DV", () => LanguageManager.GetString("String_SpellDiseaseDV", GlobalOptions.Language))
-                    .CheapReplace("Radiation Power", () => LanguageManager.GetString("String_SpellRadiationPower", GlobalOptions.Language));
+            if (GlobalOptions.Instance.Language != GlobalOptions.DefaultLanguage)
+            {
+                strDV = strDV.CheapReplace("F", () => LanguageManager.GetString("String_SpellForce", GlobalOptions.Instance.Language))
+                    .CheapReplace("Overflow damage", () => LanguageManager.GetString("String_SpellOverflowDamage", GlobalOptions.Instance.Language))
+                    .CheapReplace("Damage Value", () => LanguageManager.GetString("String_SpellDamageValue", GlobalOptions.Instance.Language))
+                    .CheapReplace("Toxin DV", () => LanguageManager.GetString("String_SpellToxinDV", GlobalOptions.Instance.Language))
+                    .CheapReplace("Disease DV", () => LanguageManager.GetString("String_SpellDiseaseDV", GlobalOptions.Instance.Language))
+                    .CheapReplace("Radiation Power", () => LanguageManager.GetString("String_SpellRadiationPower", GlobalOptions.Instance.Language));
             }
 
             if (chkExtended.Checked && !blnExtendedFound)
@@ -737,20 +731,14 @@
                 chkFreeBonus.Enabled = true;
             }
 
-<<<<<<< HEAD
-        private void lblSource_Click(object sender, EventArgs e)
-        {
-            CommonFunctions.OpenPDF(lblSource.Text, _objCharacter);
-=======
-            string strSource = xmlSpell.SelectSingleNode("source")?.Value ?? LanguageManager.GetString("String_Unknown", GlobalOptions.Language);
-            string strPage = xmlSpell.SelectSingleNode("altpage")?.Value ?? xmlSpell.SelectSingleNode("page")?.Value ?? LanguageManager.GetString("String_Unknown", GlobalOptions.Language);
-            string strSpaceCharacter = LanguageManager.GetString("String_Space", GlobalOptions.Language);
-            lblSource.Text = CommonFunctions.LanguageBookShort(strSource, GlobalOptions.Language) + strSpaceCharacter + strPage;
-            lblSource.SetToolTip(CommonFunctions.LanguageBookLong(strSource, GlobalOptions.Language) + strSpaceCharacter +
-                                 LanguageManager.GetString("String_Page", GlobalOptions.Language) + strSpaceCharacter + strPage);
+            string strSource = xmlSpell.SelectSingleNode("source")?.Value ?? LanguageManager.GetString("String_Unknown", GlobalOptions.Instance.Language);
+            string strPage = xmlSpell.SelectSingleNode("altpage")?.Value ?? xmlSpell.SelectSingleNode("page")?.Value ?? LanguageManager.GetString("String_Unknown", GlobalOptions.Instance.Language);
+            string strSpaceCharacter = LanguageManager.GetString("String_Space", GlobalOptions.Instance.Language);
+            lblSource.Text = CommonFunctions.LanguageBookShort(strSource, GlobalOptions.Instance.Language) + strSpaceCharacter + strPage;
+            lblSource.SetToolTip(CommonFunctions.LanguageBookLong(strSource, GlobalOptions.Instance.Language) + strSpaceCharacter +
+                                 LanguageManager.GetString("String_Page", GlobalOptions.Instance.Language) + strSpaceCharacter + strPage);
             lblSourceLabel.Visible = !string.IsNullOrEmpty(lblSource.Text);
             _blnRefresh = false;
->>>>>>> e3448d55
         }
         #endregion
     }
