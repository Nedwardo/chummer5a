/*  This file is part of Chummer5a.
 *
 *  Chummer5a is free software: you can redistribute it and/or modify
 *  it under the terms of the GNU General Public License as published by
 *  the Free Software Foundation, either version 3 of the License, or
 *  (at your option) any later version.
 *
 *  Chummer5a is distributed in the hope that it will be useful,
 *  but WITHOUT ANY WARRANTY; without even the implied warranty of
 *  MERCHANTABILITY or FITNESS FOR A PARTICULAR PURPOSE.  See the
 *  GNU General Public License for more details.
 *
 *  You should have received a copy of the GNU General Public License
 *  along with Chummer5a.  If not, see <http://www.gnu.org/licenses/>.
 *
 *  You can obtain the full source code for Chummer5a at
 *  https://github.com/chummer5a/chummer5a
 */
 using System;
using System.Collections.Generic;
 using System.Globalization;
 using System.Linq;
using System.Text;
using System.Windows.Forms;
 using System.Xml;
 using System.Xml.XPath;
 using Chummer.Backend.Equipment;

namespace Chummer
{
    public partial class frmSelectWeaponAccessory : Form
    {
        private string _strSelectedAccessory;
        private decimal _decMarkup;
        private int _intSelectedRating;

        private bool _blnLoading = true;
        private readonly List<string> _lstAllowedMounts = new List<string>();
        private Weapon _objParentWeapon;
        private bool _blnIsParentWeaponBlackMarketAllowed;
        private bool _blnAddAgain;

        private readonly XPathNavigator _xmlBaseChummerNode;
        private readonly Character _objCharacter;
        private bool _blnBlackMarketDiscount;
        private readonly HashSet<string> _setBlackMarketMaps;

        #region Control Events
        public frmSelectWeaponAccessory(Character objCharacter)
        {
            InitializeComponent();
            LanguageManager.TranslateWinForm(GlobalOptions.Language, this);
            lblMarkupLabel.Visible = objCharacter.Created;
            nudMarkup.Visible = objCharacter.Created;
            lblMarkupPercentLabel.Visible = objCharacter.Created;
            _objCharacter = objCharacter;
            // Load the Weapon information.
            XmlDocument objXmlDocument = XmlManager.Load("weapons.xml");
            _xmlBaseChummerNode = objXmlDocument.GetFastNavigator().SelectSingleNode("/chummer");
            _setBlackMarketMaps = _objCharacter.GenerateBlackMarketMappings(objXmlDocument);
        }

        private void frmSelectWeaponAccessory_Load(object sender, EventArgs e)
        {
            if (_objCharacter.Created)
            {
                chkHideOverAvailLimit.Visible = false;
                chkHideOverAvailLimit.Checked = false;
            }
            else
            {
                chkHideOverAvailLimit.Text = string.Format(chkHideOverAvailLimit.Text, _objCharacter.MaximumAvailability.ToString(GlobalOptions.CultureInfo));
                chkHideOverAvailLimit.Checked = _objCharacter.Options.HideItemsOverAvailLimit;
            }

            chkBlackMarketDiscount.Visible = _objCharacter.BlackMarketDiscount;

            _blnLoading = false;
            BuildAccessoryList();
        }

        /// <summary>
        /// Build the list of available weapon accessories.
        /// </summary>
        private void BuildAccessoryList()
        {
            List<ListItem> lstAccessories = new List<ListItem>();

            // Populate the Accessory list.
            StringBuilder strMount = new StringBuilder("contains(mount, \"Internal\") or contains(mount, \"None\") or mount = \"\"");
            foreach (string strAllowedMount in _lstAllowedMounts)
            {
                if (!string.IsNullOrEmpty(strAllowedMount))
                    strMount.Append(" or contains(mount, \"" + strAllowedMount + "\")");
            }
            strMount.Append(CommonFunctions.GenerateSearchXPath(txtSearch.Text));
            XPathNavigator xmlParentWeaponDataNode = _xmlBaseChummerNode.SelectSingleNode("weapons/weapon[id = \"" + _objParentWeapon.SourceIDString + "\"]");
            foreach (XPathNavigator objXmlAccessory in _xmlBaseChummerNode.Select("accessories/accessory[(" + strMount + ") and (" + _objCharacter.Options.BookXPath() + ")]"))
            {
                string strId = objXmlAccessory.SelectSingleNode("id")?.Value;
                if (string.IsNullOrEmpty(strId))
                    continue;

                XPathNavigator xmlExtraMountNode = objXmlAccessory.SelectSingleNode("extramount");
                if (xmlExtraMountNode != null)
                {
                    if (_lstAllowedMounts.Count > 1)
                    {
                        foreach (string strItem in xmlExtraMountNode.Value.Split('/'))
                        {
                            if (!string.IsNullOrEmpty(strItem) && _lstAllowedMounts.All(strAllowedMount => strAllowedMount != strItem))
                            {
                                goto NextItem;
                            }
                        }
                    }
                }

                if (!objXmlAccessory.RequirementsMet(_objCharacter, _objParentWeapon, string.Empty, string.Empty)) continue;

                XPathNavigator xmlTestNode = objXmlAccessory.SelectSingleNode("forbidden/weapondetails");
                if (xmlTestNode != null)
                {
                    // Assumes topmost parent is an AND node
                    if (xmlParentWeaponDataNode.ProcessFilterOperationNode(xmlTestNode, false))
                    {
                        continue;
                    }
                }
                xmlTestNode = objXmlAccessory.SelectSingleNode("required/weapondetails");
                if (xmlTestNode != null)
                {
                    // Assumes topmost parent is an AND node
                    if (!xmlParentWeaponDataNode.ProcessFilterOperationNode(xmlTestNode, false))
                    {
                        continue;
                    }
                }

                decimal decCostMultiplier = 1 + (nudMarkup.Value / 100.0m);
                if (_blnIsParentWeaponBlackMarketAllowed)
                    decCostMultiplier *= 0.9m;
                if ((!chkHideOverAvailLimit.Checked || SelectionShared.CheckAvailRestriction(objXmlAccessory, _objCharacter) &&
                     (chkFreeItem.Checked || !chkShowOnlyAffordItems.Checked ||
                      SelectionShared.CheckNuyenRestriction(objXmlAccessory, _objCharacter.Nuyen, decCostMultiplier))))
                {
                    lstAccessories.Add(new ListItem(strId, objXmlAccessory.SelectSingleNode("translate")?.Value ?? objXmlAccessory.SelectSingleNode("name")?.Value ?? LanguageManager.GetString("String_Unknown", GlobalOptions.Language)));
                }
                NextItem:;
            }
            
            lstAccessories.Sort(CompareListItems.CompareNames);
            string strOldSelected = lstAccessory.SelectedValue?.ToString();
            _blnLoading = true;
            lstAccessory.BeginUpdate();
            lstAccessory.ValueMember = "Value";
            lstAccessory.DisplayMember = "Name";
            lstAccessory.DataSource = lstAccessories;
            _blnLoading = false;
            if (!string.IsNullOrEmpty(strOldSelected))
                lstAccessory.SelectedValue = strOldSelected;
            else
                lstAccessory.SelectedIndex = -1;
            lstAccessory.EndUpdate();
        }

        private void lstAccessory_SelectedIndexChanged(object sender, EventArgs e)
        {
            UpdateGearInfo();
        }

        private void cmdOK_Click(object sender, EventArgs e)
        {
<<<<<<< HEAD
            CommonFunctions.OpenPDF(lblSource.Text, _objCharacter);
=======
            _blnAddAgain = false;
            AcceptForm();
>>>>>>> e3448d55
        }

        private void cmdCancel_Click(object sender, EventArgs e)
        {
            DialogResult = DialogResult.Cancel;
        }

        private void lstAccessory_DoubleClick(object sender, EventArgs e)
        {
            _blnAddAgain = false;
            AcceptForm();
        }

        private void cmdOKAdd_Click(object sender, EventArgs e)
        {
            _blnAddAgain = true;
            AcceptForm();
        }

        private void chkFreeItem_CheckedChanged(object sender, EventArgs e)
        {
            if (chkShowOnlyAffordItems.Checked)
                BuildAccessoryList();
            UpdateGearInfo();
        }

        private void chkBlackMarketDiscount_CheckedChanged(object sender, EventArgs e)
        {
            UpdateGearInfo();
        }

        private void nudMarkup_ValueChanged(object sender, EventArgs e)
        {
            if (chkShowOnlyAffordItems.Checked  && !chkFreeItem.Checked)
                BuildAccessoryList();
            UpdateGearInfo();
        }

        private void nudRating_ValueChanged(object sender, EventArgs e)
        {
            UpdateGearInfo();
        }

        private void cboMount_SelectedIndexChanged(object sender, EventArgs e)
        {
            UpdateMountFields(true);
        }

        private void cboExtraMount_SelectedIndexChanged(object sender, EventArgs e)
        {
            UpdateMountFields(false);
        }
        private void chkHideOverAvailLimit_CheckedChanged(object sender, EventArgs e)
        {
            BuildAccessoryList();
        }
        private void chkShowOnlyAffordItems_CheckedChanged(object sender, EventArgs e)
        {
            BuildAccessoryList();
        }
        #endregion

        #region Properties
        /// <summary>
        /// Whether or not the user wants to add another item after this one.
        /// </summary>
        public bool AddAgain => _blnAddAgain;

        /// <summary>
        /// Name of Accessory that was selected in the dialogue.
        /// </summary>
        public string SelectedAccessory => _strSelectedAccessory;

        /// <summary>
        /// Mount that was selected in the dialogue.
        /// </summary>
        public Tuple<string, string> SelectedMount => new Tuple<string, string>(cboMount.SelectedItem?.ToString(), cboExtraMount.SelectedItem?.ToString());

        /// <summary>
        /// Rating of the Accessory.
        /// </summary>
        public int SelectedRating => _intSelectedRating;

        /// <summary>
        /// GUID of the current weapon for which the accessory is being selected
        /// </summary>
        public Weapon ParentWeapon
        {
            set
            {
                _objParentWeapon = value;
                _lstAllowedMounts.Clear();
                foreach (XPathNavigator objXmlMount in _xmlBaseChummerNode.Select("weapons/weapon[id = \"" + value.SourceIDString + "\"]/accessorymounts/mount"))
                {
                    string strLoopMount = objXmlMount.Value;
                    // Run through the Weapon's currenct Accessories and filter out any used up Mount points.
                    if (!_objParentWeapon.WeaponAccessories.Any(objMod =>
                        objMod.Mount == strLoopMount || objMod.ExtraMount == strLoopMount))
                    {
                        _lstAllowedMounts.Add(strLoopMount);
                    }
                }

                //TODO: Accessories don't use a category mapping, so we use parent weapon's category instead.
                if (_objCharacter.BlackMarketDiscount)
                {
                    string strCategory = value.GetNode()?.SelectSingleNode("category")?.InnerText ?? string.Empty;
                    _blnIsParentWeaponBlackMarketAllowed = !string.IsNullOrEmpty(strCategory) && _setBlackMarketMaps.Contains(strCategory);
                }
                else
                {
                    _blnIsParentWeaponBlackMarketAllowed = false;
                }
            }
        }

        /// <summary>
        /// Whether or not the item should be added for free.
        /// </summary>
        public bool FreeCost => chkFreeItem.Checked;

        /// <summary>
        /// Whether or not the selected Vehicle is used.
        /// </summary>
        public bool BlackMarketDiscount => _blnBlackMarketDiscount;

        /// <summary>
        /// Markup percentage.
        /// </summary>
        public decimal Markup => _decMarkup;

        #endregion

        #region Methods
        private void txtSearch_TextChanged(object sender, EventArgs e)
        {
            BuildAccessoryList();
        }

        private void UpdateMountFields(bool boolChangeExtraMountFirst)
        {
            if ((cboMount.SelectedItem.ToString() != "None") && cboExtraMount.SelectedItem != null && (cboExtraMount.SelectedItem.ToString() != "None")
                && (cboMount.SelectedItem.ToString() == cboExtraMount.SelectedItem.ToString()))
            {
                if (boolChangeExtraMountFirst)
                    cboExtraMount.SelectedIndex = 0;
                else
                    cboMount.SelectedIndex = 0;
                while (cboMount.SelectedItem.ToString() != "None" && cboExtraMount.SelectedItem.ToString() != "None" && cboMount.SelectedItem.ToString() == cboExtraMount.SelectedItem.ToString())
                {
                    if (boolChangeExtraMountFirst)
                        cboExtraMount.SelectedIndex += 1;
                    else
                        cboMount.SelectedIndex += 1;
                }
            }
        }

        private void UpdateGearInfo()
        {
            if (_blnLoading)
                return;

            XPathNavigator xmlAccessory = null;
            string strSelectedId = lstAccessory.SelectedValue?.ToString();
            // Retrieve the information for the selected Accessory.
            if (!string.IsNullOrEmpty(strSelectedId))
                xmlAccessory = _xmlBaseChummerNode.SelectSingleNode("accessories/accessory[id = \"" + strSelectedId + "\"]");
            if (xmlAccessory == null)
            {
                lblRC.Visible = false;
                lblRCLabel.Visible = false;
                nudRating.Enabled = false;
                nudRating.Visible = false;
                lblRatingLabel.Visible = false;
                lblRatingNALabel.Visible = false;
                lblMountLabel.Visible = false;
                cboMount.Visible = false;
                cboMount.Items.Clear();
                lblExtraMountLabel.Visible = false;
                cboExtraMount.Visible = false;
                cboExtraMount.Items.Clear();
                lblAvailLabel.Visible = false;
                lblAvail.Text = string.Empty;
                lblCostLabel.Visible = false;
                lblCost.Text = string.Empty;
                lblTestLabel.Visible = false;
                lblTest.Text = string.Empty;
                lblSourceLabel.Visible = false;
                lblSource.Text = string.Empty;
                lblSource.SetToolTip(string.Empty);
                return;
            }

            string strRC = xmlAccessory.SelectSingleNode("rc")?.Value;
            if (!string.IsNullOrEmpty(strRC))
            {
                lblRC.Visible = true;
                lblRCLabel.Visible = true;
                lblRC.Text = strRC;
            }
            else
            {
                lblRC.Visible = false;
                lblRCLabel.Visible = false;
            }
            if (int.TryParse(xmlAccessory.SelectSingleNode("rating")?.Value, out int intMaxRating) && intMaxRating > 0)
            {
                nudRating.Maximum = intMaxRating;
                if (chkHideOverAvailLimit.Checked)
                {
                    while (nudRating.Maximum > nudRating.Minimum && !SelectionShared.CheckAvailRestriction(xmlAccessory, _objCharacter, decimal.ToInt32(nudRating.Maximum)))
                    {
                        nudRating.Maximum -= 1;
                    }
                }
                if (chkShowOnlyAffordItems.Checked && !chkFreeItem.Checked)
                {
                    decimal decCostMultiplier = 1 + (nudMarkup.Value / 100.0m);
                    if (_setBlackMarketMaps.Contains(xmlAccessory.SelectSingleNode("category")?.Value))
                        decCostMultiplier *= 0.9m;
                    while (nudRating.Maximum > nudRating.Minimum && !SelectionShared.CheckNuyenRestriction(xmlAccessory, _objCharacter.Nuyen, decCostMultiplier, decimal.ToInt32(nudRating.Maximum)))
                    {
                        nudRating.Maximum -= 1;
                    }
                }
                nudRating.Enabled = nudRating.Maximum != nudRating.Minimum;
                nudRating.Visible = true;
                lblRatingLabel.Visible = true;
                lblRatingNALabel.Visible = false;
            }
            else
            {
                lblRatingNALabel.Visible = true;
                nudRating.Enabled = false;
                nudRating.Visible = false;
                lblRatingLabel.Visible = true;
            }

            string[] astrDataMounts = xmlAccessory.SelectSingleNode("mount")?.Value.Split('/');
            List<string> strMounts = new List<string>();
            if (astrDataMounts != null)
            {
                strMounts.AddRange(astrDataMounts);
            }
            strMounts.Add("None");

            List<string> strAllowed = new List<string>(_lstAllowedMounts) {"None"};
            cboMount.Visible = true;
            cboMount.Items.Clear();
            foreach (string strCurrentMount in strMounts)
            {
                if (!string.IsNullOrEmpty(strCurrentMount))
                {
                    foreach (string strAllowedMount in strAllowed)
                    {
                        if (strCurrentMount == strAllowedMount)
                        {
                            cboMount.Items.Add(strCurrentMount);
                        }
                    }
                }
            }
            cboMount.Enabled = cboMount.Items.Count > 1;
            cboMount.SelectedIndex = 0;
            lblMountLabel.Visible = true;

            List<string> strExtraMounts = new List<string>();
            string strExtraMount = xmlAccessory.SelectSingleNode("extramount")?.Value;
            if (!string.IsNullOrEmpty(strExtraMount))
            {
                foreach (string strItem in strExtraMount.Split('/'))
                {
                    strExtraMounts.Add(strItem);
                }
            }
            strExtraMounts.Add("None");
            
            cboExtraMount.Items.Clear();
            foreach (string strCurrentMount in strExtraMounts)
            {
                if (!string.IsNullOrEmpty(strCurrentMount))
                {
                    foreach (string strAllowedMount in strAllowed)
                    {
                        if (strCurrentMount == strAllowedMount)
                        {
                            cboExtraMount.Items.Add(strCurrentMount);
                        }
                    }
                }
            }
            cboExtraMount.Enabled = cboExtraMount.Items.Count > 1;
            cboExtraMount.SelectedIndex = 0;
            if (cboMount.SelectedItem.ToString() != "None" && cboExtraMount.SelectedItem.ToString() != "None"
                && cboMount.SelectedItem.ToString() == cboExtraMount.SelectedItem.ToString())
                cboExtraMount.SelectedIndex += 1;
            cboExtraMount.Visible = cboExtraMount.Enabled && cboExtraMount.SelectedItem.ToString() != "None";
            lblExtraMountLabel.Visible = cboExtraMount.Visible;
            // Avail.
            // If avail contains "F" or "R", remove it from the string so we can use the expression.
            lblAvail.Text = new AvailabilityValue(Convert.ToInt32(nudRating.Value), xmlAccessory.SelectSingleNode("avail")?.Value).ToString();
            lblAvailLabel.Visible = !string.IsNullOrEmpty(lblAvail.Text);

            if (!chkFreeItem.Checked)
            {
                string strCost = "0";
                if (xmlAccessory.TryGetStringFieldQuickly("cost", ref strCost))
                    strCost = strCost.CheapReplace("Weapon Cost", () => _objParentWeapon.OwnCost.ToString(GlobalOptions.InvariantCultureInfo))
                        .Replace("Rating", nudRating.Value.ToString(GlobalOptions.CultureInfo));
                if (strCost.StartsWith("Variable("))
                {
                    decimal decMin;
                    decimal decMax = decimal.MaxValue;
                    strCost = strCost.TrimStartOnce("Variable(", true).TrimEndOnce(')');
                    if (strCost.Contains('-'))
                    {
                        string[] strValues = strCost.Split('-');
                        decimal.TryParse(strValues[0], NumberStyles.Any, GlobalOptions.InvariantCultureInfo, out decMin);
                        decimal.TryParse(strValues[1], NumberStyles.Any, GlobalOptions.InvariantCultureInfo, out decMax);
                    }
                    else
                        decimal.TryParse(strCost.FastEscape('+'), NumberStyles.Any, GlobalOptions.InvariantCultureInfo, out decMin);

                    if (decMax == decimal.MaxValue)
                    {
                        lblCost.Text = decMin.ToString(_objCharacter.Options.NuyenFormat, GlobalOptions.CultureInfo) + "¥+";
                    }
                    else
                        lblCost.Text = decMin.ToString(_objCharacter.Options.NuyenFormat, GlobalOptions.CultureInfo) + " - " + decMax.ToString(_objCharacter.Options.NuyenFormat, GlobalOptions.CultureInfo) + '¥';

                    lblTest.Text = _objCharacter.AvailTest(decMax, lblAvail.Text);
                }
                else
                {
                    object objProcess = CommonFunctions.EvaluateInvariantXPath(strCost, out bool blnIsSuccess);
                    decimal decCost = blnIsSuccess ? Convert.ToDecimal(objProcess, GlobalOptions.InvariantCultureInfo) : 0;

                    // Apply any markup.
                    decCost *= 1 + (nudMarkup.Value / 100.0m);

                    if (chkBlackMarketDiscount.Checked)
                        decCost *= 0.9m;

                    lblCost.Text = decCost.ToString(_objCharacter.Options.NuyenFormat, GlobalOptions.CultureInfo) + '¥';
                    lblTest.Text = _objCharacter.AvailTest(decCost, lblAvail.Text);
                }
            }
            else
            {
                lblCost.Text = (0.0m).ToString(_objCharacter.Options.NuyenFormat, GlobalOptions.CultureInfo) + '¥';
                lblTest.Text = _objCharacter.AvailTest(0, lblAvail.Text);
            }
            lblCostLabel.Visible = !string.IsNullOrEmpty(lblCost.Text);
            lblTestLabel.Visible = !string.IsNullOrEmpty(lblTest.Text);
            chkBlackMarketDiscount.Checked = _blnIsParentWeaponBlackMarketAllowed;
            string strSource = xmlAccessory.SelectSingleNode("source")?.Value ?? LanguageManager.GetString("String_Unknown", GlobalOptions.Language);
            string strPage = xmlAccessory.SelectSingleNode("altpage")?.Value ?? xmlAccessory.SelectSingleNode("page")?.Value ?? LanguageManager.GetString("String_Unknown", GlobalOptions.Language);
            string strSpaceCharacter = LanguageManager.GetString("String_Space", GlobalOptions.Language);
            lblSource.Text = CommonFunctions.LanguageBookShort(strSource, GlobalOptions.Language) + strSpaceCharacter + strPage;
            lblSource.SetToolTip(CommonFunctions.LanguageBookLong(strSource, GlobalOptions.Language) + strSpaceCharacter + LanguageManager.GetString("String_Page", GlobalOptions.Language) + strSpaceCharacter + strPage);
            lblSourceLabel.Visible = !string.IsNullOrEmpty(lblSource.Text);
        }
        /// <summary>
        /// Accept the selected item and close the form.
        /// </summary>
        private void AcceptForm()
        {
            string strSelectedId = lstAccessory.SelectedValue?.ToString();
            if (!string.IsNullOrEmpty(strSelectedId))
            {
                _strSelectedAccessory = strSelectedId;
                _decMarkup = nudMarkup.Value;
                _intSelectedRating = nudRating.Visible ? decimal.ToInt32(nudRating.Value) : 0;
                _blnBlackMarketDiscount = chkBlackMarketDiscount.Checked;
                DialogResult = DialogResult.OK;
            }
        }

        private void OpenSourceFromLabel(object sender, EventArgs e)
        {
            CommonFunctions.OpenPDFFromControl(sender, e);
        }
        #endregion

        
    }
}<|MERGE_RESOLUTION|>--- conflicted
+++ resolved
@@ -49,7 +49,7 @@
         public frmSelectWeaponAccessory(Character objCharacter)
         {
             InitializeComponent();
-            LanguageManager.TranslateWinForm(GlobalOptions.Language, this);
+            LanguageManager.TranslateWinForm(GlobalOptions.Instance.Language, this);
             lblMarkupLabel.Visible = objCharacter.Created;
             nudMarkup.Visible = objCharacter.Created;
             lblMarkupPercentLabel.Visible = objCharacter.Created;
@@ -69,7 +69,7 @@
             }
             else
             {
-                chkHideOverAvailLimit.Text = string.Format(chkHideOverAvailLimit.Text, _objCharacter.MaximumAvailability.ToString(GlobalOptions.CultureInfo));
+                chkHideOverAvailLimit.Text = string.Format(chkHideOverAvailLimit.Text, _objCharacter.MaximumAvailability.ToString(GlobalOptions.Instance.CultureInfo));
                 chkHideOverAvailLimit.Checked = _objCharacter.Options.HideItemsOverAvailLimit;
             }
 
@@ -144,7 +144,7 @@
                      (chkFreeItem.Checked || !chkShowOnlyAffordItems.Checked ||
                       SelectionShared.CheckNuyenRestriction(objXmlAccessory, _objCharacter.Nuyen, decCostMultiplier))))
                 {
-                    lstAccessories.Add(new ListItem(strId, objXmlAccessory.SelectSingleNode("translate")?.Value ?? objXmlAccessory.SelectSingleNode("name")?.Value ?? LanguageManager.GetString("String_Unknown", GlobalOptions.Language)));
+                    lstAccessories.Add(new ListItem(strId, objXmlAccessory.SelectSingleNode("translate")?.Value ?? objXmlAccessory.SelectSingleNode("name")?.Value ?? LanguageManager.GetString("String_Unknown", GlobalOptions.Instance.Language)));
                 }
                 NextItem:;
             }
@@ -171,12 +171,8 @@
 
         private void cmdOK_Click(object sender, EventArgs e)
         {
-<<<<<<< HEAD
-            CommonFunctions.OpenPDF(lblSource.Text, _objCharacter);
-=======
             _blnAddAgain = false;
             AcceptForm();
->>>>>>> e3448d55
         }
 
         private void cmdCancel_Click(object sender, EventArgs e)
@@ -485,8 +481,8 @@
             {
                 string strCost = "0";
                 if (xmlAccessory.TryGetStringFieldQuickly("cost", ref strCost))
-                    strCost = strCost.CheapReplace("Weapon Cost", () => _objParentWeapon.OwnCost.ToString(GlobalOptions.InvariantCultureInfo))
-                        .Replace("Rating", nudRating.Value.ToString(GlobalOptions.CultureInfo));
+                    strCost = strCost.CheapReplace("Weapon Cost", () => _objParentWeapon.OwnCost.ToString(GlobalOptions.Instance.InvariantCultureInfo))
+                        .Replace("Rating", nudRating.Value.ToString(GlobalOptions.Instance.CultureInfo));
                 if (strCost.StartsWith("Variable("))
                 {
                     decimal decMin;
@@ -495,25 +491,25 @@
                     if (strCost.Contains('-'))
                     {
                         string[] strValues = strCost.Split('-');
-                        decimal.TryParse(strValues[0], NumberStyles.Any, GlobalOptions.InvariantCultureInfo, out decMin);
-                        decimal.TryParse(strValues[1], NumberStyles.Any, GlobalOptions.InvariantCultureInfo, out decMax);
+                        decimal.TryParse(strValues[0], NumberStyles.Any, GlobalOptions.Instance.InvariantCultureInfo, out decMin);
+                        decimal.TryParse(strValues[1], NumberStyles.Any, GlobalOptions.Instance.InvariantCultureInfo, out decMax);
                     }
                     else
-                        decimal.TryParse(strCost.FastEscape('+'), NumberStyles.Any, GlobalOptions.InvariantCultureInfo, out decMin);
+                        decimal.TryParse(strCost.FastEscape('+'), NumberStyles.Any, GlobalOptions.Instance.InvariantCultureInfo, out decMin);
 
                     if (decMax == decimal.MaxValue)
                     {
-                        lblCost.Text = decMin.ToString(_objCharacter.Options.NuyenFormat, GlobalOptions.CultureInfo) + "¥+";
+                        lblCost.Text = decMin.ToString(_objCharacter.Options.NuyenFormat, GlobalOptions.Instance.CultureInfo) + "¥+";
                     }
                     else
-                        lblCost.Text = decMin.ToString(_objCharacter.Options.NuyenFormat, GlobalOptions.CultureInfo) + " - " + decMax.ToString(_objCharacter.Options.NuyenFormat, GlobalOptions.CultureInfo) + '¥';
+                        lblCost.Text = decMin.ToString(_objCharacter.Options.NuyenFormat, GlobalOptions.Instance.CultureInfo) + " - " + decMax.ToString(_objCharacter.Options.NuyenFormat, GlobalOptions.Instance.CultureInfo) + '¥';
 
                     lblTest.Text = _objCharacter.AvailTest(decMax, lblAvail.Text);
                 }
                 else
                 {
                     object objProcess = CommonFunctions.EvaluateInvariantXPath(strCost, out bool blnIsSuccess);
-                    decimal decCost = blnIsSuccess ? Convert.ToDecimal(objProcess, GlobalOptions.InvariantCultureInfo) : 0;
+                    decimal decCost = blnIsSuccess ? Convert.ToDecimal(objProcess, GlobalOptions.Instance.InvariantCultureInfo) : 0;
 
                     // Apply any markup.
                     decCost *= 1 + (nudMarkup.Value / 100.0m);
@@ -521,23 +517,23 @@
                     if (chkBlackMarketDiscount.Checked)
                         decCost *= 0.9m;
 
-                    lblCost.Text = decCost.ToString(_objCharacter.Options.NuyenFormat, GlobalOptions.CultureInfo) + '¥';
+                    lblCost.Text = decCost.ToString(_objCharacter.Options.NuyenFormat, GlobalOptions.Instance.CultureInfo) + '¥';
                     lblTest.Text = _objCharacter.AvailTest(decCost, lblAvail.Text);
                 }
             }
             else
             {
-                lblCost.Text = (0.0m).ToString(_objCharacter.Options.NuyenFormat, GlobalOptions.CultureInfo) + '¥';
+                lblCost.Text = (0.0m).ToString(_objCharacter.Options.NuyenFormat, GlobalOptions.Instance.CultureInfo) + '¥';
                 lblTest.Text = _objCharacter.AvailTest(0, lblAvail.Text);
             }
             lblCostLabel.Visible = !string.IsNullOrEmpty(lblCost.Text);
             lblTestLabel.Visible = !string.IsNullOrEmpty(lblTest.Text);
             chkBlackMarketDiscount.Checked = _blnIsParentWeaponBlackMarketAllowed;
-            string strSource = xmlAccessory.SelectSingleNode("source")?.Value ?? LanguageManager.GetString("String_Unknown", GlobalOptions.Language);
-            string strPage = xmlAccessory.SelectSingleNode("altpage")?.Value ?? xmlAccessory.SelectSingleNode("page")?.Value ?? LanguageManager.GetString("String_Unknown", GlobalOptions.Language);
-            string strSpaceCharacter = LanguageManager.GetString("String_Space", GlobalOptions.Language);
-            lblSource.Text = CommonFunctions.LanguageBookShort(strSource, GlobalOptions.Language) + strSpaceCharacter + strPage;
-            lblSource.SetToolTip(CommonFunctions.LanguageBookLong(strSource, GlobalOptions.Language) + strSpaceCharacter + LanguageManager.GetString("String_Page", GlobalOptions.Language) + strSpaceCharacter + strPage);
+            string strSource = xmlAccessory.SelectSingleNode("source")?.Value ?? LanguageManager.GetString("String_Unknown", GlobalOptions.Instance.Language);
+            string strPage = xmlAccessory.SelectSingleNode("altpage")?.Value ?? xmlAccessory.SelectSingleNode("page")?.Value ?? LanguageManager.GetString("String_Unknown", GlobalOptions.Instance.Language);
+            string strSpaceCharacter = LanguageManager.GetString("String_Space", GlobalOptions.Instance.Language);
+            lblSource.Text = CommonFunctions.LanguageBookShort(strSource, GlobalOptions.Instance.Language) + strSpaceCharacter + strPage;
+            lblSource.SetToolTip(CommonFunctions.LanguageBookLong(strSource, GlobalOptions.Instance.Language) + strSpaceCharacter + LanguageManager.GetString("String_Page", GlobalOptions.Instance.Language) + strSpaceCharacter + strPage);
             lblSourceLabel.Visible = !string.IsNullOrEmpty(lblSource.Text);
         }
         /// <summary>
