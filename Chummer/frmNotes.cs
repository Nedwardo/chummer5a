/*  This file is part of Chummer5a.
 *
 *  Chummer5a is free software: you can redistribute it and/or modify
 *  it under the terms of the GNU General Public License as published by
 *  the Free Software Foundation, either version 3 of the License, or
 *  (at your option) any later version.
 *
 *  Chummer5a is distributed in the hope that it will be useful,
 *  but WITHOUT ANY WARRANTY; without even the implied warranty of
 *  MERCHANTABILITY or FITNESS FOR A PARTICULAR PURPOSE.  See the
 *  GNU General Public License for more details.
 *
 *  You should have received a copy of the GNU General Public License
 *  along with Chummer5a.  If not, see <http://www.gnu.org/licenses/>.
 *
 *  You can obtain the full source code for Chummer5a at
 *  https://github.com/chummer5a/chummer5a
 */
﻿using System;
﻿using System.IO;
﻿using System.Text;
﻿using System.Windows.Documents;
﻿using System.Windows.Forms;

namespace Chummer
{
	public partial class frmNotes : Form
	{
		private static int _intWidth = 534;
		private static int _intHeight = 278;
<<<<<<< HEAD
		private readonly bool _blnLoading = false;
		private string _strNotes = "";
		RichTextBoxExtended objExtended = new RichTextBoxExtended();
=======
		private readonly bool _blnLoading;

>>>>>>> eb60605b
		#region Control Events
		public frmNotes()
		{
			InitializeComponent();
			LanguageManager.Instance.Load(GlobalOptions.Instance.Language, this);
			_blnLoading = true;
<<<<<<< HEAD
			this.Width = _intWidth;
			this.Height = _intHeight;
			objExtended.Dock = DockStyle.Fill;
			this.Controls.Add(objExtended);
			_blnLoading = false;
		}

		private void frmNotes_FormClosing(object sender, FormClosingEventArgs e)
		{
			Notes = objExtended.RichTextBox.Text;
			FormattedNotes = objExtended.RichTextBox.Rtf;
			this.DialogResult = DialogResult.OK;
		}

=======
			Width = _intWidth;
			Height = _intHeight;
			_blnLoading = false;
		}

		private void frmNotes_FormClosing(object sender, FormClosingEventArgs e)
		{
			DialogResult = DialogResult.OK;
		}

		private void txtNotes_KeyDown(object sender, KeyEventArgs e)
		{
			if (e.KeyCode == Keys.Escape)
				DialogResult = DialogResult.OK;

			if (e.Control && e.KeyCode == Keys.A)
			{
				e.SuppressKeyPress = true;
                if (sender != null)
					((TextBox)sender).SelectAll();
			}
		}

>>>>>>> eb60605b
		private void frmNotes_Resize(object sender, EventArgs e)
		{
			if (_blnLoading)
				return;

			_intWidth = Width;
			_intHeight = Height;
		}
		#endregion

		#region Properties
		/// <summary>
		/// Notes.
		/// </summary>
		public string Notes
		{
			get
			{
				return _strNotes;
			}
			set
			{
				_strNotes = value;
			}
		}

		/// <summary>
		/// RTF Formatted notes.
		/// </summary>
		public string FormattedNotes { get; set; }
		#endregion
	}
}<|MERGE_RESOLUTION|>--- conflicted
+++ resolved
@@ -20,98 +20,80 @@
 ﻿using System.IO;
 ﻿using System.Text;
 ﻿using System.Windows.Documents;
-﻿using System.Windows.Forms;
-
-namespace Chummer
-{
-	public partial class frmNotes : Form
-	{
-		private static int _intWidth = 534;
+﻿using System.Windows.Forms;
+
+namespace Chummer
+{
+	public partial class frmNotes : Form
+	{
+		private static int _intWidth = 534;
 		private static int _intHeight = 278;
-<<<<<<< HEAD
-		private readonly bool _blnLoading = false;
-		private string _strNotes = "";
-		RichTextBoxExtended objExtended = new RichTextBoxExtended();
-=======
-		private readonly bool _blnLoading;
-
->>>>>>> eb60605b
-		#region Control Events
-		public frmNotes()
-		{
-			InitializeComponent();
-			LanguageManager.Instance.Load(GlobalOptions.Instance.Language, this);
-			_blnLoading = true;
-<<<<<<< HEAD
-			this.Width = _intWidth;
-			this.Height = _intHeight;
-			objExtended.Dock = DockStyle.Fill;
-			this.Controls.Add(objExtended);
-			_blnLoading = false;
+	    private readonly bool _blnLoading;
+		private string _strNotes = "";
+		RichTextBoxExtended objExtended = new RichTextBoxExtended();
+		#region Control Events
+		public frmNotes()
+		{
+			InitializeComponent();
+			LanguageManager.Instance.Load(GlobalOptions.Instance.Language, this);
+			_blnLoading = true;
+			Width = _intWidth;
+			Height = _intHeight;
+            objExtended.Dock = DockStyle.Fill;
+            this.Controls.Add(objExtended);
+            _blnLoading = false;
+		}
+
+		private void frmNotes_FormClosing(object sender, FormClosingEventArgs e)
+		{
+            Notes = objExtended.RichTextBox.Text;
+            FormattedNotes = objExtended.RichTextBox.Rtf;
+            DialogResult = DialogResult.OK;
+		}
+
+		private void txtNotes_KeyDown(object sender, KeyEventArgs e)
+		{
+			if (e.KeyCode == Keys.Escape)
+				DialogResult = DialogResult.OK;
+
+			if (e.Control && e.KeyCode == Keys.A)
+			{
+				e.SuppressKeyPress = true;
+                if (sender != null)
+					((TextBox)sender).SelectAll();
+			}
+		}
+
+		private void frmNotes_Resize(object sender, EventArgs e)
+		{
+			if (_blnLoading)
+				return;
+
+			_intWidth = Width;
+			_intHeight = Height;
+		}
+		#endregion
+
+		#region Properties
+		/// <summary>
+		/// Notes.
+		/// </summary>
+		public string Notes
+		{
+			get
+			{
+				return _strNotes;
+			}
+			set
+			{
+				_strNotes = value;
+			}
 		}
 
-		private void frmNotes_FormClosing(object sender, FormClosingEventArgs e)
-		{
-			Notes = objExtended.RichTextBox.Text;
-			FormattedNotes = objExtended.RichTextBox.Rtf;
-			this.DialogResult = DialogResult.OK;
-		}
-
-=======
-			Width = _intWidth;
-			Height = _intHeight;
-			_blnLoading = false;
-		}
-
-		private void frmNotes_FormClosing(object sender, FormClosingEventArgs e)
-		{
-			DialogResult = DialogResult.OK;
-		}
-
-		private void txtNotes_KeyDown(object sender, KeyEventArgs e)
-		{
-			if (e.KeyCode == Keys.Escape)
-				DialogResult = DialogResult.OK;
-
-			if (e.Control && e.KeyCode == Keys.A)
-			{
-				e.SuppressKeyPress = true;
-                if (sender != null)
-					((TextBox)sender).SelectAll();
-			}
-		}
-
->>>>>>> eb60605b
-		private void frmNotes_Resize(object sender, EventArgs e)
-		{
-			if (_blnLoading)
-				return;
-
-			_intWidth = Width;
-			_intHeight = Height;
-		}
-		#endregion
-
-		#region Properties
-		/// <summary>
-		/// Notes.
+		/// <summary>
+		/// RTF Formatted notes.
 		/// </summary>
-		public string Notes
-		{
-			get
-			{
-				return _strNotes;
-			}
-			set
-			{
-				_strNotes = value;
-			}
-		}
-
-		/// <summary>
-		/// RTF Formatted notes.
-		/// </summary>
-		public string FormattedNotes { get; set; }
-		#endregion
-	}
+		public string FormattedNotes { get; set; }
+		#endregion
+	}
 }