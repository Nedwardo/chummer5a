--- conflicted
+++ resolved
@@ -464,7 +464,6 @@
             GlobalOptions.HideMasterIndex = chkHideMasterIndex.Checked;
             GlobalOptions.HideCharacterRoster = chkHideCharacterRoster.Checked;
             GlobalOptions.CreateBackupOnCareer = chkCreateBackupOnCareer.Checked;
-<<<<<<< HEAD
             GlobalOptions.ConfirmDelete = chkConfirmDelete.Checked;
             GlobalOptions.ConfirmKarmaExpense = chkConfirmKarmaExpense.Checked;
             GlobalOptions.HideItemsOverAvailLimit = chkHideItemsOverAvail.Checked;
@@ -476,15 +475,6 @@
                                                   ?? GlobalOptions.DefaultCharacterOptionDefaultValue;
             GlobalOptions.AllowEasterEggs = chkAllowEasterEggs.Checked;
             GlobalOptions.PluginsEnabled = chkEnablePlugins.Checked;
-=======
-            GlobalOptions.DefaultBuildMethod = cboBuildMethod.SelectedValue?.ToString() ?? GlobalOptions.DefaultBuildMethodDefaultValue;
-            GlobalOptions.DefaultGameplayOption = XmlManager.Load("gameplayoptions.xml", _strSelectedLanguage).SelectSingleNode("/chummer/gameplayoptions/gameplayoption[id = \"" + cboDefaultGameplayOption.SelectedValue + "\"]/name")?.InnerText ?? GlobalOptions.DefaultGameplayOptionDefaultValue;
-            GlobalOptions.AllowEasterEggs = chkAllowEasterEggs.Checked;
-            GlobalOptions.CustomDateTimeFormats = chkCustomDateTimeFormats.Checked;
-            GlobalOptions.CustomDateFormat = txtDateFormat.Text;
-            GlobalOptions.CustomTimeFormat = txtTimeFormat.Text;
-            GlobalOptions.PluginsEnabled = chkEnablePlugins.Enabled;
->>>>>>> 0359cb2c
             GlobalOptions.SavedImageQuality = nudMugshotCompressionQuality.Enabled ? decimal.ToInt32(nudMugshotCompressionQuality.Value) : int.MaxValue;
             GlobalOptions.CustomDateTimeFormats = chkCustomDateTimeFormats.Checked;
             if (GlobalOptions.CustomDateTimeFormats)
