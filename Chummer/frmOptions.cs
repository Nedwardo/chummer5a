/*  This file is part of Chummer5a.
 *
 *  Chummer5a is free software: you can redistribute it and/or modify
 *  it under the terms of the GNU General Public License as published by
 *  the Free Software Foundation, either version 3 of the License, or
 *  (at your option) any later version.
 *
 *  Chummer5a is distributed in the hope that it will be useful,
 *  but WITHOUT ANY WARRANTY; without even the implied warranty of
 *  MERCHANTABILITY or FITNESS FOR A PARTICULAR PURPOSE.  See the
 *  GNU General Public License for more details.
 *
 *  You should have received a copy of the GNU General Public License
 *  along with Chummer5a.  If not, see <http://www.gnu.org/licenses/>.
 *
 *  You can obtain the full source code for Chummer5a at
 *  https://github.com/chummer5a/chummer5a
 */
using System;
using System.Collections.Generic;
using System.IO;
using System.Linq;
using System.Windows.Forms;
using System.Xml;
#if DEBUG
using System.Net;
#endif
using Application = System.Windows.Forms.Application;
using System.Text;
using Microsoft.ApplicationInsights.Extensibility;
using Microsoft.Win32;
using NLog;

namespace Chummer
{
    public partial class frmOptions : Form
    {
        private static NLog.Logger Log = LogManager.GetCurrentClassLogger();
        private readonly CharacterOptions _characterOptions = new CharacterOptions(null);
        private readonly IList<CustomDataDirectoryInfo> _lstCustomDataDirectoryInfos;
        private bool _blnSkipRefresh;
        private bool _blnDirty;
        private bool _blnLoading = true;
        private bool _blnSourcebookToggle = true;
        private string _strSelectedLanguage = GlobalOptions.Language;

        #region Form Events
        public frmOptions()
        {
            InitializeComponent();
#if !DEBUG
            // tabPage3 only contains cmdUploadPastebin, which is not used if DEBUG is not enabled
            // Remove this line if cmdUploadPastebin_Click has some functionality if DEBUG is not enabled or if tabPage3 gets some other control that can be used if DEBUG is not enabled
            tabOptions.TabPages.Remove(tabGitHubIssues);
#endif
            LanguageManager.TranslateWinForm(_strSelectedLanguage, this);

            _lstCustomDataDirectoryInfos = new List<CustomDataDirectoryInfo>();
            foreach(CustomDataDirectoryInfo objInfo in GlobalOptions.CustomDataDirectoryInfo)
            {
                CustomDataDirectoryInfo objCustomDataDirectory = new CustomDataDirectoryInfo
                {
                    Name = objInfo.Name,
                    Path = objInfo.Path,
                    Enabled = objInfo.Enabled
                };
                _lstCustomDataDirectoryInfos.Add(objCustomDataDirectory);
            }
            string strCustomDataRootPath = Path.Combine(Utils.GetStartupPath, "customdata");
            if(Directory.Exists(strCustomDataRootPath))
            {
                foreach(string strLoopDirectoryPath in Directory.GetDirectories(strCustomDataRootPath))
                {
                    // Only add directories for which we don't already have entries loaded from registry
                    if(_lstCustomDataDirectoryInfos.All(x => x.Path != strLoopDirectoryPath))
                    {
                        CustomDataDirectoryInfo objCustomDataDirectory = new CustomDataDirectoryInfo
                        {
                            Name = Path.GetFileName(strLoopDirectoryPath),
                            Path = strLoopDirectoryPath
                        };
                        _lstCustomDataDirectoryInfos.Add(objCustomDataDirectory);
                    }
                }
            }
        }

        private void frmOptions_Load(object sender, EventArgs e)
        {
            PopulateBuildMethodList();
            PopulateDefaultGameplayOptionList();
            PopulateLimbCountList();
            SetToolTips();
            PopulateSettingsList();
            SetDefaultValueForSettingsList();
            PopulateGlobalOptions();
            PopulateLanguageList();
            SetDefaultValueForLanguageList();
            PopulateSheetLanguageList();
            SetDefaultValueForSheetLanguageList();
            PopulateXsltList();
            SetDefaultValueForXsltList();
            PopulatePDFParameters();
            _blnLoading = false;
        }
        #endregion

        #region Control Events
        private void cmdOK_Click(object sender, EventArgs e)
        {
            // Make sure the current Setting has a name.
            if(string.IsNullOrWhiteSpace(txtSettingName.Text))
            {
                string text = LanguageManager.GetString("Message_Options_SettingsName", _strSelectedLanguage);
                string caption = LanguageManager.GetString("MessageTitle_Options_SettingsName", _strSelectedLanguage);

                Program.MainForm.ShowMessageBox(text, caption, MessageBoxButtons.OK, MessageBoxIcon.Information);
                txtSettingName.Focus();
                return;
            }

            if(_blnDirty)
            {
                string text = LanguageManager.GetString("Message_Options_SaveForms", _strSelectedLanguage);
                string caption = LanguageManager.GetString("MessageTitle_Options_CloseForms", _strSelectedLanguage);

                if(MessageBox.Show(text, caption, MessageBoxButtons.YesNo, MessageBoxIcon.Question) != DialogResult.Yes)
                    return;
            }

            DialogResult = DialogResult.OK;

            BuildBooksList();
            BuildCustomDataDirectoryNamesList();
            SaveRegistrySettings();

            _characterOptions.AllowCyberwareESSDiscounts = chkAllowCyberwareESSDiscounts.Checked;
            _characterOptions.AllowInitiationInCreateMode = chkAllowInitiation.Checked;
            _characterOptions.AllowSkillDiceRolling = chkAllowSkillDiceRolling.Checked;
            _characterOptions.DontUseCyberlimbCalculation = chkDontUseCyberlimbCalculation.Checked;
            _characterOptions.AllowSkillRegrouping = chkAllowSkillRegrouping.Checked;
            _characterOptions.ConfirmDelete = chkConfirmDelete.Checked;
            _characterOptions.ConfirmKarmaExpense = chkConfirmKarmaExpense.Checked;
            _characterOptions.CyberlegMovement = chkCyberlegMovement.Checked;
            _characterOptions.UseTotalValueForFreeContacts = chkUseTotalValueForFreeContacts.Checked;
            _characterOptions.UseTotalValueForFreeKnowledge = chkUseTotalValueForFreeKnowledge.Checked;
            _characterOptions.DontDoubleQualityPurchases = chkDontDoubleQualityPurchases.Checked;
            _characterOptions.DontDoubleQualityRefunds = chkDontDoubleQualityRefunds.Checked;
            _characterOptions.EnforceCapacity = chkEnforceCapacity.Checked;
            try
            {
                _characterOptions.FreeContactsMultiplier = decimal.ToInt32(nudContactMultiplier.Value);
                _characterOptions.EssenceDecimals = decimal.ToInt32(nudEssenceDecimals.Value);
                _characterOptions.DroneArmorMultiplier = decimal.ToInt32(nudDroneArmorMultiplier.Value);
                _characterOptions.FreeKnowledgeMultiplier = decimal.ToInt32(nudKnowledgeMultiplier.Value);
                _characterOptions.MetatypeCostsKarmaMultiplier = decimal.ToInt32(nudMetatypeCostsKarmaMultiplier.Value);
                _characterOptions.NuyenPerBP = decimal.ToInt32(nudKarmaNuyenPer.Value);
            }
            catch (ArgumentOutOfRangeException ex)
            {
                Log.Error(ex.Message);
            }
            
            _characterOptions.DontRoundEssenceInternally = chkDontRoundEssenceInternally.Checked;
            _characterOptions.ESSLossReducesMaximumOnly = chkESSLossReducesMaximumOnly.Checked;
            _characterOptions.ExceedNegativeQualities = chkExceedNegativeQualities.Checked;
            _characterOptions.ExceedNegativeQualitiesLimit = chkExceedNegativeQualitiesLimit.Checked;
            _characterOptions.ExceedPositiveQualities = chkExceedPositiveQualities.Checked;
            _characterOptions.ExceedPositiveQualitiesCostDoubled = chkExceedPositiveQualitiesCostDoubled.Checked;
            _characterOptions.ExtendAnyDetectionSpell = chkExtendAnyDetectionSpell.Checked;
            
            _characterOptions.FreeContactsMultiplierEnabled = chkContactMultiplier.Checked;
            if(chkContactMultiplier.Checked)
                nudContactMultiplier.Enabled = true;
            
            _characterOptions.DroneArmorMultiplierEnabled = chkDroneArmorMultiplier.Checked;
            nudDroneArmorMultiplier.Enabled = chkDroneArmorMultiplier.Checked;
            _characterOptions.FreeKnowledgeMultiplierEnabled = chkKnowledgeMultiplier.Checked;
            if(chkKnowledgeMultiplier.Checked)
                chkKnowledgeMultiplier.Enabled = true;
            
            _characterOptions.HideItemsOverAvailLimit = chkHideItemsOverAvail.Checked;
            _characterOptions.IgnoreArt = chkIgnoreArt.Checked;
            _characterOptions.IgnoreComplexFormLimit = chkIgnoreComplexFormLimit.Checked;
            _characterOptions.UnarmedImprovementsApplyToWeapons = chkUnarmedSkillImprovements.Checked;
            _characterOptions.LicenseRestricted = chkLicenseEachRestrictedItem.Checked;
            _characterOptions.ReverseAttributePriorityOrder = chkReverseAttributePriorityOrder.Checked;
            
            _characterOptions.MoreLethalGameplay = chkMoreLethalGameplay.Checked;
            _characterOptions.NoArmorEncumbrance = chkNoArmorEncumbrance.Checked;
            
            _characterOptions.PrintExpenses = chkPrintExpenses.Checked;
            _characterOptions.PrintFreeExpenses = chkPrintFreeExpenses.Checked;
            _characterOptions.PrintNotes = chkPrintNotes.Checked;
            _characterOptions.PrintSkillsWithZeroRating = chkPrintSkillsWithZeroRating.Checked;
            _characterOptions.RestrictRecoil = chkRestrictRecoil.Checked;
            _characterOptions.SpecialKarmaCostBasedOnShownValue = chkSpecialKarmaCost.Checked;
            _characterOptions.UseCalculatedPublicAwareness = chkUseCalculatedPublicAwareness.Checked;
            _characterOptions.StrictSkillGroupsInCreateMode = chkStrictSkillGroups.Checked;
            _characterOptions.AllowPointBuySpecializationsOnKarmaSkills = chkAllowPointBuySpecializationsOnKarmaSkills.Checked;
            _characterOptions.AlternateMetatypeAttributeKarma = chkAlternateMetatypeAttributeKarma.Checked;
            _characterOptions.CompensateSkillGroupKarmaDifference = chkCompensateSkillGroupKarmaDifference.Checked;
            _characterOptions.MysAdeptAllowPPCareer = chkMysAdPp.Checked;
            _characterOptions.MysAdeptSecondMAGAttribute = chkMysAdeptSecondMAGAttribute.Checked;
            _characterOptions.FreeMartialArtSpecialization = chkFreeMartialArtSpecialization.Checked;
            _characterOptions.PrioritySpellsAsAdeptPowers = chkPrioritySpellsAsAdeptPowers.Checked;
            _characterOptions.EnemyKarmaQualityLimit = chkEnemyKarmaQualityLimit.Checked;
            _characterOptions.IncreasedImprovedAbilityMultiplier = chkIncreasedImprovedAbilityModifier.Checked;
            _characterOptions.AllowFreeGrids = chkAllowFreeGrids.Checked;
            _characterOptions.AllowTechnomancerSchooling = chkAllowTechnomancerSchooling.Checked;
            string strLimbCount = cboLimbCount.SelectedValue?.ToString();
            if(string.IsNullOrEmpty(strLimbCount))
            {
                _characterOptions.LimbCount = 6;
                _characterOptions.ExcludeLimbSlot = string.Empty;
            }
            else
            {
                int intSeparatorIndex = strLimbCount.IndexOf('<');
                if(intSeparatorIndex == -1)
                {
                    _characterOptions.LimbCount = Convert.ToInt32(strLimbCount);
                    _characterOptions.ExcludeLimbSlot = string.Empty;
                }
                else
                {
                    _characterOptions.LimbCount = Convert.ToInt32(strLimbCount.Substring(0, intSeparatorIndex));
                    _characterOptions.ExcludeLimbSlot = intSeparatorIndex + 1 < strLimbCount.Length ? strLimbCount.Substring(intSeparatorIndex + 1) : string.Empty;
                }
            }
            _characterOptions.AllowHoverIncrement = chkAllowHoverIncrement.Checked;
            _characterOptions.SearchInCategoryOnly = chkSearchInCategoryOnly.Checked;

            try
            {
                StringBuilder objNuyenFormat = new StringBuilder("#,0");
                int intNuyenDecimalPlacesMaximum = decimal.ToInt32(nudNuyenDecimalsMaximum.Value);
                int intNuyenDecimalPlacesMinimum = decimal.ToInt32(nudNuyenDecimalsMinimum.Value);
                if (intNuyenDecimalPlacesMaximum > 0)
                {
                    objNuyenFormat.Append(".");
                    for (int i = 0; i < intNuyenDecimalPlacesMaximum; ++i)
                    {
                        objNuyenFormat.Append(i < intNuyenDecimalPlacesMinimum ? "0" : "#");
                    }
                }

                _characterOptions.NuyenFormat = objNuyenFormat.ToString();

                // Karma options.
                _characterOptions.KarmaAttribute = decimal.ToInt32(nudKarmaAttribute.Value);
                _characterOptions.KarmaQuality = decimal.ToInt32(nudKarmaQuality.Value);
                _characterOptions.KarmaSpecialization = decimal.ToInt32(nudKarmaSpecialization.Value);
                _characterOptions.KarmaKnowledgeSpecialization = decimal.ToInt32(nudKarmaKnowledgeSpecialization.Value);
                _characterOptions.KarmaNewKnowledgeSkill = decimal.ToInt32(nudKarmaNewKnowledgeSkill.Value);
                _characterOptions.KarmaNewActiveSkill = decimal.ToInt32(nudKarmaNewActiveSkill.Value);
                _characterOptions.KarmaNewSkillGroup = decimal.ToInt32(nudKarmaNewSkillGroup.Value);
                _characterOptions.KarmaImproveKnowledgeSkill = decimal.ToInt32(nudKarmaImproveKnowledgeSkill.Value);
                _characterOptions.KarmaImproveActiveSkill = decimal.ToInt32(nudKarmaImproveActiveSkill.Value);
                _characterOptions.KarmaImproveSkillGroup = decimal.ToInt32(nudKarmaImproveSkillGroup.Value);
                _characterOptions.KarmaSpell = decimal.ToInt32(nudKarmaSpell.Value);
                _characterOptions.KarmaNewComplexForm = decimal.ToInt32(nudKarmaNewComplexForm.Value);
                _characterOptions.KarmaImproveComplexForm = decimal.ToInt32(nudKarmaImproveComplexForm.Value);
                _characterOptions.KarmaNewAIProgram = decimal.ToInt32(nudKarmaNewAIProgram.Value);
                _characterOptions.KarmaNewAIAdvancedProgram = decimal.ToInt32(nudKarmaNewAIAdvancedProgram.Value);
                _characterOptions.KarmaMetamagic = decimal.ToInt32(nudKarmaMetamagic.Value);
                _characterOptions.KarmaNuyenPer = decimal.ToInt32(nudKarmaNuyenPer.Value);
                _characterOptions.KarmaContact = decimal.ToInt32(nudKarmaContact.Value);
                _characterOptions.KarmaEnemy = decimal.ToInt32(nudKarmaEnemy.Value);
                _characterOptions.KarmaCarryover = decimal.ToInt32(nudKarmaCarryover.Value);
                _characterOptions.KarmaSpirit = decimal.ToInt32(nudKarmaSpirit.Value);
                _characterOptions.KarmaManeuver = decimal.ToInt32(nudKarmaManeuver.Value);
                _characterOptions.KarmaInitiation = decimal.ToInt32(nudKarmaInitiation.Value);
                _characterOptions.KarmaInititationFlat = decimal.ToInt32(nudKarmaInitiationFlat.Value);
                _characterOptions.KarmaComplexFormOption = decimal.ToInt32(nudKarmaComplexFormOption.Value);
                _characterOptions.KarmaComplexFormSkillsoft = decimal.ToInt32(nudKarmaComplexFormSkillsoft.Value);
                _characterOptions.KarmaJoinGroup = decimal.ToInt32(nudKarmaJoinGroup.Value);
                _characterOptions.KarmaLeaveGroup = decimal.ToInt32(nudKarmaLeaveGroup.Value);
                _characterOptions.KarmaMysticAdeptPowerPoint = (int) nudKarmaMysticAdeptPowerPoint.Value;

                // Focus costs
                _characterOptions.KarmaAlchemicalFocus = decimal.ToInt32(nudKarmaAlchemicalFocus.Value);
                _characterOptions.KarmaBanishingFocus = decimal.ToInt32(nudKarmaBanishingFocus.Value);
                _characterOptions.KarmaBindingFocus = decimal.ToInt32(nudKarmaBindingFocus.Value);
                _characterOptions.KarmaCenteringFocus = decimal.ToInt32(nudKarmaCenteringFocus.Value);
                _characterOptions.KarmaCounterspellingFocus = decimal.ToInt32(nudKarmaCounterspellingFocus.Value);
                _characterOptions.KarmaDisenchantingFocus = decimal.ToInt32(nudKarmaDisenchantingFocus.Value);
                _characterOptions.KarmaFlexibleSignatureFocus = decimal.ToInt32(nudKarmaFlexibleSignatureFocus.Value);
                _characterOptions.KarmaMaskingFocus = decimal.ToInt32(nudKarmaMaskingFocus.Value);
                _characterOptions.KarmaPowerFocus = decimal.ToInt32(nudKarmaPowerFocus.Value);
                _characterOptions.KarmaQiFocus = decimal.ToInt32(nudKarmaQiFocus.Value);
                _characterOptions.KarmaRitualSpellcastingFocus = decimal.ToInt32(nudKarmaRitualSpellcastingFocus.Value);
                _characterOptions.KarmaSpellcastingFocus = decimal.ToInt32(nudKarmaSpellcastingFocus.Value);
                _characterOptions.KarmaSpellShapingFocus = decimal.ToInt32(nudKarmaSpellShapingFocus.Value);
                _characterOptions.KarmaSummoningFocus = decimal.ToInt32(nudKarmaSummoningFocus.Value);
                _characterOptions.KarmaSustainingFocus = decimal.ToInt32(nudKarmaSustainingFocus.Value);
                _characterOptions.KarmaWeaponFocus = decimal.ToInt32(nudKarmaWeaponFocus.Value);
            }
            catch (ArgumentOutOfRangeException ex)
            {
                Log.Error(ex.Message);
            }

            _characterOptions.Name = txtSettingName.Text;
            _characterOptions.Save();

            if(_blnDirty)
                Utils.RestartApplication(_strSelectedLanguage, "Message_Options_CloseForms");
        }

        private void cboSetting_SelectedIndexChanged(object sender, EventArgs e)
        {
            string strSelectedFile = cboSetting.SelectedValue?.ToString();
            if(strSelectedFile?.Contains(".xml") != true)
                return;

            _characterOptions.Load(strSelectedFile);
            PopulateOptions();
        }

        private void cboLanguage_SelectedIndexChanged(object sender, EventArgs e)
        {
            _strSelectedLanguage = cboLanguage.SelectedValue?.ToString() ?? GlobalOptions.DefaultLanguage;
            imgLanguageFlag.Image = FlagImageGetter.GetFlagFromCountryCode(_strSelectedLanguage.Substring(3, 2));

            bool isEnabled = !string.IsNullOrEmpty(_strSelectedLanguage) && _strSelectedLanguage != GlobalOptions.DefaultLanguage;
            cmdVerify.Enabled = isEnabled;
            cmdVerifyData.Enabled = isEnabled;

            if(!_blnLoading)
            {
                Cursor = Cursors.WaitCursor;
                TranslateForm();
                Cursor = Cursors.Default;
            }

            OptionsChanged(sender, e);
        }

        private void cboSheetLanguage_SelectedIndexChanged(object sender, EventArgs e)
        {
            PopulateXsltList();
        }

        private void cmdVerify_Click(object sender, EventArgs e)
        {
            Cursor = Cursors.WaitCursor;
            LanguageManager.VerifyStrings(_strSelectedLanguage);
            Cursor = Cursors.Default;
        }

        private void cmdVerifyData_Click(object sender, EventArgs e)
        {
            Cursor = Cursors.WaitCursor;
            // Build a list of Sourcebooks that will be passed to the Verify method.
            // This is done since not all of the books are available in every language or the user may only wish to verify the content of certain books.
            List<string> lstBooks = new List<string>();
            bool blnSR5Included = false;

            foreach(ListItem objItem in lstGlobalSourcebookInfos.Items)
            {
                string strItemValue = objItem.Value?.ToString();
                lstBooks.Add(strItemValue);
                if(strItemValue == "SR5")
                    blnSR5Included = true;
            }

            // If the SR5 book was somehow missed, add it back.
            if(!blnSR5Included)
                _characterOptions.Books.Add("SR5");
            _characterOptions.RecalculateBookXPath();

            string strSelectedLanguage = _strSelectedLanguage;
            XmlManager.Verify(strSelectedLanguage, lstBooks);

            string strFilePath = Path.Combine(Utils.GetStartupPath, "lang", "results_" + strSelectedLanguage + ".xml");
            Program.MainForm.ShowMessageBox(string.Format(LanguageManager.GetString("Message_Options_ValidationResults", _strSelectedLanguage), strFilePath),
                LanguageManager.GetString("MessageTitle_Options_ValidationResults", _strSelectedLanguage), MessageBoxButtons.OK, MessageBoxIcon.Information);
            Cursor = Cursors.Default;
        }

        private void chkExceedNegativeQualities_CheckedChanged(object sender, EventArgs e)
        {
            chkExceedNegativeQualitiesLimit.Enabled = chkExceedNegativeQualities.Checked;
            if(!chkExceedNegativeQualitiesLimit.Enabled)
                chkExceedNegativeQualitiesLimit.Checked = false;
            OptionsChanged(sender, e);
        }

        private void chkExceedPositiveQualities_CheckedChanged(object sender, EventArgs e)
        {
            chkExceedPositiveQualitiesCostDoubled.Enabled = chkExceedPositiveQualities.Checked;
            if(!chkExceedPositiveQualitiesCostDoubled.Enabled)
                chkExceedPositiveQualitiesCostDoubled.Checked = false;
            OptionsChanged(sender, e);
        }

        private void chkContactMultiplier_CheckedChanged(object sender, EventArgs e)
        {
            nudContactMultiplier.Enabled = chkContactMultiplier.Checked;
            if(!chkContactMultiplier.Checked)
            {
                nudContactMultiplier.Value = 3;
                nudContactMultiplier.Enabled = false;
            }
        }

        private void chkKnowledgeMultiplier_CheckedChanged(object sender, EventArgs e)
        {
            nudKnowledgeMultiplier.Enabled = chkKnowledgeMultiplier.Checked;
            if(!chkKnowledgeMultiplier.Checked)
            {
                nudKnowledgeMultiplier.Value = 2;
                nudKnowledgeMultiplier.Enabled = false;
            }
        }

        private void chkDroneArmorMultiplier_CheckedChanged(object sender, EventArgs e)
        {
            nudDroneArmorMultiplier.Enabled = chkDroneArmorMultiplier.Checked;
            if(!chkDroneArmorMultiplier.Checked)
            {
                nudDroneArmorMultiplier.Value = 2;
            }
            OptionsChanged(sender, e);
        }

        private void cmdRestoreDefaultsKarma_Click(object sender, EventArgs e)
        {
            string text = LanguageManager.GetString("Message_Options_RestoreDefaults", _strSelectedLanguage);
            string caption = LanguageManager.GetString("MessageTitle_Options_RestoreDefaults", _strSelectedLanguage);

            // Verify that the user wants to reset these values.
            if(MessageBox.Show(text, caption, MessageBoxButtons.YesNo, MessageBoxIcon.Question) == DialogResult.No)
                return;

            RestoreDefaultKarmaValues();
            RestoreDefaultKarmaFociValues();
        }

        private void cmdPDFAppPath_Click(object sender, EventArgs e)
        {
            // Prompt the user to select a save file to associate with this Contact.
            using(System.Windows.Forms.OpenFileDialog openFileDialog = new System.Windows.Forms.OpenFileDialog())
            {
                openFileDialog.Filter = LanguageManager.GetString("DialogFilter_Exe", GlobalOptions.Language) + '|' + LanguageManager.GetString("DialogFilter_All", GlobalOptions.Language);
                if(!string.IsNullOrEmpty(txtPDFAppPath.Text) && File.Exists(txtPDFAppPath.Text))
                {
                    openFileDialog.InitialDirectory = Path.GetDirectoryName(txtPDFAppPath.Text);
                    openFileDialog.FileName = Path.GetFileName(txtPDFAppPath.Text);
                }
                if(openFileDialog.ShowDialog(this) == DialogResult.OK)
                    txtPDFAppPath.Text = openFileDialog.FileName;
            }
        }

        private void cmdPDFLocation_Click(object sender, EventArgs e)
        {
            // Prompt the user to select a save file to associate with this Contact.
            using(System.Windows.Forms.OpenFileDialog openFileDialog = new System.Windows.Forms.OpenFileDialog())
            {
                openFileDialog.Filter = LanguageManager.GetString("DialogFilter_Pdf", GlobalOptions.Language) + '|' + LanguageManager.GetString("DialogFilter_All", GlobalOptions.Language);
                if(!string.IsNullOrEmpty(txtPDFLocation.Text) && File.Exists(txtPDFLocation.Text))
                {
                    openFileDialog.InitialDirectory = Path.GetDirectoryName(txtPDFLocation.Text);
                    openFileDialog.FileName = Path.GetFileName(txtPDFLocation.Text);
                }
                if(openFileDialog.ShowDialog(this) == DialogResult.OK)
                {
                    UpdateSourcebookInfoPath(openFileDialog.FileName);
                    txtPDFLocation.Text = openFileDialog.FileName;
                }
            }
        }

        private void lstGlobalSourcebookInfos_SelectedIndexChanged(object sender, EventArgs e)
        {
            string strSelectedCode = lstGlobalSourcebookInfos.SelectedValue?.ToString();

            // Find the selected item in the Sourcebook List.
            SourcebookInfo objSource = !string.IsNullOrEmpty(strSelectedCode) ? GlobalOptions.SourcebookInfo.FirstOrDefault(x => x.Code == strSelectedCode) : null;

            if(objSource != null)
            {
                grpSelectedSourcebook.Visible = true;
                txtPDFLocation.Text = objSource.Path;
                nudPDFOffset.Value = objSource.Offset;
            }
            else
            {
                grpSelectedSourcebook.Visible = false;
            }
        }

        private void nudPDFOffset_ValueChanged(object sender, EventArgs e)
        {
            if(_blnSkipRefresh || _blnLoading)
                return;

            int intOffset = decimal.ToInt32(nudPDFOffset.Value);
            string strTag = lstGlobalSourcebookInfos.SelectedValue?.ToString();
            SourcebookInfo objFoundSource = GlobalOptions.SourcebookInfo.FirstOrDefault(x => x.Code == strTag);

            if(objFoundSource != null)
            {
                objFoundSource.Offset = intOffset;
            }
            else
            {
                // If the Sourcebook was not found in the options, add it.
                SourcebookInfo objNewSource = new SourcebookInfo
                {
                    Code = strTag,
                    Offset = intOffset
                };
                GlobalOptions.SourcebookInfo.Add(objNewSource);
            }
        }

        private void cmdPDFTest_Click(object sender, EventArgs e)
        {
            if(string.IsNullOrEmpty(txtPDFLocation.Text))
                return;

            CommonFunctions.OpenPDF(lstGlobalSourcebookInfos.SelectedValue?.ToString() + " 5", cboPDFParameters.SelectedValue?.ToString() ?? string.Empty, txtPDFAppPath.Text);
        }
        #endregion

        #region Methods
        private void TranslateForm()
        {
            LanguageManager.TranslateWinForm(_strSelectedLanguage, this);
            PopulateBuildMethodList();
            PopulateDefaultGameplayOptionList();

            XmlNode xmlBooksNode = XmlManager.Load("books.xml", _strSelectedLanguage).SelectSingleNode("/chummer/books");
            if(xmlBooksNode != null)
            {
                RefreshGlobalSourcebookInfosListView();

                foreach(TreeNode nodBook in treSourcebook.Nodes)
                {
                    XmlNode xmlBook = xmlBooksNode.SelectSingleNode("book[code = \"" + nodBook.Tag + "\"]");
                    if(xmlBook != null)
                    {
                        nodBook.Text = xmlBook["translate"]?.InnerText ?? xmlBook["name"]?.InnerText ?? string.Empty;
                    }
                }

                treSourcebook.Sort();
            }

            PopulateLimbCountList();
            SetToolTips();

            string strSheetLanguage = cboSheetLanguage.SelectedValue?.ToString();
            if(strSheetLanguage != _strSelectedLanguage)
            {
                if(cboSheetLanguage.Items.Cast<ListItem>().Any(x => x.Value.ToString() == _strSelectedLanguage))
                {
                    cboSheetLanguage.SelectedValue = _strSelectedLanguage;
                }
            }

            PopulatePDFParameters();
            PopulateCustomDataDirectoryTreeView();
        }

        private void RefreshGlobalSourcebookInfosListView()
        {
            // Load the Sourcebook information.
            XmlDocument objXmlDocument = XmlManager.Load("books.xml", _strSelectedLanguage);

            // Put the Sourcebooks into a List so they can first be sorted.
            List<ListItem> lstSourcebookInfos = new List<ListItem>();

            using(XmlNodeList objXmlBookList = objXmlDocument.SelectNodes("/chummer/books/book"))
                if(objXmlBookList != null)
                    foreach(XmlNode objXmlBook in objXmlBookList)
                    {
                        string strCode = objXmlBook["code"]?.InnerText;
                        if(!string.IsNullOrEmpty(strCode))
                        {
                            ListItem objBookInfo = new ListItem(strCode, objXmlBook["translate"]?.InnerText ?? objXmlBook["name"]?.InnerText ?? strCode);
                            lstSourcebookInfos.Add(objBookInfo);
                        }
                    }

            lstSourcebookInfos.Sort(CompareListItems.CompareNames);
            bool blnOldSkipRefresh = _blnSkipRefresh;
            _blnSkipRefresh = true;
            lstGlobalSourcebookInfos.BeginUpdate();
            string strOldSelected = lstGlobalSourcebookInfos.SelectedValue?.ToString();
            lstGlobalSourcebookInfos.DataSource = null;
            lstGlobalSourcebookInfos.DataSource = lstSourcebookInfos;
            lstGlobalSourcebookInfos.ValueMember = nameof(ListItem.Value);
            lstGlobalSourcebookInfos.DisplayMember = nameof(ListItem.Name);
            _blnSkipRefresh = blnOldSkipRefresh;
            if(string.IsNullOrEmpty(strOldSelected))
                lstGlobalSourcebookInfos.SelectedIndex = -1;
            else
                lstGlobalSourcebookInfos.SelectedValue = strOldSelected;
            lstGlobalSourcebookInfos.EndUpdate();
        }

        private void PopulateSourcebookTreeView()
        {
            // Load the Sourcebook information.
            XmlDocument objXmlDocument = XmlManager.Load("books.xml", _strSelectedLanguage);

            // Put the Sourcebooks into a List so they can first be sorted.

            treSourcebook.Nodes.Clear();

            using(XmlNodeList objXmlBookList = objXmlDocument.SelectNodes("/chummer/books/book"))
                if(objXmlBookList != null)
                    foreach(XmlNode objXmlBook in objXmlBookList)
                    {
                        if(objXmlBook["hide"] != null)
                            continue;
                        string strCode = objXmlBook["code"]?.InnerText;
                        bool blnChecked = _characterOptions.Books.Contains(strCode);
                        TreeNode objNode = new TreeNode
                        {
                            Text = objXmlBook["translate"]?.InnerText ?? objXmlBook["name"]?.InnerText ?? string.Empty,
                            Tag = strCode,
                            Checked = blnChecked
                        };
                        treSourcebook.Nodes.Add(objNode);
                    }

            treSourcebook.Sort();
        }

        private void PopulateCustomDataDirectoryTreeView()
        {
            object objOldSelected = treCustomDataDirectories.SelectedNode?.Tag;
            if(_lstCustomDataDirectoryInfos.Count != treCustomDataDirectories.Nodes.Count)
            {
                treCustomDataDirectories.Nodes.Clear();

                foreach(CustomDataDirectoryInfo objCustomDataDirectory in _lstCustomDataDirectoryInfos)
                {
                    TreeNode objNode = new TreeNode
                    {

                        Text = objCustomDataDirectory.Name + LanguageManager.GetString("String_Space", _strSelectedLanguage) + '(' + objCustomDataDirectory.Path.Replace(Utils.GetStartupPath, '<' + Application.ProductName + '>') + ')',

                        Tag = objCustomDataDirectory.Name,
                        Checked = objCustomDataDirectory.Enabled
                    };
                    treCustomDataDirectories.Nodes.Add(objNode);
                }
            }
            else
            {
                for(int i = 0; i < treCustomDataDirectories.Nodes.Count; ++i)
                {
                    TreeNode objLoopNode = treCustomDataDirectories.Nodes[i];
                    CustomDataDirectoryInfo objLoopInfo = _lstCustomDataDirectoryInfos[i];
                    objLoopNode.Text = objLoopInfo.Name + LanguageManager.GetString("String_Space", _strSelectedLanguage) + '(' + objLoopInfo.Path.Replace(Utils.GetStartupPath, '<' + Application.ProductName + '>') + ')';
                    objLoopNode.Tag = objLoopInfo.Name;
                    objLoopNode.Checked = objLoopInfo.Enabled;
                }
            }

            if(objOldSelected != null)
                treCustomDataDirectories.SelectedNode = treCustomDataDirectories.FindNodeByTag(objOldSelected);
        }

        /// <summary>
        /// Set the values for all of the controls based on the Options for the selected Setting.
        /// </summary>
        private void PopulateOptions()
        {
            RefreshGlobalSourcebookInfosListView();
            PopulateSourcebookTreeView();
            PopulateCustomDataDirectoryTreeView();

            nudEssenceDecimals.Value = _characterOptions.EssenceDecimals == 0 ? 2 : _characterOptions.EssenceDecimals;
            chkDontRoundEssenceInternally.Checked = _characterOptions.DontRoundEssenceInternally;
            chkAllowCyberwareESSDiscounts.Checked = _characterOptions.AllowCyberwareESSDiscounts;
            chkAllowInitiation.Checked = _characterOptions.AllowInitiationInCreateMode;
            chkAllowSkillDiceRolling.Checked = _characterOptions.AllowSkillDiceRolling;
            chkDontUseCyberlimbCalculation.Checked = _characterOptions.DontUseCyberlimbCalculation;
            chkAllowSkillRegrouping.Checked = _characterOptions.AllowSkillRegrouping;
            chkConfirmDelete.Checked = _characterOptions.ConfirmDelete;
            chkConfirmKarmaExpense.Checked = _characterOptions.ConfirmKarmaExpense;
            chkUseTotalValueForFreeContacts.Checked = _characterOptions.UseTotalValueForFreeContacts;
            chkUseTotalValueForFreeKnowledge.Checked = _characterOptions.UseTotalValueForFreeKnowledge;
            chkContactMultiplier.Checked = _characterOptions.FreeContactsMultiplierEnabled;
            chkDroneArmorMultiplier.Checked = _characterOptions.DroneArmorMultiplierEnabled;
            chkCyberlegMovement.Checked = _characterOptions.CyberlegMovement;
            chkMysAdPp.Checked = _characterOptions.MysAdeptAllowPPCareer;
            chkMysAdeptSecondMAGAttribute.Checked = _characterOptions.MysAdeptSecondMAGAttribute;
            chkHideItemsOverAvail.Checked = _characterOptions.HideItemsOverAvailLimit;
            chkFreeMartialArtSpecialization.Checked = _characterOptions.FreeMartialArtSpecialization;
            chkPrioritySpellsAsAdeptPowers.Checked = _characterOptions.PrioritySpellsAsAdeptPowers;
            chkDontDoubleQualityPurchases.Checked = _characterOptions.DontDoubleQualityPurchases;
            chkDontDoubleQualityRefunds.Checked = _characterOptions.DontDoubleQualityRefunds;
            chkEnforceCapacity.Checked = _characterOptions.EnforceCapacity;
            chkESSLossReducesMaximumOnly.Checked = _characterOptions.ESSLossReducesMaximumOnly;
            chkExceedNegativeQualities.Checked = _characterOptions.ExceedNegativeQualities;
            chkExceedNegativeQualitiesLimit.Checked = _characterOptions.ExceedNegativeQualitiesLimit;
            chkExceedNegativeQualitiesLimit.Enabled = chkExceedNegativeQualities.Checked;
            chkExceedPositiveQualities.Checked = _characterOptions.ExceedPositiveQualities;
            chkExceedPositiveQualitiesCostDoubled.Checked = _characterOptions.ExceedPositiveQualitiesCostDoubled;
            chkExceedPositiveQualitiesCostDoubled.Enabled = chkExceedPositiveQualities.Checked;
            chkExtendAnyDetectionSpell.Checked = _characterOptions.ExtendAnyDetectionSpell;
            chkIgnoreArt.Checked = _characterOptions.IgnoreArt;
            chkIgnoreComplexFormLimit.Checked = _characterOptions.IgnoreComplexFormLimit;
            chkKnowledgeMultiplier.Checked = _characterOptions.FreeKnowledgeMultiplierEnabled;
            chkUnarmedSkillImprovements.Checked = _characterOptions.UnarmedImprovementsApplyToWeapons;
            chkLicenseEachRestrictedItem.Checked = _characterOptions.LicenseRestricted;
            chkMoreLethalGameplay.Checked = _characterOptions.MoreLethalGameplay;
            chkNoArmorEncumbrance.Checked = _characterOptions.NoArmorEncumbrance;
            chkPrintExpenses.Checked = _characterOptions.PrintExpenses;
            chkPrintFreeExpenses.Checked = _characterOptions.PrintFreeExpenses;
            chkPrintFreeExpenses.Enabled = chkPrintExpenses.Checked;
            chkPrintNotes.Checked = _characterOptions.PrintNotes;
            chkPrintSkillsWithZeroRating.Checked = _characterOptions.PrintSkillsWithZeroRating;
            chkRestrictRecoil.Checked = _characterOptions.RestrictRecoil;
            chkSpecialKarmaCost.Checked = _characterOptions.SpecialKarmaCostBasedOnShownValue;
            chkUseCalculatedPublicAwareness.Checked = _characterOptions.UseCalculatedPublicAwareness;
            chkAllowPointBuySpecializationsOnKarmaSkills.Checked = _characterOptions.AllowPointBuySpecializationsOnKarmaSkills;
            chkStrictSkillGroups.Checked = _characterOptions.StrictSkillGroupsInCreateMode;
            chkAlternateMetatypeAttributeKarma.Checked = _characterOptions.AlternateMetatypeAttributeKarma;
            chkCompensateSkillGroupKarmaDifference.Checked = _characterOptions.CompensateSkillGroupKarmaDifference;
            chkEnemyKarmaQualityLimit.Checked = _characterOptions.EnemyKarmaQualityLimit;
            chkReverseAttributePriorityOrder.Checked = _characterOptions.ReverseAttributePriorityOrder;
            chkAllowHoverIncrement.Checked = _characterOptions.AllowHoverIncrement;
            chkSearchInCategoryOnly.Checked = _characterOptions.SearchInCategoryOnly;
            chkIncreasedImprovedAbilityModifier.Checked = _characterOptions.IncreasedImprovedAbilityMultiplier;
            chkAllowFreeGrids.Checked = _characterOptions.AllowFreeGrids;
            nudContactMultiplier.Enabled = _characterOptions.FreeContactsMultiplierEnabled;
            nudContactMultiplier.Value = _characterOptions.FreeContactsMultiplier;
            nudKnowledgeMultiplier.Enabled = _characterOptions.FreeKnowledgeMultiplierEnabled;
            nudKnowledgeMultiplier.Value = _characterOptions.FreeKnowledgeMultiplier;
            nudDroneArmorMultiplier.Enabled = _characterOptions.DroneArmorMultiplierEnabled;
            nudDroneArmorMultiplier.Value = _characterOptions.DroneArmorMultiplier;
            nudMetatypeCostsKarmaMultiplier.Value = _characterOptions.MetatypeCostsKarmaMultiplier;
            nudNuyenPerBP.Value = _characterOptions.NuyenPerBP;
            txtSettingName.Enabled = cboSetting.SelectedValue?.ToString() != "default.xml";
            txtSettingName.Text = _characterOptions.Name;

            int intNuyenDecimalPlacesMaximum = 0;
            int intNuyenDecimalPlacesAlways = 0;
            string strNuyenFormat = _characterOptions.NuyenFormat;
            int intDecimalIndex = strNuyenFormat.IndexOf('.');
            if(intDecimalIndex != -1)
            {
                strNuyenFormat = strNuyenFormat.Substring(intDecimalIndex);
                intNuyenDecimalPlacesMaximum = strNuyenFormat.Length - 1;
                intNuyenDecimalPlacesAlways = strNuyenFormat.IndexOf('#') - 1;
                if(intNuyenDecimalPlacesAlways < 0)
                    intNuyenDecimalPlacesAlways = intNuyenDecimalPlacesMaximum;
            }
            nudNuyenDecimalsMaximum.Value = intNuyenDecimalPlacesMaximum;
            nudNuyenDecimalsMinimum.Value = intNuyenDecimalPlacesAlways;

            string strLimbSlot = _characterOptions.LimbCount.ToString();
            if(!string.IsNullOrEmpty(_characterOptions.ExcludeLimbSlot))
                strLimbSlot += '<' + _characterOptions.ExcludeLimbSlot;
            cboLimbCount.SelectedValue = strLimbSlot;

            PopulateKarmaFields();
        }

        private void PopulateKarmaFields()
        {
            nudKarmaAttribute.Value = _characterOptions.KarmaAttribute;
            nudKarmaQuality.Value = _characterOptions.KarmaQuality;
            nudKarmaSpecialization.Value = _characterOptions.KarmaSpecialization;
            nudKarmaKnowledgeSpecialization.Value = _characterOptions.KarmaKnowledgeSpecialization;
            nudKarmaNewKnowledgeSkill.Value = _characterOptions.KarmaNewKnowledgeSkill;
            nudKarmaNewActiveSkill.Value = _characterOptions.KarmaNewActiveSkill;
            nudKarmaNewSkillGroup.Value = _characterOptions.KarmaNewSkillGroup;
            nudKarmaImproveKnowledgeSkill.Value = _characterOptions.KarmaImproveKnowledgeSkill;
            nudKarmaImproveActiveSkill.Value = _characterOptions.KarmaImproveActiveSkill;
            nudKarmaImproveSkillGroup.Value = _characterOptions.KarmaImproveSkillGroup;
            nudKarmaSpell.Value = _characterOptions.KarmaSpell;
            nudKarmaNewComplexForm.Value = _characterOptions.KarmaNewComplexForm;
            nudKarmaImproveComplexForm.Value = _characterOptions.KarmaImproveComplexForm;
            nudKarmaNewAIProgram.Value = _characterOptions.KarmaNewAIProgram;
            nudKarmaNewAIAdvancedProgram.Value = _characterOptions.KarmaNewAIAdvancedProgram;
            nudKarmaComplexFormOption.Value = _characterOptions.KarmaComplexFormOption;
            nudKarmaComplexFormSkillsoft.Value = _characterOptions.KarmaComplexFormSkillsoft;
            nudKarmaNuyenPer.Value = _characterOptions.KarmaNuyenPer;
            nudKarmaContact.Value = _characterOptions.KarmaContact;
            nudKarmaEnemy.Value = _characterOptions.KarmaEnemy;
            nudKarmaCarryover.Value = _characterOptions.KarmaCarryover;
            nudKarmaSpirit.Value = _characterOptions.KarmaSpirit;
            nudKarmaManeuver.Value = _characterOptions.KarmaManeuver;
            nudKarmaInitiation.Value = _characterOptions.KarmaInitiation;
            nudKarmaInitiationFlat.Value = _characterOptions.KarmaInititationFlat;
            nudKarmaMetamagic.Value = _characterOptions.KarmaMetamagic;
            nudKarmaJoinGroup.Value = _characterOptions.KarmaJoinGroup;
            nudKarmaLeaveGroup.Value = _characterOptions.KarmaLeaveGroup;
            nudKarmaAlchemicalFocus.Value = _characterOptions.KarmaAlchemicalFocus;
            nudKarmaBanishingFocus.Value = _characterOptions.KarmaBanishingFocus;
            nudKarmaBindingFocus.Value = _characterOptions.KarmaBindingFocus;
            nudKarmaCenteringFocus.Value = _characterOptions.KarmaCenteringFocus;
            nudKarmaCounterspellingFocus.Value = _characterOptions.KarmaCounterspellingFocus;
            nudKarmaDisenchantingFocus.Value = _characterOptions.KarmaDisenchantingFocus;
            nudKarmaFlexibleSignatureFocus.Value = _characterOptions.KarmaFlexibleSignatureFocus;
            nudKarmaMaskingFocus.Value = _characterOptions.KarmaMaskingFocus;
            nudKarmaPowerFocus.Value = _characterOptions.KarmaPowerFocus;
            nudKarmaQiFocus.Value = _characterOptions.KarmaQiFocus;
            nudKarmaRitualSpellcastingFocus.Value = _characterOptions.KarmaRitualSpellcastingFocus;
            nudKarmaSpellcastingFocus.Value = _characterOptions.KarmaSpellcastingFocus;
            nudKarmaSpellShapingFocus.Value = _characterOptions.KarmaSpellShapingFocus;
            nudKarmaSummoningFocus.Value = _characterOptions.KarmaSummoningFocus;
            nudKarmaSustainingFocus.Value = _characterOptions.KarmaSustainingFocus;
            nudKarmaWeaponFocus.Value = _characterOptions.KarmaWeaponFocus;
            nudKarmaMysticAdeptPowerPoint.Value = _characterOptions.KarmaMysticAdeptPowerPoint;
        }

        private void SaveGlobalOptions()
        {
            GlobalOptions.AutomaticUpdate = chkAutomaticUpdate.Checked;
            GlobalOptions.LiveCustomData = chkLiveCustomData.Checked;
            GlobalOptions.LiveUpdateCleanCharacterFiles = chkLiveUpdateCleanCharacterFiles.Checked;
            GlobalOptions.UseLogging = chkUseLogging.Checked;
            UseAILogging useAI;
            Enum.TryParse<UseAILogging>(cbUseLoggingApplicationInsights.SelectedValue.ToString(), out useAI);
            GlobalOptions.UseLoggingApplicationInsights = useAI;
            
            if (string.IsNullOrEmpty(_strSelectedLanguage))
            {
                // We have this set differently because changing the selected language also changes the selected default character sheet
                _strSelectedLanguage = GlobalOptions.DefaultLanguage;
            }
            GlobalOptions.Language = _strSelectedLanguage;
            GlobalOptions.StartupFullscreen = chkStartupFullscreen.Checked;
            GlobalOptions.SingleDiceRoller = chkSingleDiceRoller.Checked;
            GlobalOptions.DefaultCharacterSheet = cboXSLT.SelectedValue?.ToString() ?? GlobalOptions.DefaultCharacterSheetDefaultValue;
            GlobalOptions.DatesIncludeTime = chkDatesIncludeTime.Checked;
            GlobalOptions.PrintToFileFirst = chkPrintToFileFirst.Checked;
            GlobalOptions.EmulatedBrowserVersion = decimal.ToInt32(nudBrowserVersion.Value);
            GlobalOptions.PDFAppPath = txtPDFAppPath.Text;
            GlobalOptions.PDFParameters = cboPDFParameters.SelectedValue?.ToString() ?? string.Empty;
            GlobalOptions.LifeModuleEnabled = chkLifeModule.Checked;
            GlobalOptions.OmaeEnabled = chkOmaeEnabled.Checked;
            GlobalOptions.PreferNightlyBuilds = chkPreferNightlyBuilds.Checked;
            GlobalOptions.Dronemods = chkDronemods.Checked;
            GlobalOptions.DronemodsMaximumPilot = chkDronemodsMaximumPilot.Checked;
            GlobalOptions.CharacterRosterPath = txtCharacterRosterPath.Text;
            GlobalOptions.HideCharacterRoster = chkHideCharacterRoster.Checked;
            GlobalOptions.CreateBackupOnCareer = chkCreateBackupOnCareer.Checked;
            GlobalOptions.DefaultBuildMethod = cboBuildMethod.SelectedValue?.ToString() ?? GlobalOptions.DefaultBuildMethodDefaultValue;
            GlobalOptions.DefaultGameplayOption = XmlManager.Load("gameplayoptions.xml", _strSelectedLanguage).SelectSingleNode("/chummer/gameplayoptions/gameplayoption[id = \"" + cboDefaultGameplayOption.SelectedValue?.ToString() + "\"]/name")?.InnerText ?? GlobalOptions.DefaultGameplayOptionDefaultValue;
            GlobalOptions.PluginsEnabled = chkEnablePlugins.Enabled;
           

        }

        /// <summary>
        /// Save the global settings to the registry.
        /// </summary>
        private void SaveRegistrySettings()
        {
            SaveGlobalOptions();

            RegistryKey objRegistry = Registry.CurrentUser.CreateSubKey("Software\\Chummer5");
            if(objRegistry != null)
            {
                objRegistry.SetValue("autoupdate", chkAutomaticUpdate.Checked.ToString());
                objRegistry.SetValue("livecustomdata", chkLiveCustomData.Checked.ToString());
                objRegistry.SetValue("liveupdatecleancharacterfiles", chkLiveUpdateCleanCharacterFiles.Checked.ToString());
                objRegistry.SetValue("uselogging", chkUseLogging.Checked.ToString());
                var useAI = cbUseLoggingApplicationInsights.SelectedItem.ToString();
                objRegistry.SetValue("useloggingApplicationInsights", useAI);
                objRegistry.SetValue("language", _strSelectedLanguage);
                objRegistry.SetValue("startupfullscreen", chkStartupFullscreen.Checked.ToString());
                objRegistry.SetValue("singlediceroller", chkSingleDiceRoller.Checked.ToString());
                objRegistry.SetValue("defaultsheet", cboXSLT.SelectedValue?.ToString() ?? GlobalOptions.DefaultCharacterSheetDefaultValue);
                objRegistry.SetValue("defaultbuildmethod", cboBuildMethod.SelectedValue?.ToString() ?? GlobalOptions.DefaultBuildMethodDefaultValue);
                objRegistry.SetValue("datesincludetime", chkDatesIncludeTime.Checked.ToString());
                objRegistry.SetValue("printtofilefirst", chkPrintToFileFirst.Checked.ToString());
                objRegistry.SetValue("emulatedbrowserversion", nudBrowserVersion.Value.ToString());
                objRegistry.SetValue("pdfapppath", txtPDFAppPath.Text);
                objRegistry.SetValue("pdfparameters", cboPDFParameters.SelectedValue.ToString());
                objRegistry.SetValue("lifemodule", chkLifeModule.Checked.ToString());
                objRegistry.SetValue("omaeenabled", chkOmaeEnabled.Checked.ToString());
                objRegistry.SetValue("prefernightlybuilds", chkPreferNightlyBuilds.Checked.ToString());
                objRegistry.SetValue("dronemods", chkDronemods.Checked.ToString());
                objRegistry.SetValue("dronemodsPilot", chkDronemodsMaximumPilot.Checked.ToString());
                objRegistry.SetValue("characterrosterpath", txtCharacterRosterPath.Text);
                objRegistry.SetValue("hidecharacterroster", chkHideCharacterRoster.Checked);
                objRegistry.SetValue("createbackuponcareer", chkCreateBackupOnCareer.Checked);
                objRegistry.SetValue("pluginsenabled", chkEnablePlugins.Checked);
                objRegistry.SetValue("alloweastereggs", chkAllowEasterEggs.Checked);
                objRegistry.SetValue("hidecharts", chkHideCharts.Checked);

                //Save the Plugins-Dictionary
                string jsonstring = Newtonsoft.Json.JsonConvert.SerializeObject(GlobalOptions.PluginsEnabledDic);
                objRegistry.SetValue("plugins", jsonstring);

                // Save the SourcebookInfo.
                RegistryKey objSourceRegistry = objRegistry.CreateSubKey("Sourcebook");
                if(objSourceRegistry != null)
                {
                    foreach(SourcebookInfo objSource in GlobalOptions.SourcebookInfo)
                        objSourceRegistry.SetValue(objSource.Code, objSource.Path + "|" + objSource.Offset);

                    objSourceRegistry.Close();
                }

                // Save the Custom Data Directory Info.
                bool blnDoCustomDataDirectoryRefresh = _lstCustomDataDirectoryInfos.Count != GlobalOptions.CustomDataDirectoryInfo.Count;
                if(!blnDoCustomDataDirectoryRefresh)
                {
                    for(int i = 0; i < _lstCustomDataDirectoryInfos.Count; ++i)
                    {
                        if(_lstCustomDataDirectoryInfos[i].CompareTo(GlobalOptions.CustomDataDirectoryInfo[i]) != 0)
                        {
                            blnDoCustomDataDirectoryRefresh = true;
                            break;
                        }
                    }
                }

                if(blnDoCustomDataDirectoryRefresh)
                {
                    if(objRegistry.OpenSubKey("CustomDataDirectory") != null)
                        objRegistry.DeleteSubKeyTree("CustomDataDirectory");
                    RegistryKey objCustomDataDirectoryRegistry = objRegistry.CreateSubKey("CustomDataDirectory");
                    if(objCustomDataDirectoryRegistry != null)
                    {
                        for(int i = 0; i < _lstCustomDataDirectoryInfos.Count; ++i)
                        {
                            CustomDataDirectoryInfo objCustomDataDirectory = _lstCustomDataDirectoryInfos[i];
                            RegistryKey objLoopKey = objCustomDataDirectoryRegistry.CreateSubKey(objCustomDataDirectory.Name);
                            if(objLoopKey != null)
                            {
                                objLoopKey.SetValue("Path", objCustomDataDirectory.Path.Replace(Utils.GetStartupPath, "$CHUMMER"));
                                objLoopKey.SetValue("Enabled", objCustomDataDirectory.Enabled);
                                objLoopKey.SetValue("LoadOrder", i);
                                objLoopKey.Close();
                            }
                        }

                        objCustomDataDirectoryRegistry.Close();
                    }
                }

                objRegistry.Close();

                GlobalOptions.RebuildCustomDataDirectoryInfoList();
            }
        }

        private void BuildBooksList()
        {
            _characterOptions.Books.Clear();

            bool blnSR5Included = false;
            foreach(TreeNode objNode in treSourcebook.Nodes)
            {
                if(!objNode.Checked)
                    continue;

                _characterOptions.Books.Add(objNode.Tag.ToString());

                if(objNode.Tag.ToString() == "SR5")
                    blnSR5Included = true;
            }

            // If the SR5 book was somehow missed, add it back.
            if(!blnSR5Included)
                _characterOptions.Books.Add("SR5");
            _characterOptions.RecalculateBookXPath();
        }

        private void BuildCustomDataDirectoryNamesList()
        {
            _characterOptions.CustomDataDirectoryNames.Clear();

            foreach(TreeNode objNode in treCustomDataDirectories.Nodes)
            {
                CustomDataDirectoryInfo objCustomDataDirectory = _lstCustomDataDirectoryInfos.FirstOrDefault(x => x.Name == objNode.Tag.ToString());
                if(objCustomDataDirectory != null)
                {
                    if(objNode.Checked)
                    {
                        _characterOptions.CustomDataDirectoryNames.Add(objNode.Tag.ToString());
                        objCustomDataDirectory.Enabled = true;
                    }
                    else
                        objCustomDataDirectory.Enabled = false;
                }
            }
        }

        private void RestoreDefaultKarmaValues()
        {
            nudKarmaSpecialization.Value = 7;
            nudKarmaKnowledgeSpecialization.Value = 7;
            nudKarmaNewKnowledgeSkill.Value = 1;
            nudKarmaNewActiveSkill.Value = 2;
            nudKarmaNewSkillGroup.Value = 5;
            nudKarmaImproveKnowledgeSkill.Value = 1;
            nudKarmaImproveActiveSkill.Value = 2;
            nudKarmaImproveSkillGroup.Value = 5;
            nudKarmaAttribute.Value = 5;
            nudKarmaQuality.Value = 1;
            nudKarmaSpell.Value = 5;
            nudKarmaNewComplexForm.Value = 4;
            nudKarmaImproveComplexForm.Value = 1;
            nudKarmaNewAIProgram.Value = 5;
            nudKarmaNewAIAdvancedProgram.Value = 8;
            nudKarmaComplexFormOption.Value = 2;
            nudKarmaComplexFormSkillsoft.Value = 1;
            nudKarmaSpirit.Value = 1;
            nudKarmaManeuver.Value = 4;
            nudKarmaNuyenPer.Value = 2000;
            nudKarmaContact.Value = 1;
            nudKarmaEnemy.Value = 1;
            nudKarmaCarryover.Value = 7;
            nudKarmaInitiation.Value = 3;
            nudKarmaInitiationFlat.Value = 10;
            nudKarmaMetamagic.Value = 15;
            nudKarmaJoinGroup.Value = 5;
            nudKarmaLeaveGroup.Value = 1;
            nudKarmaMysticAdeptPowerPoint.Value = 5;
        }

        private void RestoreDefaultKarmaFociValues()
        {
            nudKarmaAlchemicalFocus.Value = 3;
            nudKarmaBanishingFocus.Value = 2;
            nudKarmaBindingFocus.Value = 2;
            nudKarmaCenteringFocus.Value = 3;
            nudKarmaCounterspellingFocus.Value = 2;
            nudKarmaDisenchantingFocus.Value = 3;
            nudKarmaFlexibleSignatureFocus.Value = 3;
            nudKarmaMaskingFocus.Value = 3;
            nudKarmaPowerFocus.Value = 6;
            nudKarmaQiFocus.Value = 2;
            nudKarmaRitualSpellcastingFocus.Value = 2;
            nudKarmaSpellcastingFocus.Value = 2;
            nudKarmaSpellShapingFocus.Value = 3;
            nudKarmaSummoningFocus.Value = 2;
            nudKarmaSustainingFocus.Value = 2;
            nudKarmaWeaponFocus.Value = 3;
        }

        private void PopulateBuildMethodList()
        {
            // Populate the Build Method list.
            List<ListItem> lstBuildMethod = new List<ListItem>
            {
                new ListItem("Karma", LanguageManager.GetString("String_Karma", _strSelectedLanguage)),
                new ListItem("Priority", LanguageManager.GetString("String_Priority", _strSelectedLanguage)),
                new ListItem("SumtoTen", LanguageManager.GetString("String_SumtoTen", _strSelectedLanguage)),
            };

            if(GlobalOptions.LifeModuleEnabled)
            {
                lstBuildMethod.Add(new ListItem("LifeModule", LanguageManager.GetString("String_LifeModule", _strSelectedLanguage)));
            }

            string strOldSelected = cboBuildMethod.SelectedValue?.ToString() ?? GlobalOptions.DefaultBuildMethod;

            cboBuildMethod.BeginUpdate();
            cboBuildMethod.DataSource = null;
            cboBuildMethod.DataSource = lstBuildMethod;
            cboBuildMethod.ValueMember = nameof(ListItem.Value);
            cboBuildMethod.DisplayMember = nameof(ListItem.Name);

            if(!string.IsNullOrEmpty(strOldSelected))
            {
                cboBuildMethod.SelectedValue = strOldSelected;
                if (cboBuildMethod.SelectedIndex == -1 && lstBuildMethod.Count > 0)
                {
                    cboBuildMethod.SelectedIndex = 0;
                }
                    
            }

            cboBuildMethod.EndUpdate();
        }

        private void PopulateDefaultGameplayOptionList()
        {
            List<ListItem> lstGameplayOptions = new List<ListItem>();

            int intIndex = 0;

            using(XmlNodeList objXmlNodeList = XmlManager.Load("gameplayoptions.xml", _strSelectedLanguage).SelectNodes("/chummer/gameplayoptions/gameplayoption"))
                if(objXmlNodeList != null)
                    foreach(XmlNode objXmlNode in objXmlNodeList)
                    {
                        string strId = objXmlNode["id"]?.InnerText;
                        if(!string.IsNullOrEmpty(strId))
                        {
                            string strName = objXmlNode["translate"]?.InnerText ?? objXmlNode["name"]?.InnerText ?? strId;
                            lstGameplayOptions.Add(new ListItem(strId, strName));
                            if(!string.IsNullOrWhiteSpace(GlobalOptions.PDFParameters) && GlobalOptions.PDFParameters == strName)
                            {
                                intIndex = lstGameplayOptions.Count - 1;
                            }
                        }
                    }

            string strOldSelected = cboPDFParameters.SelectedValue?.ToString();

            cboDefaultGameplayOption.BeginUpdate();
            cboDefaultGameplayOption.DataSource = null;
            cboDefaultGameplayOption.DataSource = lstGameplayOptions;
            cboDefaultGameplayOption.ValueMember = nameof(ListItem.Value);
            cboDefaultGameplayOption.DisplayMember = nameof(ListItem.Name);

            cboDefaultGameplayOption.SelectedIndex = intIndex;

            if(!string.IsNullOrEmpty(strOldSelected))
            {
                cboDefaultGameplayOption.SelectedValue = strOldSelected;
                if(cboDefaultGameplayOption.SelectedIndex == -1 && lstGameplayOptions.Count > 0)
                    cboDefaultGameplayOption.SelectedIndex = 0;
            }

            cboDefaultGameplayOption.EndUpdate();
        }

        private void PopulateLimbCountList()
        {
            List<ListItem> lstLimbCount = new List<ListItem>();

            using(XmlNodeList objXmlNodeList = XmlManager.Load("options.xml", _strSelectedLanguage).SelectNodes("/chummer/limbcounts/limb"))
                if(objXmlNodeList != null)
                    foreach(XmlNode objXmlNode in objXmlNodeList)
                    {
                        string strExclude = objXmlNode["exclude"]?.InnerText ?? string.Empty;
                        if(!string.IsNullOrEmpty(strExclude))
                            strExclude = '<' + strExclude;
                        lstLimbCount.Add(new ListItem(objXmlNode["limbcount"]?.InnerText + strExclude, objXmlNode["translate"]?.InnerText ?? objXmlNode["name"]?.InnerText ?? string.Empty));
                    }

            string strOldSelected = cboLimbCount.SelectedValue?.ToString();

            cboLimbCount.BeginUpdate();
            cboLimbCount.ValueMember = "Value";
            cboLimbCount.DisplayMember = "Name";
            cboLimbCount.DataSource = lstLimbCount;

            if(!string.IsNullOrEmpty(strOldSelected))
            {
                cboLimbCount.SelectedValue = strOldSelected;
                if(cboLimbCount.SelectedIndex == -1 && lstLimbCount.Count > 0)
                    cboLimbCount.SelectedIndex = 0;
            }

            cboLimbCount.EndUpdate();
        }

        private void PopulatePDFParameters()
        {
            List<ListItem> lstPdfParameters = new List<ListItem>();

            int intIndex = 0;

            using(XmlNodeList objXmlNodeList = XmlManager.Load("options.xml", _strSelectedLanguage).SelectNodes("/chummer/pdfarguments/pdfargument"))
                if(objXmlNodeList != null)
                    foreach(XmlNode objXmlNode in objXmlNodeList)
                    {
                        string strValue = objXmlNode["value"]?.InnerText;
                        lstPdfParameters.Add(new ListItem(strValue, objXmlNode["translate"]?.InnerText ?? objXmlNode["name"]?.InnerText ?? string.Empty));
                        if(!string.IsNullOrWhiteSpace(GlobalOptions.PDFParameters) && GlobalOptions.PDFParameters == strValue)
                        {
                            intIndex = lstPdfParameters.Count - 1;
                        }
                    }

            string strOldSelected = cboPDFParameters.SelectedValue?.ToString();

            cboPDFParameters.BeginUpdate();
            cboPDFParameters.ValueMember = "Value";
            cboPDFParameters.DisplayMember = "Name";
            cboPDFParameters.DataSource = lstPdfParameters;
            cboPDFParameters.SelectedIndex = intIndex;

            if(!string.IsNullOrEmpty(strOldSelected))
            {
                cboPDFParameters.SelectedValue = strOldSelected;
                if(cboPDFParameters.SelectedIndex == -1 && lstPdfParameters.Count > 0)
                    cboPDFParameters.SelectedIndex = 0;
            }

            cboPDFParameters.EndUpdate();
        }

        private void SetToolTips()
        {
            const int width = 100;
            chkUnarmedSkillImprovements.SetToolTip(LanguageManager.GetString("Tip_OptionsUnarmedSkillImprovements", _strSelectedLanguage).WordWrap(width));
            chkIgnoreArt.SetToolTip(LanguageManager.GetString("Tip_OptionsIgnoreArt", _strSelectedLanguage).WordWrap(width));
            chkIgnoreComplexFormLimit.SetToolTip(LanguageManager.GetString("Tip_OptionsIgnoreComplexFormLimit", _strSelectedLanguage).WordWrap(width));
            chkCyberlegMovement.SetToolTip(LanguageManager.GetString("Tip_OptionsCyberlegMovement", _strSelectedLanguage).WordWrap(width));
            chkDontDoubleQualityPurchases.SetToolTip(LanguageManager.GetString("Tip_OptionsDontDoubleQualityPurchases", _strSelectedLanguage).WordWrap(width));
            chkDontDoubleQualityRefunds.SetToolTip(LanguageManager.GetString("Tip_OptionsDontDoubleQualityRefunds", _strSelectedLanguage).WordWrap(width));
            chkStrictSkillGroups.SetToolTip(LanguageManager.GetString("Tip_OptionStrictSkillGroups", _strSelectedLanguage).WordWrap(width));
            chkAllowInitiation.SetToolTip(LanguageManager.GetString("Tip_OptionsAllowInitiation", _strSelectedLanguage).WordWrap(width));
            chkUseCalculatedPublicAwareness.SetToolTip(LanguageManager.GetString("Tip_PublicAwareness", _strSelectedLanguage).WordWrap(width));
        }

        private void PopulateSettingsList()
        {
            List<ListItem> lstSettings = new List<ListItem>();
            string settingsDirectoryPath = Path.Combine(Utils.GetStartupPath, "settings");
            string[] settingsFilePaths = Directory.GetFiles(settingsDirectoryPath, "*.xml");

            foreach(string filePath in settingsFilePaths)
            {
                XmlDocument xmlDocument = new XmlDocument();

                try
                {
                    using(StreamReader objStreamReader = new StreamReader(filePath, Encoding.UTF8, true))
                    {
                        xmlDocument.Load(objStreamReader);
                    }
                }
                catch(IOException)
                {
                    continue;
                }
                catch(XmlException)
                {
                    continue;
                }

                XmlNode node = xmlDocument.SelectSingleNode("/settings/name");
                if(node != null)
                    lstSettings.Add(new ListItem(Path.GetFileName(filePath), node.InnerText));
            }

            if(lstSettings.Count == 0)
            {
                string strFilePath = Path.Combine(settingsDirectoryPath, "default.xml");
                if(!File.Exists(strFilePath) || !_characterOptions.Load("default.xml"))
                {
                    _blnDirty = true;
                    _characterOptions.LoadFromRegistry();
                    _characterOptions.Save();
                    XmlDocument xmlDocument = new XmlDocument();
                    try
                    {
                        using(StreamReader objStreamReader = new StreamReader(strFilePath, Encoding.UTF8, true))
                        {
                            xmlDocument.Load(objStreamReader);
                        }
                    }
                    catch(IOException)
                    {
                    }
                    catch(XmlException)
                    {
                    }
                    XmlNode node = xmlDocument.SelectSingleNode("/settings/name");
                    if(node != null)
                        lstSettings.Add(new ListItem(Path.GetFileName(strFilePath), node.InnerText));
                }
            }

            string strOldSelected = cboSetting.SelectedValue?.ToString();

            cboSetting.BeginUpdate();
            cboSetting.ValueMember = "Value";
            cboSetting.DisplayMember = "Name";
            cboSetting.DataSource = lstSettings;

            if(!string.IsNullOrEmpty(strOldSelected))
                cboSetting.SelectedValue = strOldSelected;
            if(cboSetting.SelectedIndex == -1 && lstSettings.Count > 0)
                cboSetting.SelectedIndex = 0;

            cboSetting.EndUpdate();
        }

        private void PopulateLanguageList()
        {
            List<ListItem> lstLanguages = new List<ListItem>();
            string languageDirectoryPath = Path.Combine(Utils.GetStartupPath, "lang");
            string[] languageFilePaths = Directory.GetFiles(languageDirectoryPath, "*.xml");

            foreach(string filePath in languageFilePaths)
            {
                XmlDocument xmlDocument = new XmlDocument();

                try
                {
                    using(StreamReader objStreamReader = new StreamReader(filePath, Encoding.UTF8, true))
                    {
                        xmlDocument.Load(objStreamReader);
                    }
                }
                catch(IOException)
                {
                    continue;
                }
                catch(XmlException)
                {
                    continue;
                }

                XmlNode node = xmlDocument.SelectSingleNode("/chummer/name");
                if(node == null)
                    continue;

                lstLanguages.Add(new ListItem(Path.GetFileNameWithoutExtension(filePath), node.InnerText));
            }

            lstLanguages.Sort(CompareListItems.CompareNames);

            cboLanguage.BeginUpdate();
            cboLanguage.ValueMember = "Value";
            cboLanguage.DisplayMember = "Name";
            cboLanguage.DataSource = lstLanguages;
            cboLanguage.EndUpdate();
        }

        private void PopulateSheetLanguageList()
        {
            cboSheetLanguage.BeginUpdate();
            cboSheetLanguage.ValueMember = "Value";
            cboSheetLanguage.DisplayMember = "Name";
            cboSheetLanguage.DataSource = GetSheetLanguageList();
            cboSheetLanguage.EndUpdate();
        }

        public static List<ListItem> GetSheetLanguageList()
        {
            HashSet<string> setLanguagesWithSheets = new HashSet<string>();

            // Populate the XSL list with all of the manifested XSL files found in the sheets\[language] directory.
            using(XmlNodeList xmlSheetLanguageList = XmlManager.Load("sheets.xml").SelectNodes("/chummer/sheets/@lang"))
                if(xmlSheetLanguageList != null)
                    foreach(XmlNode xmlSheetLanguage in xmlSheetLanguageList)
                    {
                        setLanguagesWithSheets.Add(xmlSheetLanguage.InnerText);
                    }

            List<ListItem> lstSheetLanguages = new List<ListItem>();

            string languageDirectoryPath = Path.Combine(Utils.GetStartupPath, "lang");
            string[] languageFilePaths = Directory.GetFiles(languageDirectoryPath, "*.xml");

            foreach(string filePath in languageFilePaths)
            {
                string strLanguageName = Path.GetFileNameWithoutExtension(filePath);
                if(!setLanguagesWithSheets.Contains(strLanguageName))
                    continue;

                XmlDocument xmlDocument = new XmlDocument();

                try
                {
                    using(StreamReader objStreamReader = new StreamReader(filePath, Encoding.UTF8, true))
                    {
                        xmlDocument.Load(objStreamReader);
                    }
                }
                catch(IOException)
                {
                    continue;
                }
                catch(XmlException)
                {
                    continue;
                }

                XmlNode node = xmlDocument.SelectSingleNode("/chummer/name");
                if(node == null)
                    continue;

                lstSheetLanguages.Add(new ListItem(strLanguageName, node.InnerText));
            }

            lstSheetLanguages.Sort(CompareListItems.CompareNames);

            return lstSheetLanguages;
        }

        private void PopulateGlobalOptions()
        {
            chkAutomaticUpdate.Checked = GlobalOptions.AutomaticUpdate;
            chkLiveCustomData.Checked = GlobalOptions.LiveCustomData;
            chkLiveUpdateCleanCharacterFiles.Checked = GlobalOptions.LiveUpdateCleanCharacterFiles;
            chkUseLogging.Checked = GlobalOptions.UseLogging;

            var enumvalues = Enum.GetValues(typeof(UseAILogging));
            List<ListItem> lstUseAIOptions = new List<ListItem>();
            foreach (var myoption in enumvalues)
            {
                var listitem = new ListItem(myoption, LanguageManager.GetString("String_ApplicationInsights_" + myoption, _strSelectedLanguage));
                lstUseAIOptions.Add(listitem);
            }
            cbUseLoggingApplicationInsights.DataSource = lstUseAIOptions;
            cbUseLoggingApplicationInsights.SelectedItem = GlobalOptions.UseLoggingApplicationInsights;


            string strOldSelected = cbUseLoggingApplicationInsights.SelectedValue?.ToString() ?? GlobalOptions.UseLoggingApplicationInsights.ToString();

            cbUseLoggingApplicationInsights.BeginUpdate();
            cbUseLoggingApplicationInsights.DataSource = null;
            cbUseLoggingApplicationInsights.DataSource = lstUseAIOptions;
            cbUseLoggingApplicationInsights.ValueMember = nameof(ListItem.Value);
            cbUseLoggingApplicationInsights.DisplayMember = nameof(ListItem.Name);

            if (!string.IsNullOrEmpty(strOldSelected))
            {
                cbUseLoggingApplicationInsights.SelectedValue = Enum.Parse(typeof(UseAILogging), strOldSelected);
                if (cbUseLoggingApplicationInsights.SelectedIndex == -1 && lstUseAIOptions.Count > 0)
                    cbUseLoggingApplicationInsights.SelectedIndex = 0;
            }

            cbUseLoggingApplicationInsights.EndUpdate();



            cbUseLoggingApplicationInsights.Enabled = chkUseLogging.Checked;
            cbUseLoggingApplicationInsights.SetToolTip("Installation: " + Properties.Settings.Default.UploadClientId);
            chkLifeModule.Checked = GlobalOptions.LifeModuleEnabled;
            chkOmaeEnabled.Checked = GlobalOptions.OmaeEnabled;
            chkPreferNightlyBuilds.Checked = GlobalOptions.PreferNightlyBuilds;
            chkStartupFullscreen.Checked = GlobalOptions.StartupFullscreen;
            chkSingleDiceRoller.Checked = GlobalOptions.SingleDiceRoller;
            chkDatesIncludeTime.Checked = GlobalOptions.DatesIncludeTime;
            chkDronemods.Checked = GlobalOptions.Dronemods;
            chkDronemodsMaximumPilot.Checked = GlobalOptions.DronemodsMaximumPilot;
            chkPrintToFileFirst.Checked = GlobalOptions.PrintToFileFirst;
            nudBrowserVersion.Value = GlobalOptions.EmulatedBrowserVersion;
            txtPDFAppPath.Text = GlobalOptions.PDFAppPath;
            txtCharacterRosterPath.Text = GlobalOptions.CharacterRosterPath;
            chkHideCharacterRoster.Checked = GlobalOptions.HideCharacterRoster;
            chkCreateBackupOnCareer.Checked = GlobalOptions.CreateBackupOnCareer;
            chkAllowEasterEggs.Checked = GlobalOptions.AllowEasterEggs;
            chkEnablePlugins.Checked = GlobalOptions.PluginsEnabled;
            PluginsShowOrHide(chkEnablePlugins.Checked);
        }

        private static IList<string> ReadXslFileNamesWithoutExtensionFromDirectory(string path)
        {
            List<string> names = new List<string>();

            if(Directory.Exists(path))
            {
                foreach(string strName in Directory.GetFiles(path, "*.xsl", SearchOption.AllDirectories))
                {
                    names.Add(Path.GetFileNameWithoutExtension(strName));
                }
            }

            return names;
        }

        private static IList<ListItem> GetXslFilesFromLocalDirectory(string strLanguage)
        {
            List<ListItem> lstSheets = new List<ListItem>();

            // Populate the XSL list with all of the manifested XSL files found in the sheets\[language] directory.
            using(XmlNodeList xmlSheetList = XmlManager.Load("sheets.xml", strLanguage).SelectNodes($"/chummer/sheets[@lang='{strLanguage}']/sheet[not(hide)]"))
                if(xmlSheetList != null)
                    foreach(XmlNode xmlSheet in xmlSheetList)
                    {
                        string strFile = xmlSheet["filename"]?.InnerText ?? string.Empty;
                        lstSheets.Add(new ListItem(strLanguage != GlobalOptions.DefaultLanguage ? Path.Combine(strLanguage, strFile) : strFile, xmlSheet["name"]?.InnerText ?? string.Empty));
                    }

            return lstSheets;
        }

        private static IList<ListItem> GetXslFilesFromOmaeDirectory(string strLanguage)
        {
            List<ListItem> lstItems = new List<ListItem>();

            // Populate the XSLT list with all of the XSL files found in the sheets\omae directory.
            string omaeDirectoryPath = Path.Combine(Utils.GetStartupPath, "sheets", "omae");
            string menuMainOmae = LanguageManager.GetString("Menu_Main_Omae", strLanguage);

            // Only show files that end in .xsl. Do not include files that end in .xslt since they are used as "hidden" reference sheets
            // (hidden because they are partial templates that cannot be used on their own).
            foreach(string fileName in ReadXslFileNamesWithoutExtensionFromDirectory(omaeDirectoryPath))
            {
                lstItems.Add(new ListItem(Path.Combine("omae", fileName), menuMainOmae + LanguageManager.GetString("String_Colon", strLanguage) + LanguageManager.GetString("String_Space", strLanguage) + fileName));
            }

            return lstItems;
        }

        private void PopulateXsltList()
        {
            string strSelectedSheetLanguage = cboSheetLanguage.SelectedValue?.ToString();
            imgSheetLanguageFlag.Image = FlagImageGetter.GetFlagFromCountryCode(strSelectedSheetLanguage?.Substring(3, 2));

            IList<ListItem> lstFiles = GetXslFilesFromLocalDirectory(strSelectedSheetLanguage);
            if(GlobalOptions.OmaeEnabled)
            {
                foreach(ListItem objFile in GetXslFilesFromOmaeDirectory(strSelectedSheetLanguage))
                    lstFiles.Add(objFile);
            }

            string strOldSelected = cboXSLT.SelectedValue?.ToString() ?? string.Empty;
            // Strip away the language prefix
            int intPos = strOldSelected.LastIndexOf(Path.DirectorySeparatorChar);
            if(intPos != -1)
                strOldSelected = strOldSelected.Substring(intPos + 1);

            cboXSLT.BeginUpdate();
            cboXSLT.ValueMember = "Value";
            cboXSLT.DisplayMember = "Name";
            cboXSLT.DataSource = lstFiles;

            if(!string.IsNullOrEmpty(strOldSelected))
            {
                cboXSLT.SelectedValue = !string.IsNullOrEmpty(strSelectedSheetLanguage) && strSelectedSheetLanguage != GlobalOptions.DefaultLanguage ? Path.Combine(strSelectedSheetLanguage, strOldSelected) : strOldSelected;
                // If the desired sheet was not found, fall back to the Shadowrun 5 sheet.
                if(cboXSLT.SelectedIndex == -1 && lstFiles.Count > 0)
                {
                    cboXSLT.SelectedValue = !string.IsNullOrEmpty(strSelectedSheetLanguage) && strSelectedSheetLanguage != GlobalOptions.DefaultLanguage ? Path.Combine(strSelectedSheetLanguage, GlobalOptions.DefaultCharacterSheetDefaultValue) : GlobalOptions.DefaultCharacterSheetDefaultValue;
                    if(cboXSLT.SelectedIndex == -1)
                    {
                        cboXSLT.SelectedIndex = 0;
                    }
                }
            }

            cboXSLT.EndUpdate();
        }

        private void SetDefaultValueForSettingsList()
        {
            // Attempt to make default.xml the default one. If it could not be found in the list, select the first item instead.
            cboSetting.SelectedIndex = cboSetting.FindStringExact("Default Settings");

            if(cboSetting.SelectedIndex == -1 && cboSetting.Items.Count > 0)
                cboSetting.SelectedIndex = 0;
        }

        private void SetDefaultValueForLanguageList()
        {
            cboLanguage.SelectedValue = GlobalOptions.Language;

            if(cboLanguage.SelectedIndex == -1)
                cboLanguage.SelectedValue = GlobalOptions.DefaultLanguage;
        }

        private void SetDefaultValueForSheetLanguageList()
        {
            string strDefaultCharacterSheet = GlobalOptions.DefaultCharacterSheet;
            if(string.IsNullOrEmpty(strDefaultCharacterSheet) || strDefaultCharacterSheet == "Shadowrun (Rating greater 0)")
                strDefaultCharacterSheet = GlobalOptions.DefaultCharacterSheetDefaultValue;

            string strDefaultSheetLanguage = GlobalOptions.Language;
            int intLastIndexDirectorySeparator = strDefaultCharacterSheet.LastIndexOf(Path.DirectorySeparatorChar);
            if(intLastIndexDirectorySeparator != -1)
            {
                string strSheetLanguage = strDefaultCharacterSheet.Substring(0, intLastIndexDirectorySeparator);
                if(strSheetLanguage.Length == 5)
                    strDefaultSheetLanguage = strSheetLanguage;
            }

            cboSheetLanguage.SelectedValue = strDefaultSheetLanguage;

            if(cboSheetLanguage.SelectedIndex == -1)
                cboSheetLanguage.SelectedValue = GlobalOptions.DefaultLanguage;
        }

        private void SetDefaultValueForXsltList()
        {
            if(string.IsNullOrEmpty(GlobalOptions.DefaultCharacterSheet))
                GlobalOptions.DefaultCharacterSheet = GlobalOptions.DefaultCharacterSheetDefaultValue;

            cboXSLT.SelectedValue = GlobalOptions.DefaultCharacterSheet;
            if(cboXSLT.SelectedValue == null && cboXSLT.Items.Count > 0)
            {
                int intNameIndex;
                string strLanguage = _strSelectedLanguage;
                if(string.IsNullOrEmpty(strLanguage) || strLanguage == GlobalOptions.DefaultLanguage)
                    intNameIndex = cboXSLT.FindStringExact(GlobalOptions.DefaultCharacterSheet);
                else
                    intNameIndex = cboXSLT.FindStringExact(GlobalOptions.DefaultCharacterSheet.Substring(GlobalOptions.DefaultLanguage.LastIndexOf(Path.DirectorySeparatorChar) + 1));
                cboXSLT.SelectedIndex = Math.Max(0, intNameIndex);
            }
        }

        private void UpdateSourcebookInfoPath(string strPath)
        {
            string strTag = lstGlobalSourcebookInfos.SelectedValue?.ToString();
            SourcebookInfo objFoundSource = GlobalOptions.SourcebookInfo.FirstOrDefault(x => x.Code == strTag);

            if(objFoundSource != null)
            {
                objFoundSource.Path = strPath;
            }
            else
            {
                // If the Sourcebook was not found in the options, add it.
                SourcebookInfo objNewSource = new SourcebookInfo
                {
                    Code = strTag,
                    Path = strPath
                };
                GlobalOptions.SourcebookInfo.Add(objNewSource);
            }
        }

        private void cmdUploadPastebin_Click(object sender, EventArgs e)
        {
#if DEBUG
            string strFilePath = "Insert local file here";
            System.Collections.Specialized.NameValueCollection data = new System.Collections.Specialized.NameValueCollection();
            string line;
            using(StreamReader sr = new StreamReader(strFilePath, Encoding.UTF8, true))
            {
                line = sr.ReadToEnd();
            }
            data["api_paste_name"] = "Chummer";
            data["api_paste_expire_date"] = "N";
            data["api_paste_format"] = "xml";
            data["api_paste_code"] = line;
            data["api_dev_key"] = "7845fd372a1050899f522f2d6bab9666";
            data["api_option"] = "paste";

            using(WebClient wb = new WebClient())
            {
                byte[] bytes;
                try
                {
                    bytes = wb.UploadValues("http://pastebin.com/api/api_post.php", data);
                }
                catch(WebException)
                {
                    return;
                }

                string response;
                MemoryStream ms = null;
                try
                {
                    ms = new MemoryStream(bytes);
                    using(StreamReader reader = new StreamReader(ms, Encoding.UTF8, true))
                    {
                        response = reader.ReadToEnd();
                    }
                }
                finally
                {
                    ms?.Dispose();
                }
                Clipboard.SetText(response);
            }
#endif
        }
        #endregion

        private void OptionsChanged(object sender, EventArgs e)
        {
            if(!_blnLoading)
            {
                _blnDirty = true;
            }
        }

        private void chkLifeModules_CheckedChanged(object sender, EventArgs e)
        {
            if (!chkLifeModule.Checked || _blnLoading) return;
            if(MessageBox.Show(LanguageManager.GetString("Tip_LifeModule_Warning", _strSelectedLanguage), Application.ProductName,
                   MessageBoxButtons.OKCancel, MessageBoxIcon.Warning) != DialogResult.OK)
                chkLifeModule.Checked = false;
            else
            {
                OptionsChanged(sender, e);
            }
        }

        private void chkOmaeEnabled_CheckedChanged(object sender, EventArgs e)
        {
            if (!chkOmaeEnabled.Checked || _blnLoading) return;
            if(MessageBox.Show(LanguageManager.GetString("Tip_Omae_Warning", _strSelectedLanguage), Application.ProductName,
                   MessageBoxButtons.OKCancel, MessageBoxIcon.Warning) != DialogResult.OK)
                chkOmaeEnabled.Checked = false;
            else
            {
                OptionsChanged(sender, e);
            }
        }

        private void cmdEnableSourcebooks_Click(object sender, EventArgs e)
        {
            foreach(TreeNode objNode in treSourcebook.Nodes)
            {
                if(objNode.Tag.ToString() != "SR5")
                {
                    objNode.Checked = _blnSourcebookToggle;
                }
            }
            _blnSourcebookToggle = !_blnSourcebookToggle;
        }

        private void cmdCharacterRoster_Click(object sender, EventArgs e)
        {
            // Prompt the user to select a save file to associate with this Contact.
            using(FolderBrowserDialog dlgSelectFolder = new FolderBrowserDialog())
            {
                if(dlgSelectFolder.ShowDialog(this) == DialogResult.OK)
                    txtCharacterRosterPath.Text = dlgSelectFolder.SelectedPath;
            }
        }

        private void cmdAddCustomDirectory_Click(object sender, EventArgs e)
        {
            // Prompt the user to select a save file to associate with this Contact.
            using(FolderBrowserDialog dlgSelectFolder = new FolderBrowserDialog())
            {
                dlgSelectFolder.SelectedPath = Utils.GetStartupPath;

                if (dlgSelectFolder.ShowDialog(this) != DialogResult.OK) return;
                frmSelectText frmSelectCustomDirectoryName = new frmSelectText
                {
                    Description = LanguageManager.GetString("String_CustomItem_SelectText", _strSelectedLanguage)
                };
                if (frmSelectCustomDirectoryName.ShowDialog(this) != DialogResult.OK) return;
                CustomDataDirectoryInfo objNewCustomDataDirectory = new CustomDataDirectoryInfo
                {
                    Name = frmSelectCustomDirectoryName.SelectedValue,
                    Path = dlgSelectFolder.SelectedPath
                };

                if(_lstCustomDataDirectoryInfos.Any(x => x.Name == objNewCustomDataDirectory.Name))
                {
                    Program.MainForm.ShowMessageBox(LanguageManager.GetString("Message_Duplicate_CustomDataDirectoryName", _strSelectedLanguage),
                        LanguageManager.GetString("Message_Duplicate_CustomDataDirectoryName_Title", _strSelectedLanguage), MessageBoxButtons.OK, MessageBoxIcon.Error);
                }
                else
                {
                    _lstCustomDataDirectoryInfos.Add(objNewCustomDataDirectory);
                    PopulateCustomDataDirectoryTreeView();
                }
            }
        }

        private void cmdRemoveCustomDirectory_Click(object sender, EventArgs e)
        {
            TreeNode objSelectedCustomDataDirectory = treCustomDataDirectories.SelectedNode;
            if (objSelectedCustomDataDirectory == null) return;
            CustomDataDirectoryInfo objInfoToRemove = _lstCustomDataDirectoryInfos.FirstOrDefault(x => x.Name == objSelectedCustomDataDirectory.Tag.ToString());
            if (objInfoToRemove == null) return;
            if(objInfoToRemove.Enabled)
                OptionsChanged(sender, e);
            _lstCustomDataDirectoryInfos.Remove(objInfoToRemove);
            PopulateCustomDataDirectoryTreeView();
        }

        private void cmdRenameCustomDataDirectory_Click(object sender, EventArgs e)
        {
            TreeNode objSelectedCustomDataDirectory = treCustomDataDirectories.SelectedNode;
            if (objSelectedCustomDataDirectory == null) return;
            CustomDataDirectoryInfo objInfoToRename = _lstCustomDataDirectoryInfos.FirstOrDefault(x => x.Name == objSelectedCustomDataDirectory.Tag.ToString());
            if (objInfoToRename == null) return;
            frmSelectText frmSelectCustomDirectoryName = new frmSelectText
            {
                Description = LanguageManager.GetString("String_CustomItem_SelectText", _strSelectedLanguage)
            };
            if (frmSelectCustomDirectoryName.ShowDialog(this) != DialogResult.OK) return;
            if (_lstCustomDataDirectoryInfos.Any(x => x.Name == frmSelectCustomDirectoryName.Name))
            {
                Program.MainForm.ShowMessageBox(LanguageManager.GetString("Message_Duplicate_CustomDataDirectoryName", _strSelectedLanguage),
                    LanguageManager.GetString("Message_Duplicate_CustomDataDirectoryName_Title", _strSelectedLanguage), MessageBoxButtons.OK, MessageBoxIcon.Error);
            }
            else
            {
                objInfoToRename.Name = frmSelectCustomDirectoryName.SelectedValue;
                PopulateCustomDataDirectoryTreeView();
            }
        }

        private void cmdIncreaseCustomDirectoryLoadOrder_Click(object sender, EventArgs e)
        {
            TreeNode objSelectedCustomDataDirectory = treCustomDataDirectories.SelectedNode;
            if (objSelectedCustomDataDirectory == null) return;
            CustomDataDirectoryInfo objInfoToRaise = null;
            int intIndex = 0;
            for(; intIndex < _lstCustomDataDirectoryInfos.Count; ++intIndex)
            {
                if (_lstCustomDataDirectoryInfos.ElementAt(intIndex).Name !=
                    objSelectedCustomDataDirectory.Tag.ToString()) continue;
                objInfoToRaise = _lstCustomDataDirectoryInfos.ElementAt(intIndex);
                break;
            }

            if (objInfoToRaise == null || intIndex <= 0) return;
            CustomDataDirectoryInfo objTempInfo = _lstCustomDataDirectoryInfos.ElementAt(intIndex - 1);
            bool blnOptionsChanged = objInfoToRaise.Enabled || objTempInfo.Enabled;
            _lstCustomDataDirectoryInfos[intIndex - 1] = objInfoToRaise;
            _lstCustomDataDirectoryInfos[intIndex] = objTempInfo;

            PopulateCustomDataDirectoryTreeView();
            if(blnOptionsChanged)
                OptionsChanged(sender, e);
        }

        private void cmdDecreaseCustomDirectoryLoadOrder_Click(object sender, EventArgs e)
        {
            TreeNode objSelectedCustomDataDirectory = treCustomDataDirectories.SelectedNode;
            if(objSelectedCustomDataDirectory != null)
            {
                CustomDataDirectoryInfo objInfoToLower = null;
                int intIndex = 0;
                for(; intIndex < _lstCustomDataDirectoryInfos.Count; ++intIndex)
                {
                    if(_lstCustomDataDirectoryInfos.ElementAt(intIndex).Name == objSelectedCustomDataDirectory.Tag.ToString())
                    {
                        objInfoToLower = _lstCustomDataDirectoryInfos.ElementAt(intIndex);
                        break;
                    }
                }

                if (objInfoToLower == null || intIndex >= _lstCustomDataDirectoryInfos.Count - 1) return;
                CustomDataDirectoryInfo objTempInfo = _lstCustomDataDirectoryInfos.ElementAt(intIndex + 1);
                bool blnOptionsChanged = objInfoToLower.Enabled || objTempInfo.Enabled;
                _lstCustomDataDirectoryInfos[intIndex + 1] = objInfoToLower;
                _lstCustomDataDirectoryInfos[intIndex] = objTempInfo;

                PopulateCustomDataDirectoryTreeView();
                if(blnOptionsChanged)
                    OptionsChanged(sender, e);
            }
        }

        private void nudNuyenDecimalsMaximum_ValueChanged(object sender, EventArgs e)
        {
            if(nudNuyenDecimalsMinimum.Value > nudNuyenDecimalsMaximum.Value)
                nudNuyenDecimalsMinimum.Value = nudNuyenDecimalsMaximum.Value;
            OptionsChanged(sender, e);
        }

        private void nudNuyenDecimalsMinimum_ValueChanged(object sender, EventArgs e)
        {
            if(nudNuyenDecimalsMaximum.Value < nudNuyenDecimalsMinimum.Value)
                nudNuyenDecimalsMaximum.Value = nudNuyenDecimalsMinimum.Value;
            OptionsChanged(sender, e);
        }

        private void chkPrintFreeExpenses_CheckedChanged(object sender, EventArgs e)
        {
            chkPrintFreeExpenses.Enabled = chkPrintExpenses.Checked;
            if(!chkPrintFreeExpenses.Enabled)
                chkPrintFreeExpenses.Checked = true;
            OptionsChanged(sender, e);
        }

        private void treCustomDataDirectories_AfterCheck(object sender, TreeViewEventArgs e)
        {
            TreeNode objNode = e.Node;
            if (objNode == null) return;
            CustomDataDirectoryInfo objInfoToRemove = _lstCustomDataDirectoryInfos.FirstOrDefault(x => x.Name == objNode.Tag.ToString());
            if (objInfoToRemove == null) return;
            objInfoToRemove.Enabled = objNode.Checked;
            OptionsChanged(sender, e);
        }

        private void cmdCancel_Click(object sender, EventArgs e)
        {
            DialogResult = DialogResult.Cancel;
        }


        private void chkEnablePlugins_CheckedChanged(object sender, EventArgs e)
        {
            PluginsShowOrHide(chkEnablePlugins.Checked);
            OptionsChanged(sender, e);
        }

        private void PluginsShowOrHide(bool show)
        {
            GlobalOptions.PluginsEnabled = show;
            if (show)
            {
                if(!tabOptions.TabPages.Contains(tabPlugins))
                    tabOptions.TabPages.Add(tabPlugins);
<<<<<<< HEAD
                Program.PluginLoader.LoadPlugins(null);
=======
                try
                {
                    Program.PluginLoader.LoadPlugins(null);
                }
                catch (ApplicationException e)
                {
                    //swallo this
                }
>>>>>>> ddac5312
            }
            else
            {
                if(tabOptions.TabPages.Contains(tabPlugins))
                    tabOptions.TabPages.Remove(tabPlugins);
                foreach(var plugin in Program.PluginLoader.MyActivePlugins)
                    plugin.Dispose();
                Program.PluginLoader = null;
            }
        }

        private void clbPlugins_VisibleChanged(object sender, EventArgs e)
        {
            clbPlugins.Items.Clear();
            if (Program.PluginLoader?.MyPlugins?.Any() != true) return;
            using (new CursorWait(false, this))
            {
                foreach (var plugin in Program.PluginLoader.MyPlugins)
                {
<<<<<<< HEAD
                    plugin.CustomInitialize(Program.MainForm);
                    if (GlobalOptions.PluginsEnabledDic.TryGetValue(plugin.ToString(), out var check))
                    {
                        clbPlugins.Items.Add(plugin, check);
                    }
                    else
                    {
                        clbPlugins.Items.Add(plugin);
                    }
=======
                    try
                    {
                        plugin.CustomInitialize(Program.MainForm);
                        if (GlobalOptions.PluginsEnabledDic.TryGetValue(plugin.ToString(), out var check))
                        {
                            clbPlugins.Items.Add(plugin, check);
                        }
                        else
                        {
                            clbPlugins.Items.Add(plugin);
                        }
                    }
                    catch (ApplicationException ae)
                    {
                        Log.Debug(ae);
                    }
                    
>>>>>>> ddac5312
                }

                if (clbPlugins.Items.Count > 0)
                {
                    clbPlugins.SelectedIndex = 0;
                }
            }
        }

        private void clbPlugins_SelectedValueChanged(object sender, EventArgs e)
        {
            UserControl pluginControl = (clbPlugins.SelectedItem as Plugins.IPlugin)?.GetOptionsControl();
            panelPluginOption.Controls.Clear();
            panelPluginOption.Controls.Add(pluginControl);
        }

        private void clbPlugins_ItemCheck(object sender, ItemCheckEventArgs e)
        {
            using (new CursorWait(false, this))
            {
                var plugin = clbPlugins.Items[e.Index];
                if (GlobalOptions.PluginsEnabledDic.ContainsKey(plugin.ToString()))
                    GlobalOptions.PluginsEnabledDic.Remove(plugin.ToString());
                GlobalOptions.PluginsEnabledDic.Add(plugin.ToString(), e.NewValue == CheckState.Checked);
                OptionsChanged(sender, e);
            }

        }

        private void cbUseLoggingApplicationInsights_SelectedIndexChanged(object sender, EventArgs e)
        {
            if (this._blnLoading)
                return;
            UseAILogging useAI = (UseAILogging) ((ListItem) cbUseLoggingApplicationInsights.SelectedItem).Value;
            if (useAI > UseAILogging.Info)
            {
                string msg = "Thank you for sharing logs and metrics";
                msg += Environment.NewLine + "with the Chummer Dev-Team. You can";
                msg += Environment.NewLine + "help us gain insight of what needs to";
                msg += Environment.NewLine + "be improved the most.";
                msg += Environment.NewLine + Environment.NewLine;
                msg += "Do you want to share your logs?";
                var result = Program.MainForm.ShowMessageBox(msg, "Really enable detailed upload?", MessageBoxButtons.OKCancel);
                if (result == DialogResult.OK)
                {
                    GlobalOptions.UseLoggingApplicationInsights = useAI;
                }
                else
                {
                    GlobalOptions.UseLoggingApplicationInsights = UseAILogging.Info;
                    this._blnLoading = true;
                    this.cbUseLoggingApplicationInsights.SelectedItem = GlobalOptions.UseLoggingApplicationInsights;
                    this._blnLoading = false;
                }
            }
            else
            {
                GlobalOptions.UseLoggingApplicationInsights = useAI;
            }
        }

        private void ChkUseLogging_CheckedChanged(object sender, EventArgs e)
        {
            this.cbUseLoggingApplicationInsights.Enabled = this.chkUseLogging.Checked;
            OptionsChanged(sender, e);
        }

        private void CbUseLoggingHelp_Click(object sender, EventArgs e)
        {
            //open the telemetry document
            System.Diagnostics.Process.Start("https://docs.google.com/document/d/1LThAg6U5qXzHAfIRrH0Kb7griHrPN0hy7ab8FSJDoFY/edit?usp=sharing");
        }

        private void cbPluginsHelp_Click(object sender, EventArgs e)
        {
            System.Diagnostics.Process.Start("https://docs.google.com/document/d/1WOPB7XJGgcmxg7REWxF6HdP3kQdtHpv6LJOXZtLggxM/edit?usp=sharing");
        }
    }
}<|MERGE_RESOLUTION|>--- conflicted
+++ resolved
@@ -1880,9 +1880,6 @@
             {
                 if(!tabOptions.TabPages.Contains(tabPlugins))
                     tabOptions.TabPages.Add(tabPlugins);
-<<<<<<< HEAD
-                Program.PluginLoader.LoadPlugins(null);
-=======
                 try
                 {
                     Program.PluginLoader.LoadPlugins(null);
@@ -1891,7 +1888,6 @@
                 {
                     //swallo this
                 }
->>>>>>> ddac5312
             }
             else
             {
@@ -1911,17 +1907,6 @@
             {
                 foreach (var plugin in Program.PluginLoader.MyPlugins)
                 {
-<<<<<<< HEAD
-                    plugin.CustomInitialize(Program.MainForm);
-                    if (GlobalOptions.PluginsEnabledDic.TryGetValue(plugin.ToString(), out var check))
-                    {
-                        clbPlugins.Items.Add(plugin, check);
-                    }
-                    else
-                    {
-                        clbPlugins.Items.Add(plugin);
-                    }
-=======
                     try
                     {
                         plugin.CustomInitialize(Program.MainForm);
@@ -1939,7 +1924,6 @@
                         Log.Debug(ae);
                     }
                     
->>>>>>> ddac5312
                 }
 
                 if (clbPlugins.Items.Count > 0)
