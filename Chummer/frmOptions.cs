/*  This file is part of Chummer5a.
 *
 *  Chummer5a is free software: you can redistribute it and/or modify
 *  it under the terms of the GNU General Public License as published by
 *  the Free Software Foundation, either version 3 of the License, or
 *  (at your option) any later version.
 *
 *  Chummer5a is distributed in the hope that it will be useful,
 *  but WITHOUT ANY WARRANTY; without even the implied warranty of
 *  MERCHANTABILITY or FITNESS FOR A PARTICULAR PURPOSE.  See the
 *  GNU General Public License for more details.
 *
 *  You should have received a copy of the GNU General Public License
 *  along with Chummer5a.  If not, see <http://www.gnu.org/licenses/>.
 *
 *  You can obtain the full source code for Chummer5a at
 *  https://github.com/chummer5a/chummer5a
 */
using System;
using System.Collections.Generic;
using System.Drawing;
using System.Drawing.Imaging;
using System.Globalization;
using System.IO;
using System.Linq;
using System.Windows.Forms;
using System.Xml;
#if DEBUG
using System.Net;
#endif
using Application = System.Windows.Forms.Application;
using System.Text;
using Microsoft.Win32;
using NLog;

namespace Chummer
{
    public partial class frmOptions : Form
    {
        private static readonly Logger Log = LogManager.GetCurrentClassLogger();
        // List of custom data directories on the character, in load order. If the character has a directory name for which we have no info, Item1 will be null
        private readonly List<Tuple<object, bool>> _lstCharacterCustomDataDirectoryInfos = new List<Tuple<object, bool>>();
        private readonly HashSet<CustomDataDirectoryInfo> _setCustomDataDirectoryInfos;
        private bool _blnSkipRefresh;
        private bool _blnDirty;
        private bool _blnLoading = true;
        private string _strSelectedLanguage = GlobalOptions.Language;
        private CultureInfo _objSelectedCultureInfo = GlobalOptions.CultureInfo;

        #region Form Events
        public frmOptions()
        {
            InitializeComponent();
#if !DEBUG
            // tabPage3 only contains cmdUploadPastebin, which is not used if DEBUG is not enabled
            // Remove this line if cmdUploadPastebin_Click has some functionality if DEBUG is not enabled or if tabPage3 gets some other control that can be used if DEBUG is not enabled
            tabOptions.TabPages.Remove(tabGitHubIssues);
#endif
            this.TranslateWinForm(_strSelectedLanguage);

            _setCustomDataDirectoryInfos = new HashSet<CustomDataDirectoryInfo>(GlobalOptions.CustomDataDirectoryInfos);
        }

        private void frmOptions_Load(object sender, EventArgs e)
        {
            PopulateDefaultGameplayOptionList();
            PopulateMugshotCompressionOptions();
            SetToolTips();
            PopulateOptions();
            PopulateLanguageList();
            SetDefaultValueForLanguageList();
            PopulateSheetLanguageList();
            SetDefaultValueForSheetLanguageList();
            PopulateXsltList();
            SetDefaultValueForXsltList();
            PopulatePDFParameters();
            _blnLoading = false;
        }
        #endregion

        #region Control Events
        private void cmdOK_Click(object sender, EventArgs e)
        {
            if(_blnDirty)
            {
                string text = LanguageManager.GetString("Message_Options_SaveForms", _strSelectedLanguage);
                string caption = LanguageManager.GetString("MessageTitle_Options_CloseForms", _strSelectedLanguage);

                if(Program.MainForm.ShowMessageBox(this, text, caption, MessageBoxButtons.YesNo, MessageBoxIcon.Question) != DialogResult.Yes)
                    return;
            }

            DialogResult = DialogResult.OK;
            SaveRegistrySettings();

            if(_blnDirty)
                Utils.RestartApplication(_strSelectedLanguage, "Message_Options_CloseForms");
        }

        private void cboLanguage_SelectedIndexChanged(object sender, EventArgs e)
        {
            _strSelectedLanguage = cboLanguage.SelectedValue?.ToString() ?? GlobalOptions.DefaultLanguage;
            try
            {
                _objSelectedCultureInfo = CultureInfo.GetCultureInfo(_strSelectedLanguage);
            }
            catch (CultureNotFoundException)
            {
                _objSelectedCultureInfo = GlobalOptions.SystemCultureInfo;
            }

            imgLanguageFlag.Image = FlagImageGetter.GetFlagFromCountryCode(_strSelectedLanguage.Substring(3, 2));

            bool isEnabled = !string.IsNullOrEmpty(_strSelectedLanguage) && _strSelectedLanguage != GlobalOptions.DefaultLanguage;
            cmdVerify.Enabled = isEnabled;
            cmdVerifyData.Enabled = isEnabled;

            if(!_blnLoading)
            {
                Cursor = Cursors.WaitCursor;
                TranslateForm();
                Cursor = Cursors.Default;
            }

            OptionsChanged(sender, e);
        }

        private void cboSheetLanguage_SelectedIndexChanged(object sender, EventArgs e)
        {
            PopulateXsltList();
        }

        private void cmdVerify_Click(object sender, EventArgs e)
        {
            Cursor = Cursors.WaitCursor;
            LanguageManager.VerifyStrings(_strSelectedLanguage);
            Cursor = Cursors.Default;
        }

        private void cmdVerifyData_Click(object sender, EventArgs e)
        {
            Cursor = Cursors.WaitCursor;
            // Build a list of Sourcebooks that will be passed to the Verify method.
            // This is done since not all of the books are available in every language or the user may only wish to verify the content of certain books.
            HashSet<string> setBooks = new HashSet<string> { "SR5" };

            foreach(ListItem objItem in lstGlobalSourcebookInfos.Items)
            {
                string strItemValue = objItem.Value?.ToString();
                setBooks.Add(strItemValue);
            }

            string strSelectedLanguage = _strSelectedLanguage;
            XmlManager.Verify(strSelectedLanguage, setBooks);

            string strFilePath = Path.Combine(Utils.GetStartupPath, "lang", "results_" + strSelectedLanguage + ".xml");
            Program.MainForm.ShowMessageBox(this, string.Format(_objSelectedCultureInfo, LanguageManager.GetString("Message_Options_ValidationResults", _strSelectedLanguage), strFilePath),
                LanguageManager.GetString("MessageTitle_Options_ValidationResults", _strSelectedLanguage), MessageBoxButtons.OK, MessageBoxIcon.Information);
            Cursor = Cursors.Default;
        }

        private void cmdPDFAppPath_Click(object sender, EventArgs e)
        {
            // Prompt the user to select a save file to associate with this Contact.
            using (System.Windows.Forms.OpenFileDialog openFileDialog = new System.Windows.Forms.OpenFileDialog
            {
                Filter = LanguageManager.GetString("DialogFilter_Exe") + '|' + LanguageManager.GetString("DialogFilter_All")
            })
            {
                if (!string.IsNullOrEmpty(txtPDFAppPath.Text) && File.Exists(txtPDFAppPath.Text))
                {
                    openFileDialog.InitialDirectory = Path.GetDirectoryName(txtPDFAppPath.Text);
                    openFileDialog.FileName = Path.GetFileName(txtPDFAppPath.Text);
                }

                if (openFileDialog.ShowDialog(this) == DialogResult.OK)
                    txtPDFAppPath.Text = openFileDialog.FileName;
            }
        }

        private void cmdPDFLocation_Click(object sender, EventArgs e)
        {
            // Prompt the user to select a save file to associate with this Contact.
            using (System.Windows.Forms.OpenFileDialog openFileDialog = new System.Windows.Forms.OpenFileDialog
            {
                Filter = LanguageManager.GetString("DialogFilter_Pdf") + '|' + LanguageManager.GetString("DialogFilter_All")
            })
            {
                if (!string.IsNullOrEmpty(txtPDFLocation.Text) && File.Exists(txtPDFLocation.Text))
                {
                    openFileDialog.InitialDirectory = Path.GetDirectoryName(txtPDFLocation.Text);
                    openFileDialog.FileName = Path.GetFileName(txtPDFLocation.Text);
                }

                if (openFileDialog.ShowDialog(this) == DialogResult.OK)
                {
                    UpdateSourcebookInfoPath(openFileDialog.FileName);
                    txtPDFLocation.Text = openFileDialog.FileName;
                }
            }
        }

        private void lstGlobalSourcebookInfos_SelectedIndexChanged(object sender, EventArgs e)
        {
            string strSelectedCode = lstGlobalSourcebookInfos.SelectedValue?.ToString();

            // Find the selected item in the Sourcebook List.
            SourcebookInfo objSource = !string.IsNullOrEmpty(strSelectedCode) ? GlobalOptions.SourcebookInfo.FirstOrDefault(x => x.Code == strSelectedCode) : null;

            if (objSource != null)
            {
                grpSelectedSourcebook.Enabled = true;
                txtPDFLocation.Text = objSource.Path;
                nudPDFOffset.Value = objSource.Offset;
            }
            else
            {
                grpSelectedSourcebook.Enabled = false;
            }
        }

        private void nudPDFOffset_ValueChanged(object sender, EventArgs e)
        {
            if(_blnSkipRefresh || _blnLoading)
                return;

            int intOffset = decimal.ToInt32(nudPDFOffset.Value);
            string strTag = lstGlobalSourcebookInfos.SelectedValue?.ToString();
            SourcebookInfo objFoundSource = GlobalOptions.SourcebookInfo.FirstOrDefault(x => x.Code == strTag);

            if(objFoundSource != null)
            {
                objFoundSource.Offset = intOffset;
            }
            else
            {
                // If the Sourcebook was not found in the options, add it.
                GlobalOptions.SourcebookInfo.Add(new SourcebookInfo
                {
                    Code = strTag,
                    Offset = intOffset
                });
            }
        }

        private void cmdPDFTest_Click(object sender, EventArgs e)
        {
            if(string.IsNullOrEmpty(txtPDFLocation.Text))
                return;

            CommonFunctions.OpenPDF(lstGlobalSourcebookInfos.SelectedValue + " 5", null, cboPDFParameters.SelectedValue?.ToString() ?? string.Empty, txtPDFAppPath.Text);
        }
        #endregion

        #region Methods
        private void TranslateForm()
        {
            this.TranslateWinForm(_strSelectedLanguage);
            PopulateDefaultGameplayOptionList();
            PopulateMugshotCompressionOptions();
            SetToolTips();

            string strSheetLanguage = cboSheetLanguage.SelectedValue?.ToString();
            if(strSheetLanguage != _strSelectedLanguage)
            {
                if(cboSheetLanguage.Items.Cast<ListItem>().Any(x => x.Value.ToString() == _strSelectedLanguage))
                {
                    cboSheetLanguage.SelectedValue = _strSelectedLanguage;
                }
            }

            PopulatePDFParameters();
            PopulateCustomDataDirectoryTreeView();
            PopulateApplicationInsightsOptions();
        }

        private void RefreshGlobalSourcebookInfosListView()
        {
            // Load the Sourcebook information.
            XmlDocument objXmlDocument = XmlManager.Load("books.xml", null, _strSelectedLanguage);

            // Put the Sourcebooks into a List so they can first be sorted.
            List<ListItem> lstSourcebookInfos = new List<ListItem>();

            using(XmlNodeList objXmlBookList = objXmlDocument.SelectNodes("/chummer/books/book"))
            {
                if(objXmlBookList != null)
                {
                    foreach(XmlNode objXmlBook in objXmlBookList)
                    {
                        string strCode = objXmlBook["code"]?.InnerText;
                        if(!string.IsNullOrEmpty(strCode))
                        {
                            ListItem objBookInfo = new ListItem(strCode, objXmlBook["translate"]?.InnerText ?? objXmlBook["name"]?.InnerText ?? strCode);
                            lstSourcebookInfos.Add(objBookInfo);
                        }
                    }
                }
            }

            lstSourcebookInfos.Sort(CompareListItems.CompareNames);
            bool blnOldSkipRefresh = _blnSkipRefresh;
            _blnSkipRefresh = true;
            lstGlobalSourcebookInfos.BeginUpdate();
            string strOldSelected = lstGlobalSourcebookInfos.SelectedValue?.ToString();
            lstGlobalSourcebookInfos.DataSource = null;
            lstGlobalSourcebookInfos.DataSource = lstSourcebookInfos;
            lstGlobalSourcebookInfos.ValueMember = nameof(ListItem.Value);
            lstGlobalSourcebookInfos.DisplayMember = nameof(ListItem.Name);
            _blnSkipRefresh = blnOldSkipRefresh;
            if(string.IsNullOrEmpty(strOldSelected))
                lstGlobalSourcebookInfos.SelectedIndex = -1;
            else
                lstGlobalSourcebookInfos.SelectedValue = strOldSelected;
            lstGlobalSourcebookInfos.EndUpdate();
        }

        private void PopulateCustomDataDirectoryTreeView()
        {
            object objOldSelected = treCustomDataDirectories.SelectedNode?.Tag;
            if(_lstCharacterCustomDataDirectoryInfos.Count != treCustomDataDirectories.Nodes.Count)
            {
                treCustomDataDirectories.Nodes.Clear();

                foreach (Tuple<object, bool> objCustomDataDirectory in _lstCharacterCustomDataDirectoryInfos)
                {
                    TreeNode objNode = new TreeNode
                    {
                        Tag = objCustomDataDirectory.Item1,
                        Checked = objCustomDataDirectory.Item2
                    };
                    if (objCustomDataDirectory.Item1 is CustomDataDirectoryInfo objInfo)
                    {
                        objNode.Text = objInfo.Name;
                    }
                    else
                    {
                        objNode.Text = objCustomDataDirectory.Item1.ToString();
                        objNode.ForeColor = SystemColors.GrayText;
                    }
                    treCustomDataDirectories.Nodes.Add(objNode);
                }
            }
            else
            {
                for(int i = 0; i < treCustomDataDirectories.Nodes.Count; ++i)
                {
                    TreeNode objNode = treCustomDataDirectories.Nodes[i];
                    Tuple<object, bool> objCustomDataDirectory = _lstCharacterCustomDataDirectoryInfos[i];
                    objNode.Tag = objCustomDataDirectory.Item1;
                    objNode.Checked = objCustomDataDirectory.Item2;
                    if (objCustomDataDirectory.Item1 is CustomDataDirectoryInfo objInfo)
                    {
                        objNode.Text = objInfo.Name;
                    }
                    else
                    {
                        objNode.Text = objCustomDataDirectory.Item1.ToString();
                        objNode.ForeColor = SystemColors.GrayText;
                    }
                }
            }

            if(objOldSelected != null)
                treCustomDataDirectories.SelectedNode = treCustomDataDirectories.FindNodeByTag(objOldSelected);
        }

        /// <summary>
        /// Set the values for all of the controls based on the Options for the selected Setting.
        /// </summary>
        private void PopulateOptions()
        {
            RefreshGlobalSourcebookInfosListView();
            PopulateCustomDataDirectoryTreeView();

            chkAutomaticUpdate.Checked = GlobalOptions.AutomaticUpdate;
            chkLiveCustomData.Checked = GlobalOptions.LiveCustomData;
            chkLiveUpdateCleanCharacterFiles.Checked = GlobalOptions.LiveUpdateCleanCharacterFiles;
            chkUseLogging.Checked = GlobalOptions.UseLogging;
            cboUseLoggingApplicationInsights.Enabled = chkUseLogging.Checked;
            PopulateApplicationInsightsOptions();

            chkLifeModule.Checked = GlobalOptions.LifeModuleEnabled;
            chkPreferNightlyBuilds.Checked = GlobalOptions.PreferNightlyBuilds;
            chkStartupFullscreen.Checked = GlobalOptions.StartupFullscreen;
            chkSingleDiceRoller.Checked = GlobalOptions.SingleDiceRoller;
            chkDatesIncludeTime.Checked = GlobalOptions.DatesIncludeTime;
            chkPrintToFileFirst.Checked = GlobalOptions.PrintToFileFirst;
            nudBrowserVersion.Value = GlobalOptions.EmulatedBrowserVersion;
            txtPDFAppPath.Text = GlobalOptions.PDFAppPath;
            txtCharacterRosterPath.Text = GlobalOptions.CharacterRosterPath;
            chkHideCharacterRoster.Checked = GlobalOptions.HideCharacterRoster;
            chkCreateBackupOnCareer.Checked = GlobalOptions.CreateBackupOnCareer;
            chkConfirmDelete.Checked = GlobalOptions.ConfirmDelete;
            chkConfirmKarmaExpense.Checked = GlobalOptions.ConfirmKarmaExpense;
            chkHideItemsOverAvail.Checked = GlobalOptions.HideItemsOverAvailLimit;
            chkAllowHoverIncrement.Checked = GlobalOptions.AllowHoverIncrement;
            chkSearchInCategoryOnly.Checked = GlobalOptions.SearchInCategoryOnly;
            chkAllowSkillDiceRolling.Checked = GlobalOptions.AllowSkillDiceRolling;
            chkAllowEasterEggs.Checked = GlobalOptions.AllowEasterEggs;
            chkEnablePlugins.Checked = GlobalOptions.PluginsEnabled;
            chkCustomDateTimeFormats.Checked = GlobalOptions.CustomDateTimeFormats;
            if (!chkCustomDateTimeFormats.Checked)
            {
                txtDateFormat.Text = GlobalOptions.CultureInfo.DateTimeFormat.ShortDatePattern;
                txtTimeFormat.Text = GlobalOptions.CultureInfo.DateTimeFormat.ShortTimePattern;
            }
            else
            {
                txtDateFormat.Text = GlobalOptions.CustomDateFormat;
                txtTimeFormat.Text = GlobalOptions.CustomTimeFormat;
            }
            PluginsShowOrHide(chkEnablePlugins.Checked);
        }

        private void SaveGlobalOptions()
        {
            GlobalOptions.AutomaticUpdate = chkAutomaticUpdate.Checked;
            GlobalOptions.LiveCustomData = chkLiveCustomData.Checked;
            GlobalOptions.LiveUpdateCleanCharacterFiles = chkLiveUpdateCleanCharacterFiles.Checked;
            GlobalOptions.UseLogging = chkUseLogging.Checked;
            if (Enum.TryParse(cboUseLoggingApplicationInsights.SelectedValue.ToString(), out UseAILogging useAI))
                GlobalOptions.UseLoggingApplicationInsights = useAI;

            if (string.IsNullOrEmpty(_strSelectedLanguage))
            {
                // We have this set differently because changing the selected language also changes the selected default character sheet
                _strSelectedLanguage = GlobalOptions.DefaultLanguage;
                try
                {
                    _objSelectedCultureInfo = CultureInfo.GetCultureInfo(_strSelectedLanguage);
                }
                catch (CultureNotFoundException)
                {
                    _objSelectedCultureInfo = GlobalOptions.SystemCultureInfo;
                }
            }
            GlobalOptions.Language = _strSelectedLanguage;
            GlobalOptions.StartupFullscreen = chkStartupFullscreen.Checked;
            GlobalOptions.SingleDiceRoller = chkSingleDiceRoller.Checked;
            GlobalOptions.DefaultCharacterSheet = cboXSLT.SelectedValue?.ToString() ?? GlobalOptions.DefaultCharacterSheetDefaultValue;
            GlobalOptions.DatesIncludeTime = chkDatesIncludeTime.Checked;
            GlobalOptions.PrintToFileFirst = chkPrintToFileFirst.Checked;
            GlobalOptions.EmulatedBrowserVersion = decimal.ToInt32(nudBrowserVersion.Value);
            GlobalOptions.PDFAppPath = txtPDFAppPath.Text;
            GlobalOptions.PDFParameters = cboPDFParameters.SelectedValue?.ToString() ?? string.Empty;
            GlobalOptions.LifeModuleEnabled = chkLifeModule.Checked;
            GlobalOptions.PreferNightlyBuilds = chkPreferNightlyBuilds.Checked;
            GlobalOptions.CharacterRosterPath = txtCharacterRosterPath.Text;
            GlobalOptions.HideCharacterRoster = chkHideCharacterRoster.Checked;
            GlobalOptions.CreateBackupOnCareer = chkCreateBackupOnCareer.Checked;
            GlobalOptions.ConfirmDelete = chkConfirmDelete.Checked;
            GlobalOptions.ConfirmKarmaExpense = chkConfirmKarmaExpense.Checked;
            GlobalOptions.HideItemsOverAvailLimit = chkHideItemsOverAvail.Checked;
            GlobalOptions.AllowHoverIncrement = chkAllowHoverIncrement.Checked;
            GlobalOptions.SearchInCategoryOnly = chkSearchInCategoryOnly.Checked;
            GlobalOptions.AllowSkillDiceRolling = chkAllowSkillDiceRolling.Checked;
            GlobalOptions.DefaultGameplayOption = OptionsManager.LoadedCharacterOptions.Values.FirstOrDefault(x => x.Name == cboDefaultGameplayOption.SelectedValue.ToString())?.Name
                                                  ?? GlobalOptions.DefaultGameplayOptionDefaultValue;
            GlobalOptions.PluginsEnabled = chkEnablePlugins.Enabled;
            GlobalOptions.SavedImageQuality = nudMugshotCompressionQuality.Enabled ? decimal.ToInt32(nudMugshotCompressionQuality.Value) : int.MaxValue;
        }

        /// <summary>
        /// Save the global settings to the registry.
        /// </summary>
        private void SaveRegistrySettings()
        {
            SaveGlobalOptions();

            using (RegistryKey objRegistry = Registry.CurrentUser.CreateSubKey("Software\\Chummer5"))
            {
                if (objRegistry != null)
                {
                    objRegistry.SetValue("autoupdate", chkAutomaticUpdate.Checked);
                    objRegistry.SetValue("livecustomdata", chkLiveCustomData.Checked);
                    objRegistry.SetValue("liveupdatecleancharacterfiles", chkLiveUpdateCleanCharacterFiles.Checked);
                    objRegistry.SetValue("uselogging", chkUseLogging.Checked);
                    var useAI = cboUseLoggingApplicationInsights.SelectedItem.ToString();
                    objRegistry.SetValue("useloggingApplicationInsights", useAI);
                    objRegistry.SetValue("language", _strSelectedLanguage);
                    objRegistry.SetValue("startupfullscreen", chkStartupFullscreen.Checked);
                    objRegistry.SetValue("singlediceroller", chkSingleDiceRoller.Checked);
                    objRegistry.SetValue("defaultsheet", cboXSLT.SelectedValue?.ToString() ?? GlobalOptions.DefaultCharacterSheetDefaultValue);
                    objRegistry.SetValue("datesincludetime", chkDatesIncludeTime.Checked);
                    objRegistry.SetValue("printtofilefirst", chkPrintToFileFirst.Checked);
                    objRegistry.SetValue("emulatedbrowserversion", nudBrowserVersion.Value.ToString(GlobalOptions.InvariantCultureInfo));
                    objRegistry.SetValue("pdfapppath", txtPDFAppPath.Text);
                    objRegistry.SetValue("pdfparameters", cboPDFParameters.SelectedValue.ToString());
                    objRegistry.SetValue("lifemodule", chkLifeModule.Checked);
                    objRegistry.SetValue("prefernightlybuilds", chkPreferNightlyBuilds.Checked);
                    objRegistry.SetValue("characterrosterpath", txtCharacterRosterPath.Text);
                    objRegistry.SetValue("hidecharacterroster", chkHideCharacterRoster.Checked);
                    objRegistry.SetValue("createbackuponcareer", chkCreateBackupOnCareer.Checked);
                    objRegistry.SetValue("confirmdelete", chkConfirmDelete.Checked);
                    objRegistry.SetValue("confirmkarmaexpense", chkConfirmKarmaExpense.Checked);
                    objRegistry.SetValue("hideitemsoveravaillimit", chkHideItemsOverAvail.Checked);
                    objRegistry.SetValue("allowhoverincrement", chkAllowHoverIncrement.Checked);
                    objRegistry.SetValue("searchincategoryonly", chkSearchInCategoryOnly.Checked);
                    objRegistry.SetValue("allowskilldicerolling", chkAllowSkillDiceRolling.Checked);
                    objRegistry.SetValue("pluginsenabled", chkEnablePlugins.Checked);
                    objRegistry.SetValue("alloweastereggs", chkAllowEasterEggs.Checked);
                    objRegistry.SetValue("hidecharts", chkHideCharts.Checked);
                    objRegistry.SetValue("usecustomdatetime", chkCustomDateTimeFormats.Checked);
                    objRegistry.SetValue("customdateformat", txtDateFormat.Text);
                    objRegistry.SetValue("customtimeformat", txtTimeFormat.Text);
                    objRegistry.SetValue("savedimagequality", nudMugshotCompressionQuality.Enabled
                        ? decimal.ToInt32(nudMugshotCompressionQuality.Value).ToString(GlobalOptions.InvariantCultureInfo)
                        : int.MaxValue.ToString(GlobalOptions.InvariantCultureInfo));

                    //Save the Plugins-Dictionary
                    string jsonstring = Newtonsoft.Json.JsonConvert.SerializeObject(GlobalOptions.PluginsEnabledDic);
                    objRegistry.SetValue("plugins", jsonstring);

                    // Save the SourcebookInfo.
                    using (RegistryKey objSourceRegistry = objRegistry.CreateSubKey("Sourcebook"))
                    {
                        if (objSourceRegistry != null)
                        {
                            foreach (SourcebookInfo objSource in GlobalOptions.SourcebookInfo)
                                objSourceRegistry.SetValue(objSource.Code, objSource.Path + "|" + objSource.Offset);
                        }
                    }

                    // Save the Custom Data Directory Info.
                    if (_setCustomDataDirectoryInfos.Count != GlobalOptions.CustomDataDirectoryInfos.Count
                        || _setCustomDataDirectoryInfos.Any(x => !GlobalOptions.CustomDataDirectoryInfos.Contains(x)))
                    {
                        if (objRegistry.OpenSubKey("CustomDataDirectory") != null)
                            objRegistry.DeleteSubKeyTree("CustomDataDirectory");
                        using (RegistryKey objCustomDataDirectoryRegistry = objRegistry.CreateSubKey("CustomDataDirectory"))
                        {
                            if (objCustomDataDirectoryRegistry != null)
                            {
                                foreach (CustomDataDirectoryInfo objCustomDataDirectory in _setCustomDataDirectoryInfos)
                                {
                                    using (RegistryKey objLoopKey = objCustomDataDirectoryRegistry.CreateSubKey(objCustomDataDirectory.Name))
                                    {
                                        objLoopKey?.SetValue("Path", objCustomDataDirectory.Path.Replace(Utils.GetStartupPath, "$CHUMMER"));
                                    }
                                }
                            }
                        }
                    }

                    GlobalOptions.RebuildCustomDataDirectoryInfoList();
                }
            }
        }

<<<<<<< HEAD
=======
        private void BuildBooksList()
        {
            _characterOptions.Books.Clear();

            bool blnSR5Included = false;
            foreach(TreeNode objNode in treSourcebook.Nodes)
            {
                if(!objNode.Checked)
                    continue;

                _characterOptions.Books.Add(objNode.Tag.ToString());

                if(objNode.Tag.ToString() == "SR5")
                    blnSR5Included = true;
            }

            // If the SR5 book was somehow missed, add it back.
            if(!blnSR5Included)
                _characterOptions.Books.Add("SR5");
            _characterOptions.RecalculateBookXPath();
        }

        private void BuildCustomDataDirectoryNamesList()
        {
            _characterOptions.CustomDataDirectoryNames.Clear();

            foreach(TreeNode objNode in treCustomDataDirectories.Nodes)
            {
                CustomDataDirectoryInfo objCustomDataDirectory = _lstCustomDataDirectoryInfos.FirstOrDefault(x => x.Name == objNode.Tag.ToString());
                if(objCustomDataDirectory != null)
                {
                    if(objNode.Checked)
                    {
                        _characterOptions.CustomDataDirectoryNames.Add(objNode.Tag.ToString());
                        objCustomDataDirectory.Enabled = true;
                    }
                    else
                        objCustomDataDirectory.Enabled = false;
                }
            }
        }

        private void RestoreDefaultKarmaValues()
        {
            nudKarmaSpecialization.Value = 7;
            nudKarmaKnowledgeSpecialization.Value = 7;
            nudKarmaNewKnowledgeSkill.Value = 1;
            nudKarmaNewActiveSkill.Value = 2;
            nudKarmaNewSkillGroup.Value = 5;
            nudKarmaImproveKnowledgeSkill.Value = 1;
            nudKarmaImproveActiveSkill.Value = 2;
            nudKarmaImproveSkillGroup.Value = 5;
            nudKarmaAttribute.Value = 5;
            nudKarmaQuality.Value = 1;
            nudKarmaSpell.Value = 5;
            nudKarmaNewComplexForm.Value = 4;
            nudKarmaImproveComplexForm.Value = 1;
            nudKarmaNewAIProgram.Value = 5;
            nudKarmaNewAIAdvancedProgram.Value = 8;
            nudKarmaComplexFormOption.Value = 2;
            nudKarmaComplexFormSkillsoft.Value = 1;
            nudKarmaSpirit.Value = 1;
            nudKarmaManeuver.Value = 4;
            nudKarmaNuyenPer.Value = 2000;
            nudKarmaContact.Value = 1;
            nudKarmaEnemy.Value = 1;
            nudKarmaCarryover.Value = 7;
            nudKarmaInitiation.Value = 3;
            nudKarmaInitiationFlat.Value = 10;
            nudKarmaMetamagic.Value = 15;
            nudKarmaJoinGroup.Value = 5;
            nudKarmaLeaveGroup.Value = 1;
            nudKarmaMysticAdeptPowerPoint.Value = 5;
        }

        private void RestoreDefaultKarmaFociValues()
        {
            nudKarmaAlchemicalFocus.Value = 3;
            nudKarmaBanishingFocus.Value = 2;
            nudKarmaBindingFocus.Value = 2;
            nudKarmaCenteringFocus.Value = 3;
            nudKarmaCounterspellingFocus.Value = 2;
            nudKarmaDisenchantingFocus.Value = 3;
            nudKarmaFlexibleSignatureFocus.Value = 3;
            nudKarmaMaskingFocus.Value = 3;
            nudKarmaPowerFocus.Value = 6;
            nudKarmaQiFocus.Value = 2;
            nudKarmaRitualSpellcastingFocus.Value = 2;
            nudKarmaSpellcastingFocus.Value = 2;
            nudKarmaSpellShapingFocus.Value = 3;
            nudKarmaSummoningFocus.Value = 2;
            nudKarmaSustainingFocus.Value = 2;
            nudKarmaWeaponFocus.Value = 3;
        }

        private void PopulateBuildMethodList()
        {
            // Populate the Build Method list.
            List<ListItem> lstBuildMethod = new List<ListItem>(4)
            {
                new ListItem("Karma", LanguageManager.GetString("String_Karma", _strSelectedLanguage)),
                new ListItem("Priority", LanguageManager.GetString("String_Priority", _strSelectedLanguage)),
                new ListItem("SumtoTen", LanguageManager.GetString("String_SumtoTen", _strSelectedLanguage)),
            };

            if(GlobalOptions.LifeModuleEnabled)
            {
                lstBuildMethod.Add(new ListItem("LifeModule", LanguageManager.GetString("String_LifeModule", _strSelectedLanguage)));
            }

            string strOldSelected = cboBuildMethod.SelectedValue?.ToString() ?? GlobalOptions.DefaultBuildMethod;

            cboBuildMethod.BeginUpdate();
            cboBuildMethod.DataSource = null;
            cboBuildMethod.DataSource = lstBuildMethod;
            cboBuildMethod.ValueMember = nameof(ListItem.Value);
            cboBuildMethod.DisplayMember = nameof(ListItem.Name);

            if(!string.IsNullOrEmpty(strOldSelected))
            {
                cboBuildMethod.SelectedValue = strOldSelected;
                if (cboBuildMethod.SelectedIndex == -1 && lstBuildMethod.Count > 0)
                {
                    cboBuildMethod.SelectedIndex = 0;
                }
            }

            cboBuildMethod.EndUpdate();
        }

>>>>>>> 1f06ece3
        private void PopulateDefaultGameplayOptionList()
        {
            List<ListItem> lstGameplayOptions;

            int intIndex = 0;

            foreach (CharacterOptions objLoopCharacterOptions in OptionsManager.LoadedCharacterOptions.Values)
            {
<<<<<<< HEAD
                string strId = objLoopCharacterOptions.Name;
                if (!string.IsNullOrEmpty(strId))
=======
                lstGameplayOptions = new List<ListItem>(objXmlNodeList?.Count ?? 0);
                if (objXmlNodeList?.Count > 0)
>>>>>>> 1f06ece3
                {
                    string strName = strId;
                    if (strName.IsGuid() || (strName.StartsWith('{') && strName.EndsWith('}')))
                        strName = LanguageManager.GetString(strName.TrimStartOnce('{').TrimEndOnce('}'), _strSelectedLanguage);
                    lstGameplayOptions.Add(new ListItem(strId, strName));
                    if (!string.IsNullOrWhiteSpace(GlobalOptions.DefaultGameplayOption) && GlobalOptions.DefaultGameplayOption == strId)
                    {
                        intIndex = lstGameplayOptions.Count - 1;
                    }
                }
            }

            string strOldSelected = cboPDFParameters.SelectedValue?.ToString();

            cboDefaultGameplayOption.BeginUpdate();
            cboDefaultGameplayOption.DataSource = null;
            cboDefaultGameplayOption.DataSource = lstGameplayOptions;
            cboDefaultGameplayOption.ValueMember = nameof(ListItem.Value);
            cboDefaultGameplayOption.DisplayMember = nameof(ListItem.Name);

            cboDefaultGameplayOption.SelectedIndex = intIndex;

            if(!string.IsNullOrEmpty(strOldSelected))
            {
                cboDefaultGameplayOption.SelectedValue = strOldSelected;
                if(cboDefaultGameplayOption.SelectedIndex == -1 && lstGameplayOptions.Count > 0)
                    cboDefaultGameplayOption.SelectedIndex = 0;
            }

            cboDefaultGameplayOption.EndUpdate();
        }

<<<<<<< HEAD
=======
        private void PopulateLimbCountList()
        {
            List<ListItem> lstLimbCount;

            using (XmlNodeList objXmlNodeList = XmlManager.Load("options.xml", _strSelectedLanguage).SelectNodes("/chummer/limbcounts/limb"))
            {
                lstLimbCount = new List<ListItem>(objXmlNodeList?.Count ?? 0);
                if (objXmlNodeList?.Count > 0)
                {
                    foreach (XmlNode objXmlNode in objXmlNodeList)
                    {
                        string strExclude = objXmlNode["exclude"]?.InnerText ?? string.Empty;
                        if (!string.IsNullOrEmpty(strExclude))
                            strExclude = '<' + strExclude;
                        lstLimbCount.Add(new ListItem(objXmlNode["limbcount"]?.InnerText + strExclude, objXmlNode["translate"]?.InnerText ?? objXmlNode["name"]?.InnerText ?? string.Empty));
                    }
                }
            }

            string strOldSelected = cboLimbCount.SelectedValue?.ToString();

            cboLimbCount.BeginUpdate();
            cboLimbCount.ValueMember = nameof(ListItem.Value);
            cboLimbCount.DisplayMember = nameof(ListItem.Name);
            cboLimbCount.DataSource = lstLimbCount;

            if(!string.IsNullOrEmpty(strOldSelected))
            {
                cboLimbCount.SelectedValue = strOldSelected;
                if(cboLimbCount.SelectedIndex == -1 && lstLimbCount.Count > 0)
                    cboLimbCount.SelectedIndex = 0;
            }

            cboLimbCount.EndUpdate();
        }

>>>>>>> 1f06ece3
        private void PopulateMugshotCompressionOptions()
        {
            List<ListItem> lstMugshotCompressionOptions = new List<ListItem>(2)
            {
                new ListItem(ImageFormat.Png.ToString(), LanguageManager.GetString("String_Lossless_Compression_Option")),
                new ListItem(ImageFormat.Jpeg.ToString(), LanguageManager.GetString("String_Lossy_Compression_Option"))
            };

            string strOldSelected = cboMugshotCompression.SelectedValue?.ToString();

            cboMugshotCompression.BeginUpdate();
            cboMugshotCompression.ValueMember = nameof(ListItem.Value);
            cboMugshotCompression.DisplayMember = nameof(ListItem.Name);
            cboMugshotCompression.DataSource = lstMugshotCompressionOptions;

            if (!string.IsNullOrEmpty(strOldSelected))
            {
                cboMugshotCompression.SelectedValue = strOldSelected;
                if (cboMugshotCompression.SelectedIndex == -1 && lstMugshotCompressionOptions.Count > 0)
                    cboMugshotCompression.SelectedIndex = 0;
            }

            cboMugshotCompression.EndUpdate();
        }

        private void PopulatePDFParameters()
        {
            List<ListItem> lstPdfParameters;

            int intIndex = 0;

            using (XmlNodeList objXmlNodeList = XmlManager.Load("options.xml", null, _strSelectedLanguage).SelectNodes("/chummer/pdfarguments/pdfargument"))
            {
                lstPdfParameters = new List<ListItem>(objXmlNodeList?.Count ?? 0);
                if (objXmlNodeList?.Count > 0)
                {
                    foreach (XmlNode objXmlNode in objXmlNodeList)
                    {
                        string strValue = objXmlNode["value"]?.InnerText;
                        lstPdfParameters.Add(new ListItem(strValue, objXmlNode["translate"]?.InnerText ?? objXmlNode["name"]?.InnerText ?? string.Empty));
                        if (!string.IsNullOrWhiteSpace(GlobalOptions.PDFParameters) && GlobalOptions.PDFParameters == strValue)
                        {
                            intIndex = lstPdfParameters.Count - 1;
                        }
                    }
                }
            }

            string strOldSelected = cboPDFParameters.SelectedValue?.ToString();

            cboPDFParameters.BeginUpdate();
            cboPDFParameters.ValueMember = nameof(ListItem.Value);
            cboPDFParameters.DisplayMember = nameof(ListItem.Name);
            cboPDFParameters.DataSource = lstPdfParameters;
            cboPDFParameters.SelectedIndex = intIndex;

            if(!string.IsNullOrEmpty(strOldSelected))
            {
                cboPDFParameters.SelectedValue = strOldSelected;
                if(cboPDFParameters.SelectedIndex == -1 && lstPdfParameters.Count > 0)
                    cboPDFParameters.SelectedIndex = 0;
            }

            cboPDFParameters.EndUpdate();
        }

        private void PopulateApplicationInsightsOptions()
        {
            string strOldSelected = cboUseLoggingApplicationInsights.SelectedValue?.ToString() ?? GlobalOptions.UseLoggingApplicationInsights.ToString();

            List<ListItem> lstUseAIOptions = new List<ListItem>(6);
            foreach (var myoption in Enum.GetValues(typeof(UseAILogging)))
            {
                lstUseAIOptions.Add(new ListItem(myoption, LanguageManager.GetString("String_ApplicationInsights_" + myoption, _strSelectedLanguage)));
            }

            cboUseLoggingApplicationInsights.BeginUpdate();
            cboUseLoggingApplicationInsights.DataSource = null;
            cboUseLoggingApplicationInsights.DataSource = lstUseAIOptions;
            cboUseLoggingApplicationInsights.ValueMember = nameof(ListItem.Value);
            cboUseLoggingApplicationInsights.DisplayMember = nameof(ListItem.Name);

            if (!string.IsNullOrEmpty(strOldSelected))
                cboUseLoggingApplicationInsights.SelectedValue = Enum.Parse(typeof(UseAILogging), strOldSelected);
            if (cboUseLoggingApplicationInsights.SelectedIndex == -1 && lstUseAIOptions.Count > 0)
                cboUseLoggingApplicationInsights.SelectedIndex = 0;
            cboUseLoggingApplicationInsights.EndUpdate();
        }

        private void SetToolTips()
        {
            const int width = 100;
            cboUseLoggingApplicationInsights.SetToolTip(string.Format(_objSelectedCultureInfo, LanguageManager.GetString("Tip_Options_TelemetryId", _strSelectedLanguage).WordWrap(width), Properties.Settings.Default.UploadClientId));
        }

<<<<<<< HEAD
=======
        private void PopulateSettingsList()
        {
            string settingsDirectoryPath = Path.Combine(Utils.GetStartupPath, "settings");
            string[] settingsFilePaths = Directory.GetFiles(settingsDirectoryPath, "*.xml");
            List<ListItem> lstSettings = new List<ListItem>(settingsFilePaths.Length);
            foreach (string filePath in settingsFilePaths)
            {
                XmlDocument xmlDocument = new XmlDocument
                {
                    XmlResolver = null
                };

                try
                {
                    using (StreamReader objStreamReader = new StreamReader(filePath, Encoding.UTF8, true))
                        using (XmlReader objXmlReader = XmlReader.Create(objStreamReader, GlobalOptions.SafeXmlReaderSettings))
                            xmlDocument.Load(objXmlReader);
                }
                catch(IOException)
                {
                    continue;
                }
                catch(XmlException)
                {
                    continue;
                }

                XmlNode node = xmlDocument.SelectSingleNode("/settings/name");
                if(node != null)
                    lstSettings.Add(new ListItem(Path.GetFileName(filePath), node.InnerText));
            }

            if(lstSettings.Count == 0)
            {
                string strFilePath = Path.Combine(settingsDirectoryPath, "default.xml");
                if(!File.Exists(strFilePath) || !_characterOptions.Load("default.xml"))
                {
                    _blnDirty = true;
                    _characterOptions.LoadFromRegistry();
                    _characterOptions.Save();
                    XmlDocument xmlDocument = new XmlDocument
                    {
                        XmlResolver = null
                    };
                    try
                    {
                        using (StreamReader objStreamReader = new StreamReader(strFilePath, Encoding.UTF8, true))
                            using (XmlReader objXmlReader = XmlReader.Create(objStreamReader, GlobalOptions.SafeXmlReaderSettings))
                                xmlDocument.Load(objXmlReader);
                    }
                    catch(IOException)
                    {
                    }
                    catch(XmlException)
                    {
                    }
                    XmlNode node = xmlDocument.SelectSingleNode("/settings/name");
                    if(node != null)
                        lstSettings.Add(new ListItem(Path.GetFileName(strFilePath), node.InnerText));
                }
            }

            string strOldSelected = cboSetting.SelectedValue?.ToString();

            cboSetting.BeginUpdate();
            cboSetting.ValueMember = nameof(ListItem.Value);
            cboSetting.DisplayMember = nameof(ListItem.Name);
            cboSetting.DataSource = lstSettings;

            if(!string.IsNullOrEmpty(strOldSelected))
                cboSetting.SelectedValue = strOldSelected;
            if(cboSetting.SelectedIndex == -1 && lstSettings.Count > 0)
                cboSetting.SelectedIndex = 0;

            cboSetting.EndUpdate();
        }

>>>>>>> 1f06ece3
        private void PopulateLanguageList()
        {
            string languageDirectoryPath = Path.Combine(Utils.GetStartupPath, "lang");
            string[] languageFilePaths = Directory.GetFiles(languageDirectoryPath, "*.xml");
            List<ListItem> lstLanguages = new List<ListItem>(languageFilePaths.Length);
            foreach (string filePath in languageFilePaths)
            {
                XmlDocument xmlDocument = new XmlDocument
                {
                    XmlResolver = null
                };

                try
                {
                    using (StreamReader objStreamReader = new StreamReader(filePath, Encoding.UTF8, true))
                        using (XmlReader objXmlReader = XmlReader.Create(objStreamReader, GlobalOptions.SafeXmlReaderSettings))
                            xmlDocument.Load(objXmlReader);
                }
                catch(IOException)
                {
                    continue;
                }
                catch(XmlException)
                {
                    continue;
                }

                XmlNode node = xmlDocument.SelectSingleNode("/chummer/name");
                if(node == null)
                    continue;

                lstLanguages.Add(new ListItem(Path.GetFileNameWithoutExtension(filePath), node.InnerText));
            }

            lstLanguages.Sort(CompareListItems.CompareNames);

            cboLanguage.BeginUpdate();
            cboLanguage.ValueMember = nameof(ListItem.Value);
            cboLanguage.DisplayMember = nameof(ListItem.Name);
            cboLanguage.DataSource = lstLanguages;
            cboLanguage.EndUpdate();
        }

        private void PopulateSheetLanguageList()
        {
            cboSheetLanguage.BeginUpdate();
            cboSheetLanguage.ValueMember = nameof(ListItem.Value);
            cboSheetLanguage.DisplayMember = nameof(ListItem.Name);
            cboSheetLanguage.DataSource = GetSheetLanguageList();
            cboSheetLanguage.EndUpdate();
        }

        public static List<ListItem> GetSheetLanguageList()
        {
            HashSet<string> setLanguagesWithSheets = new HashSet<string>();

            // Populate the XSL list with all of the manifested XSL files found in the sheets\[language] directory.
            using (XmlNodeList xmlSheetLanguageList = XmlManager.Load("sheets.xml").SelectNodes("/chummer/sheets/@lang"))
            {
                if (xmlSheetLanguageList != null)
                {
                    foreach (XmlNode xmlSheetLanguage in xmlSheetLanguageList)
                    {
                        setLanguagesWithSheets.Add(xmlSheetLanguage.InnerText);
                    }
                }
            }

            string languageDirectoryPath = Path.Combine(Utils.GetStartupPath, "lang");
            string[] languageFilePaths = Directory.GetFiles(languageDirectoryPath, "*.xml");
            List<ListItem> lstSheetLanguages = new List<ListItem>(languageFilePaths.Length);
            foreach (string filePath in languageFilePaths)
            {
                string strLanguageName = Path.GetFileNameWithoutExtension(filePath);
                if(!setLanguagesWithSheets.Contains(strLanguageName))
                    continue;

                XmlDocument xmlDocument = new XmlDocument
                {
                    XmlResolver = null
                };

                try
                {
                    using (StreamReader objStreamReader = new StreamReader(filePath, Encoding.UTF8, true))
                        using (XmlReader objXmlReader = XmlReader.Create(objStreamReader, GlobalOptions.SafeXmlReaderSettings))
                            xmlDocument.Load(objXmlReader);
                }
                catch(IOException)
                {
                    continue;
                }
                catch(XmlException)
                {
                    continue;
                }

                XmlNode node = xmlDocument.SelectSingleNode("/chummer/name");
                if(node == null)
                    continue;

                lstSheetLanguages.Add(new ListItem(strLanguageName, node.InnerText));
            }

            lstSheetLanguages.Sort(CompareListItems.CompareNames);

            return lstSheetLanguages;
        }

        private static IList<string> ReadXslFileNamesWithoutExtensionFromDirectory(string path)
        {
            List<string> names = new List<string>(10);

            if (Directory.Exists(path))
            {
                foreach (string strName in Directory.GetFiles(path, "*.xsl", SearchOption.AllDirectories))
                {
                    names.Add(Path.GetFileNameWithoutExtension(strName));
                }
            }

            return names;
        }

        private IList<ListItem> GetXslFilesFromLocalDirectory(string strLanguage)
        {
            List<ListItem> lstSheets;

            // Populate the XSL list with all of the manifested XSL files found in the sheets\[language] directory.
            using (XmlNodeList xmlSheetList = XmlManager.Load("sheets.xml", null, strLanguage).SelectNodes($"/chummer/sheets[@lang='{strLanguage}']/sheet[not(hide)]"))
            {
                lstSheets = new List<ListItem>(xmlSheetList?.Count ?? 0);
                if (xmlSheetList?.Count > 0)
                {
                    foreach (XmlNode xmlSheet in xmlSheetList)
                    {
                        string strFile = xmlSheet["filename"]?.InnerText ?? string.Empty;
                        lstSheets.Add(new ListItem(strLanguage != GlobalOptions.DefaultLanguage ? Path.Combine(strLanguage, strFile) : strFile, xmlSheet["name"]?.InnerText ?? string.Empty));
                    }
                }
            }

            return lstSheets;
        }

        private static IList<ListItem> GetXslFilesFromOmaeDirectory(string strLanguage)
        {
            List<ListItem> lstItems = new List<ListItem>(5);

            // Populate the XSLT list with all of the XSL files found in the sheets\omae directory.
            string omaeDirectoryPath = Path.Combine(Utils.GetStartupPath, "sheets", "omae");
            string menuMainOmae = LanguageManager.GetString("Menu_Main_Omae", strLanguage);

            // Only show files that end in .xsl. Do not include files that end in .xslt since they are used as "hidden" reference sheets
            // (hidden because they are partial templates that cannot be used on their own).
            foreach(string fileName in ReadXslFileNamesWithoutExtensionFromDirectory(omaeDirectoryPath))
            {
                lstItems.Add(new ListItem(Path.Combine("omae", fileName), menuMainOmae + LanguageManager.GetString("String_Colon", strLanguage) + LanguageManager.GetString("String_Space", strLanguage) + fileName));
            }

            return lstItems;
        }

        private void PopulateXsltList()
        {
            string strSelectedSheetLanguage = cboSheetLanguage.SelectedValue?.ToString();
            imgSheetLanguageFlag.Image = FlagImageGetter.GetFlagFromCountryCode(strSelectedSheetLanguage?.Substring(3, 2));

            IList<ListItem> lstFiles = GetXslFilesFromLocalDirectory(strSelectedSheetLanguage);
            if(GlobalOptions.OmaeEnabled)
            {
                foreach(ListItem objFile in GetXslFilesFromOmaeDirectory(strSelectedSheetLanguage))
                    lstFiles.Add(objFile);
            }

            string strOldSelected = cboXSLT.SelectedValue?.ToString() ?? string.Empty;
            // Strip away the language prefix
            int intPos = strOldSelected.LastIndexOf(Path.DirectorySeparatorChar);
            if(intPos != -1)
                strOldSelected = strOldSelected.Substring(intPos + 1);

            cboXSLT.BeginUpdate();
            cboXSLT.ValueMember = nameof(ListItem.Value);
            cboXSLT.DisplayMember = nameof(ListItem.Name);
            cboXSLT.DataSource = lstFiles;

            if(!string.IsNullOrEmpty(strOldSelected))
            {
                cboXSLT.SelectedValue = !string.IsNullOrEmpty(strSelectedSheetLanguage) && strSelectedSheetLanguage != GlobalOptions.DefaultLanguage ? Path.Combine(strSelectedSheetLanguage, strOldSelected) : strOldSelected;
                // If the desired sheet was not found, fall back to the Shadowrun 5 sheet.
                if(cboXSLT.SelectedIndex == -1 && lstFiles.Count > 0)
                {
                    cboXSLT.SelectedValue = !string.IsNullOrEmpty(strSelectedSheetLanguage) && strSelectedSheetLanguage != GlobalOptions.DefaultLanguage ? Path.Combine(strSelectedSheetLanguage, GlobalOptions.DefaultCharacterSheetDefaultValue) : GlobalOptions.DefaultCharacterSheetDefaultValue;
                    if(cboXSLT.SelectedIndex == -1)
                    {
                        cboXSLT.SelectedIndex = 0;
                    }
                }
            }

            cboXSLT.EndUpdate();
        }

        private void SetDefaultValueForLanguageList()
        {
            cboLanguage.SelectedValue = GlobalOptions.Language;

            if(cboLanguage.SelectedIndex == -1)
                cboLanguage.SelectedValue = GlobalOptions.DefaultLanguage;
        }

        private void SetDefaultValueForSheetLanguageList()
        {
            string strDefaultCharacterSheet = GlobalOptions.DefaultCharacterSheet;
            if(string.IsNullOrEmpty(strDefaultCharacterSheet) || strDefaultCharacterSheet == "Shadowrun (Rating greater 0)")
                strDefaultCharacterSheet = GlobalOptions.DefaultCharacterSheetDefaultValue;

            string strDefaultSheetLanguage = GlobalOptions.Language;
            int intLastIndexDirectorySeparator = strDefaultCharacterSheet.LastIndexOf(Path.DirectorySeparatorChar);
            if(intLastIndexDirectorySeparator != -1)
            {
                string strSheetLanguage = strDefaultCharacterSheet.Substring(0, intLastIndexDirectorySeparator);
                if(strSheetLanguage.Length == 5)
                    strDefaultSheetLanguage = strSheetLanguage;
            }

            cboSheetLanguage.SelectedValue = strDefaultSheetLanguage;

            if(cboSheetLanguage.SelectedIndex == -1)
                cboSheetLanguage.SelectedValue = GlobalOptions.DefaultLanguage;
        }

        private void SetDefaultValueForXsltList()
        {
            if(string.IsNullOrEmpty(GlobalOptions.DefaultCharacterSheet))
                GlobalOptions.DefaultCharacterSheet = GlobalOptions.DefaultCharacterSheetDefaultValue;

            cboXSLT.SelectedValue = GlobalOptions.DefaultCharacterSheet;
            if(cboXSLT.SelectedValue == null && cboXSLT.Items.Count > 0)
            {
                int intNameIndex;
                string strLanguage = _strSelectedLanguage;
                if(string.IsNullOrEmpty(strLanguage) || strLanguage == GlobalOptions.DefaultLanguage)
                    intNameIndex = cboXSLT.FindStringExact(GlobalOptions.DefaultCharacterSheet);
                else
                    intNameIndex = cboXSLT.FindStringExact(GlobalOptions.DefaultCharacterSheet.Substring(GlobalOptions.DefaultLanguage.LastIndexOf(Path.DirectorySeparatorChar) + 1));
                cboXSLT.SelectedIndex = Math.Max(0, intNameIndex);
            }
        }

        private void UpdateSourcebookInfoPath(string strPath)
        {
            string strTag = lstGlobalSourcebookInfos.SelectedValue?.ToString();
            SourcebookInfo objFoundSource = GlobalOptions.SourcebookInfo.FirstOrDefault(x => x.Code == strTag);

            if(objFoundSource != null)
            {
                objFoundSource.Path = strPath;
            }
            else
            {
                // If the Sourcebook was not found in the options, add it.
                GlobalOptions.SourcebookInfo.Add(new SourcebookInfo
                {
                    Code = strTag,
                    Path = strPath
                });
            }
        }

        private void cmdUploadPastebin_Click(object sender, EventArgs e)
        {
#if DEBUG
            string strFilePath = "Insert local file here";
            System.Collections.Specialized.NameValueCollection data = new System.Collections.Specialized.NameValueCollection();
            string line;
            using(StreamReader sr = new StreamReader(strFilePath, Encoding.UTF8, true))
            {
                line = sr.ReadToEnd();
            }
            data["api_paste_name"] = "Chummer";
            data["api_paste_expire_date"] = "N";
            data["api_paste_format"] = "xml";
            data["api_paste_code"] = line;
            data["api_dev_key"] = "7845fd372a1050899f522f2d6bab9666";
            data["api_option"] = "paste";

            using (WebClient wb = new WebClient())
            {
                byte[] bytes;
                try
                {
                    bytes = wb.UploadValues("http://pastebin.com/api/api_post.php", data);
                }
                catch (WebException)
                {
                    return;
                }

                using (MemoryStream ms = new MemoryStream(bytes))
                {
                    using (StreamReader reader = new StreamReader(ms, Encoding.UTF8, true))
                    {
                        string response = reader.ReadToEnd();
                        Clipboard.SetText(response);
                    }
                }
            }
#endif
        }
        #endregion

        private void OptionsChanged(object sender, EventArgs e)
        {
            if(!_blnLoading)
            {
                _blnDirty = true;
            }
        }

        private void chkLifeModules_CheckedChanged(object sender, EventArgs e)
        {
            if (!chkLifeModule.Checked || _blnLoading) return;
            if(Program.MainForm.ShowMessageBox(this, LanguageManager.GetString("Tip_LifeModule_Warning", _strSelectedLanguage), Application.ProductName,
                   MessageBoxButtons.OKCancel, MessageBoxIcon.Warning) != DialogResult.OK)
                chkLifeModule.Checked = false;
            else
            {
                OptionsChanged(sender, e);
            }
        }

        private void cmdCharacterRoster_Click(object sender, EventArgs e)
        {
            // Prompt the user to select a save file to associate with this Contact.
            using (FolderBrowserDialog dlgSelectFolder = new FolderBrowserDialog())
                if (dlgSelectFolder.ShowDialog(this) == DialogResult.OK)
                    txtCharacterRosterPath.Text = dlgSelectFolder.SelectedPath;
        }

        private void cmdAddCustomDirectory_Click(object sender, EventArgs e)
        {
            // Prompt the user to select a save file to associate with this Contact.
            using (FolderBrowserDialog dlgSelectFolder = new FolderBrowserDialog {SelectedPath = Utils.GetStartupPath})
            {
                if (dlgSelectFolder.ShowDialog(this) != DialogResult.OK)
                    return;
                using (frmSelectText frmSelectCustomDirectoryName = new frmSelectText
                {
                    Description = LanguageManager.GetString("String_CustomItem_SelectText", _strSelectedLanguage)
                })
                {
                    if (frmSelectCustomDirectoryName.ShowDialog(this) != DialogResult.OK)
                        return;
                    CustomDataDirectoryInfo objNewCustomDataDirectory = new CustomDataDirectoryInfo(frmSelectCustomDirectoryName.SelectedValue, dlgSelectFolder.SelectedPath);

                    if (_setCustomDataDirectoryInfos.Any(x => x.Name == objNewCustomDataDirectory.Name))
                    {
                        Program.MainForm.ShowMessageBox(this, LanguageManager.GetString("Message_Duplicate_CustomDataDirectoryName", _strSelectedLanguage),
                            LanguageManager.GetString("Message_Duplicate_CustomDataDirectoryName_Title", _strSelectedLanguage), MessageBoxButtons.OK, MessageBoxIcon.Error);
                    }
                    else
                    {
                        _setCustomDataDirectoryInfos.Add(objNewCustomDataDirectory);
                        PopulateCustomDataDirectoryTreeView();
                    }
                }
            }
        }

        private void cmdRemoveCustomDirectory_Click(object sender, EventArgs e)
        {
            TreeNode nodSelectedCustomDataDirectory = treCustomDataDirectories.SelectedNode;
            CustomDataDirectoryInfo objInfoToRemove = nodSelectedCustomDataDirectory?.Tag as CustomDataDirectoryInfo;
            if (objInfoToRemove == null || !_setCustomDataDirectoryInfos.Contains(objInfoToRemove))
                return;
            if(nodSelectedCustomDataDirectory.Checked)
                OptionsChanged(sender, e);
            _setCustomDataDirectoryInfos.Remove(objInfoToRemove);
            PopulateCustomDataDirectoryTreeView();
        }

        private void cmdRenameCustomDataDirectory_Click(object sender, EventArgs e)
        {
            TreeNode nodSelectedInfo = treCustomDataDirectories.SelectedNode;
            if (nodSelectedInfo == null)
                return;
            CustomDataDirectoryInfo objInfoToRename = nodSelectedInfo.Tag as CustomDataDirectoryInfo;
            if (objInfoToRename == null)
                return;
            using (frmSelectText frmSelectCustomDirectoryName = new frmSelectText
            {
                Description = LanguageManager.GetString("String_CustomItem_SelectText", _strSelectedLanguage)
            })
            {
                if (frmSelectCustomDirectoryName.ShowDialog(this) != DialogResult.OK)
                    return;
                if (_setCustomDataDirectoryInfos.Any(x => x.Name == frmSelectCustomDirectoryName.Name))
                {
                    Program.MainForm.ShowMessageBox(this, LanguageManager.GetString("Message_Duplicate_CustomDataDirectoryName", _strSelectedLanguage),
                        LanguageManager.GetString("Message_Duplicate_CustomDataDirectoryName_Title", _strSelectedLanguage), MessageBoxButtons.OK, MessageBoxIcon.Error);
                }
                else
                {
                    CustomDataDirectoryInfo objNewInfo = new CustomDataDirectoryInfo(frmSelectCustomDirectoryName.SelectedValue, objInfoToRename.Path);
                    _setCustomDataDirectoryInfos.Remove(objInfoToRename);
                    _setCustomDataDirectoryInfos.Add(objNewInfo);
                    int intItemIndex =  _lstCharacterCustomDataDirectoryInfos.FindIndex(x => objInfoToRename.Equals(x.Item1));
                    if (intItemIndex >= 0)
                    {
                        bool blnEnabled = _lstCharacterCustomDataDirectoryInfos[intItemIndex].Item2;
                        _lstCharacterCustomDataDirectoryInfos.RemoveAt(intItemIndex);
                        _lstCharacterCustomDataDirectoryInfos.Insert(intItemIndex, new Tuple<object, bool>(objNewInfo, blnEnabled));
                    }
                    PopulateCustomDataDirectoryTreeView();
                }
            }
        }

        private void cmdCancel_Click(object sender, EventArgs e)
        {
            DialogResult = DialogResult.Cancel;
        }


        private void chkEnablePlugins_CheckedChanged(object sender, EventArgs e)
        {
            PluginsShowOrHide(chkEnablePlugins.Checked);
            OptionsChanged(sender, e);
        }

        private void PluginsShowOrHide(bool show)
        {
            if (show)
            {
                if (!tabOptions.TabPages.Contains(tabPlugins))
                    tabOptions.TabPages.Add(tabPlugins);
            }
            else
            {
                if (tabOptions.TabPages.Contains(tabPlugins))
                    tabOptions.TabPages.Remove(tabPlugins);
            }
        }

        private void clbPlugins_VisibleChanged(object sender, EventArgs e)
        {
            clbPlugins.Items.Clear();
            if (Program.PluginLoader.MyPlugins.Count == 0) return;
            using (new CursorWait(false, this))
            {
                foreach (var plugin in Program.PluginLoader.MyPlugins)
                {
                    try
                    {
                        plugin.CustomInitialize(Program.MainForm);
                        if (GlobalOptions.PluginsEnabledDic.TryGetValue(plugin.ToString(), out var check))
                        {
                            clbPlugins.Items.Add(plugin, check);
                        }
                        else
                        {
                            clbPlugins.Items.Add(plugin);
                        }
                    }
                    catch (ApplicationException ae)
                    {
                        Log.Debug(ae);
                    }
                }

                if (clbPlugins.Items.Count > 0)
                {
                    clbPlugins.SelectedIndex = 0;
                }
            }
        }

        private void clbPlugins_SelectedValueChanged(object sender, EventArgs e)
        {
            UserControl pluginControl = (clbPlugins.SelectedItem as Plugins.IPlugin)?.GetOptionsControl();
            if (pluginControl != null)
            {
                panelPluginOption.Controls.Clear();
                panelPluginOption.Controls.Add(pluginControl);
            }
        }

        private void clbPlugins_ItemCheck(object sender, ItemCheckEventArgs e)
        {
            using (new CursorWait(false, this))
            {
                var plugin = clbPlugins.Items[e.Index];
                if (GlobalOptions.PluginsEnabledDic.ContainsKey(plugin.ToString()))
                    GlobalOptions.PluginsEnabledDic.Remove(plugin.ToString());
                GlobalOptions.PluginsEnabledDic.Add(plugin.ToString(), e.NewValue == CheckState.Checked);
                OptionsChanged(sender, e);
            }

        }

        private void cboUseLoggingApplicationInsights_SelectedIndexChanged(object sender, EventArgs e)
        {
            if (_blnLoading)
                return;
            UseAILogging useAI = (UseAILogging) ((ListItem) cboUseLoggingApplicationInsights.SelectedItem).Value;
            if (useAI > UseAILogging.Info && GlobalOptions.UseLoggingApplicationInsights <= UseAILogging.Info)
            {
                if (DialogResult.Yes != Program.MainForm.ShowMessageBox(this,
                    LanguageManager.GetString("Message_Options_ConfirmTelemetry", _strSelectedLanguage).WordWrap(256),
                    LanguageManager.GetString("MessageTitle_Options_ConfirmTelemetry", _strSelectedLanguage),
                    MessageBoxButtons.YesNo))
                {
                    _blnLoading = true;
                    cboUseLoggingApplicationInsights.SelectedItem = UseAILogging.Info;
                    _blnLoading = false;
                    return;
                }
            }
            OptionsChanged(sender, e);
        }

        private void chkUseLogging_CheckedChanged(object sender, EventArgs e)
        {
            if (_blnLoading)
                return;
            if (chkUseLogging.Checked && !GlobalOptions.UseLogging)
            {
                if (DialogResult.Yes != Program.MainForm.ShowMessageBox(this,
                                            LanguageManager.GetString("Message_Options_ConfirmDetailedTelemetry", _strSelectedLanguage).WordWrap(256),
                                            LanguageManager.GetString("MessageTitle_Options_ConfirmDetailedTelemetry", _strSelectedLanguage),
                                            MessageBoxButtons.YesNo))
                {
                    _blnLoading = true;
                    chkUseLogging.Checked = false;
                    _blnLoading = false;
                    return;
                }
            }
            cboUseLoggingApplicationInsights.Enabled = chkUseLogging.Checked;
            OptionsChanged(sender, e);
        }

        private void cboUseLoggingHelp_Click(object sender, EventArgs e)
        {
            //open the telemetry document
            System.Diagnostics.Process.Start("https://docs.google.com/document/d/1LThAg6U5qXzHAfIRrH0Kb7griHrPN0hy7ab8FSJDoFY/edit?usp=sharing");
        }

        private void cmdPluginsHelp_Click(object sender, EventArgs e)
        {
            System.Diagnostics.Process.Start("https://docs.google.com/document/d/1WOPB7XJGgcmxg7REWxF6HdP3kQdtHpv6LJOXZtLggxM/edit?usp=sharing");
        }

        private void chkCustomDateTimeFormats_CheckedChanged(object sender, EventArgs e)
        {
            grpDateFormat.Enabled = chkCustomDateTimeFormats.Checked;
            grpTimeFormat.Enabled = chkCustomDateTimeFormats.Checked;
            if (!chkCustomDateTimeFormats.Checked)
            {
                txtDateFormat.Text = GlobalOptions.CultureInfo.DateTimeFormat.ShortDatePattern;
                txtTimeFormat.Text = GlobalOptions.CultureInfo.DateTimeFormat.ShortTimePattern;
            }
            OptionsChanged(sender, e);
        }

        private void txtDateFormat_TextChanged(object sender, EventArgs e)
        {
            try
            {
                txtDateFormatView.Text = DateTime.Now.ToString(txtDateFormat.Text, _objSelectedCultureInfo);
            }
            catch (Exception)
            {
                txtDateFormatView.Text = LanguageManager.GetString("String_Error", _strSelectedLanguage);
            }
            OptionsChanged(sender, e);
        }

        private void txtTimeFormat_TextChanged(object sender, EventArgs e)
        {
            try
            {
                txtTimeFormatView.Text = DateTime.Now.ToString(txtTimeFormat.Text, _objSelectedCultureInfo);
            }
            catch (Exception)
            {
                txtTimeFormatView.Text = LanguageManager.GetString("String_Error", _strSelectedLanguage);
            }
            OptionsChanged(sender, e);
        }

        private void cboMugshotCompression_SelectedIndexChanged(object sender, EventArgs e)
        {
            nudMugshotCompressionQuality.Enabled = string.Equals(cboMugshotCompression.SelectedValue.ToString(), ImageFormat.Jpeg.ToString(), StringComparison.Ordinal);
            OptionsChanged(sender, e);
        }
    }
}<|MERGE_RESOLUTION|>--- conflicted
+++ resolved
@@ -548,154 +548,16 @@
             }
         }
 
-<<<<<<< HEAD
-=======
-        private void BuildBooksList()
-        {
-            _characterOptions.Books.Clear();
-
-            bool blnSR5Included = false;
-            foreach(TreeNode objNode in treSourcebook.Nodes)
-            {
-                if(!objNode.Checked)
-                    continue;
-
-                _characterOptions.Books.Add(objNode.Tag.ToString());
-
-                if(objNode.Tag.ToString() == "SR5")
-                    blnSR5Included = true;
-            }
-
-            // If the SR5 book was somehow missed, add it back.
-            if(!blnSR5Included)
-                _characterOptions.Books.Add("SR5");
-            _characterOptions.RecalculateBookXPath();
-        }
-
-        private void BuildCustomDataDirectoryNamesList()
-        {
-            _characterOptions.CustomDataDirectoryNames.Clear();
-
-            foreach(TreeNode objNode in treCustomDataDirectories.Nodes)
-            {
-                CustomDataDirectoryInfo objCustomDataDirectory = _lstCustomDataDirectoryInfos.FirstOrDefault(x => x.Name == objNode.Tag.ToString());
-                if(objCustomDataDirectory != null)
-                {
-                    if(objNode.Checked)
-                    {
-                        _characterOptions.CustomDataDirectoryNames.Add(objNode.Tag.ToString());
-                        objCustomDataDirectory.Enabled = true;
-                    }
-                    else
-                        objCustomDataDirectory.Enabled = false;
-                }
-            }
-        }
-
-        private void RestoreDefaultKarmaValues()
-        {
-            nudKarmaSpecialization.Value = 7;
-            nudKarmaKnowledgeSpecialization.Value = 7;
-            nudKarmaNewKnowledgeSkill.Value = 1;
-            nudKarmaNewActiveSkill.Value = 2;
-            nudKarmaNewSkillGroup.Value = 5;
-            nudKarmaImproveKnowledgeSkill.Value = 1;
-            nudKarmaImproveActiveSkill.Value = 2;
-            nudKarmaImproveSkillGroup.Value = 5;
-            nudKarmaAttribute.Value = 5;
-            nudKarmaQuality.Value = 1;
-            nudKarmaSpell.Value = 5;
-            nudKarmaNewComplexForm.Value = 4;
-            nudKarmaImproveComplexForm.Value = 1;
-            nudKarmaNewAIProgram.Value = 5;
-            nudKarmaNewAIAdvancedProgram.Value = 8;
-            nudKarmaComplexFormOption.Value = 2;
-            nudKarmaComplexFormSkillsoft.Value = 1;
-            nudKarmaSpirit.Value = 1;
-            nudKarmaManeuver.Value = 4;
-            nudKarmaNuyenPer.Value = 2000;
-            nudKarmaContact.Value = 1;
-            nudKarmaEnemy.Value = 1;
-            nudKarmaCarryover.Value = 7;
-            nudKarmaInitiation.Value = 3;
-            nudKarmaInitiationFlat.Value = 10;
-            nudKarmaMetamagic.Value = 15;
-            nudKarmaJoinGroup.Value = 5;
-            nudKarmaLeaveGroup.Value = 1;
-            nudKarmaMysticAdeptPowerPoint.Value = 5;
-        }
-
-        private void RestoreDefaultKarmaFociValues()
-        {
-            nudKarmaAlchemicalFocus.Value = 3;
-            nudKarmaBanishingFocus.Value = 2;
-            nudKarmaBindingFocus.Value = 2;
-            nudKarmaCenteringFocus.Value = 3;
-            nudKarmaCounterspellingFocus.Value = 2;
-            nudKarmaDisenchantingFocus.Value = 3;
-            nudKarmaFlexibleSignatureFocus.Value = 3;
-            nudKarmaMaskingFocus.Value = 3;
-            nudKarmaPowerFocus.Value = 6;
-            nudKarmaQiFocus.Value = 2;
-            nudKarmaRitualSpellcastingFocus.Value = 2;
-            nudKarmaSpellcastingFocus.Value = 2;
-            nudKarmaSpellShapingFocus.Value = 3;
-            nudKarmaSummoningFocus.Value = 2;
-            nudKarmaSustainingFocus.Value = 2;
-            nudKarmaWeaponFocus.Value = 3;
-        }
-
-        private void PopulateBuildMethodList()
-        {
-            // Populate the Build Method list.
-            List<ListItem> lstBuildMethod = new List<ListItem>(4)
-            {
-                new ListItem("Karma", LanguageManager.GetString("String_Karma", _strSelectedLanguage)),
-                new ListItem("Priority", LanguageManager.GetString("String_Priority", _strSelectedLanguage)),
-                new ListItem("SumtoTen", LanguageManager.GetString("String_SumtoTen", _strSelectedLanguage)),
-            };
-
-            if(GlobalOptions.LifeModuleEnabled)
-            {
-                lstBuildMethod.Add(new ListItem("LifeModule", LanguageManager.GetString("String_LifeModule", _strSelectedLanguage)));
-            }
-
-            string strOldSelected = cboBuildMethod.SelectedValue?.ToString() ?? GlobalOptions.DefaultBuildMethod;
-
-            cboBuildMethod.BeginUpdate();
-            cboBuildMethod.DataSource = null;
-            cboBuildMethod.DataSource = lstBuildMethod;
-            cboBuildMethod.ValueMember = nameof(ListItem.Value);
-            cboBuildMethod.DisplayMember = nameof(ListItem.Name);
-
-            if(!string.IsNullOrEmpty(strOldSelected))
-            {
-                cboBuildMethod.SelectedValue = strOldSelected;
-                if (cboBuildMethod.SelectedIndex == -1 && lstBuildMethod.Count > 0)
-                {
-                    cboBuildMethod.SelectedIndex = 0;
-                }
-            }
-
-            cboBuildMethod.EndUpdate();
-        }
-
->>>>>>> 1f06ece3
         private void PopulateDefaultGameplayOptionList()
         {
-            List<ListItem> lstGameplayOptions;
+            List<ListItem> lstGameplayOptions = new List<ListItem>(OptionsManager.LoadedCharacterOptions.Count);
 
             int intIndex = 0;
 
             foreach (CharacterOptions objLoopCharacterOptions in OptionsManager.LoadedCharacterOptions.Values)
             {
-<<<<<<< HEAD
                 string strId = objLoopCharacterOptions.Name;
                 if (!string.IsNullOrEmpty(strId))
-=======
-                lstGameplayOptions = new List<ListItem>(objXmlNodeList?.Count ?? 0);
-                if (objXmlNodeList?.Count > 0)
->>>>>>> 1f06ece3
                 {
                     string strName = strId;
                     if (strName.IsGuid() || (strName.StartsWith('{') && strName.EndsWith('}')))
@@ -728,45 +590,6 @@
             cboDefaultGameplayOption.EndUpdate();
         }
 
-<<<<<<< HEAD
-=======
-        private void PopulateLimbCountList()
-        {
-            List<ListItem> lstLimbCount;
-
-            using (XmlNodeList objXmlNodeList = XmlManager.Load("options.xml", _strSelectedLanguage).SelectNodes("/chummer/limbcounts/limb"))
-            {
-                lstLimbCount = new List<ListItem>(objXmlNodeList?.Count ?? 0);
-                if (objXmlNodeList?.Count > 0)
-                {
-                    foreach (XmlNode objXmlNode in objXmlNodeList)
-                    {
-                        string strExclude = objXmlNode["exclude"]?.InnerText ?? string.Empty;
-                        if (!string.IsNullOrEmpty(strExclude))
-                            strExclude = '<' + strExclude;
-                        lstLimbCount.Add(new ListItem(objXmlNode["limbcount"]?.InnerText + strExclude, objXmlNode["translate"]?.InnerText ?? objXmlNode["name"]?.InnerText ?? string.Empty));
-                    }
-                }
-            }
-
-            string strOldSelected = cboLimbCount.SelectedValue?.ToString();
-
-            cboLimbCount.BeginUpdate();
-            cboLimbCount.ValueMember = nameof(ListItem.Value);
-            cboLimbCount.DisplayMember = nameof(ListItem.Name);
-            cboLimbCount.DataSource = lstLimbCount;
-
-            if(!string.IsNullOrEmpty(strOldSelected))
-            {
-                cboLimbCount.SelectedValue = strOldSelected;
-                if(cboLimbCount.SelectedIndex == -1 && lstLimbCount.Count > 0)
-                    cboLimbCount.SelectedIndex = 0;
-            }
-
-            cboLimbCount.EndUpdate();
-        }
-
->>>>>>> 1f06ece3
         private void PopulateMugshotCompressionOptions()
         {
             List<ListItem> lstMugshotCompressionOptions = new List<ListItem>(2)
@@ -862,86 +685,6 @@
             cboUseLoggingApplicationInsights.SetToolTip(string.Format(_objSelectedCultureInfo, LanguageManager.GetString("Tip_Options_TelemetryId", _strSelectedLanguage).WordWrap(width), Properties.Settings.Default.UploadClientId));
         }
 
-<<<<<<< HEAD
-=======
-        private void PopulateSettingsList()
-        {
-            string settingsDirectoryPath = Path.Combine(Utils.GetStartupPath, "settings");
-            string[] settingsFilePaths = Directory.GetFiles(settingsDirectoryPath, "*.xml");
-            List<ListItem> lstSettings = new List<ListItem>(settingsFilePaths.Length);
-            foreach (string filePath in settingsFilePaths)
-            {
-                XmlDocument xmlDocument = new XmlDocument
-                {
-                    XmlResolver = null
-                };
-
-                try
-                {
-                    using (StreamReader objStreamReader = new StreamReader(filePath, Encoding.UTF8, true))
-                        using (XmlReader objXmlReader = XmlReader.Create(objStreamReader, GlobalOptions.SafeXmlReaderSettings))
-                            xmlDocument.Load(objXmlReader);
-                }
-                catch(IOException)
-                {
-                    continue;
-                }
-                catch(XmlException)
-                {
-                    continue;
-                }
-
-                XmlNode node = xmlDocument.SelectSingleNode("/settings/name");
-                if(node != null)
-                    lstSettings.Add(new ListItem(Path.GetFileName(filePath), node.InnerText));
-            }
-
-            if(lstSettings.Count == 0)
-            {
-                string strFilePath = Path.Combine(settingsDirectoryPath, "default.xml");
-                if(!File.Exists(strFilePath) || !_characterOptions.Load("default.xml"))
-                {
-                    _blnDirty = true;
-                    _characterOptions.LoadFromRegistry();
-                    _characterOptions.Save();
-                    XmlDocument xmlDocument = new XmlDocument
-                    {
-                        XmlResolver = null
-                    };
-                    try
-                    {
-                        using (StreamReader objStreamReader = new StreamReader(strFilePath, Encoding.UTF8, true))
-                            using (XmlReader objXmlReader = XmlReader.Create(objStreamReader, GlobalOptions.SafeXmlReaderSettings))
-                                xmlDocument.Load(objXmlReader);
-                    }
-                    catch(IOException)
-                    {
-                    }
-                    catch(XmlException)
-                    {
-                    }
-                    XmlNode node = xmlDocument.SelectSingleNode("/settings/name");
-                    if(node != null)
-                        lstSettings.Add(new ListItem(Path.GetFileName(strFilePath), node.InnerText));
-                }
-            }
-
-            string strOldSelected = cboSetting.SelectedValue?.ToString();
-
-            cboSetting.BeginUpdate();
-            cboSetting.ValueMember = nameof(ListItem.Value);
-            cboSetting.DisplayMember = nameof(ListItem.Name);
-            cboSetting.DataSource = lstSettings;
-
-            if(!string.IsNullOrEmpty(strOldSelected))
-                cboSetting.SelectedValue = strOldSelected;
-            if(cboSetting.SelectedIndex == -1 && lstSettings.Count > 0)
-                cboSetting.SelectedIndex = 0;
-
-            cboSetting.EndUpdate();
-        }
-
->>>>>>> 1f06ece3
         private void PopulateLanguageList()
         {
             string languageDirectoryPath = Path.Combine(Utils.GetStartupPath, "lang");
