/*  This file is part of Chummer5a.
 *
 *  Chummer5a is free software: you can redistribute it and/or modify
 *  it under the terms of the GNU General Public License as published by
 *  the Free Software Foundation, either version 3 of the License, or
 *  (at your option) any later version.
 *
 *  Chummer5a is distributed in the hope that it will be useful,
 *  but WITHOUT ANY WARRANTY; without even the implied warranty of
 *  MERCHANTABILITY or FITNESS FOR A PARTICULAR PURPOSE.  See the
 *  GNU General Public License for more details.
 *
 *  You should have received a copy of the GNU General Public License
 *  along with Chummer5a.  If not, see <http://www.gnu.org/licenses/>.
 *
 *  You can obtain the full source code for Chummer5a at
 *  https://github.com/chummer5a/chummer5a
 */

using System;
using System.Collections.Concurrent;
using System.Collections.Generic;
using System.Collections.Specialized;
using System.ComponentModel;
using System.Drawing;
using System.Globalization;
using System.IO;
using System.Linq;
using System.Runtime.Versioning;
using System.Text;
using System.Text.RegularExpressions;
using System.Threading;
using System.Threading.Tasks;
using System.Windows.Forms;
using System.Xml;
using System.Xml.Xsl;
using Microsoft.IO;
using Newtonsoft.Json;
using NLog;
using Formatting = Newtonsoft.Json.Formatting;

namespace Chummer
{
    public partial class ExportCharacter : Form, IHasCharacterObjects
    {
        private static readonly Lazy<Logger> s_ObjLogger = new Lazy<Logger>(LogManager.GetCurrentClassLogger);
        private static Logger Log => s_ObjLogger.Value;
        private readonly Character _objCharacter;
        private readonly ConcurrentDictionary<Tuple<string, string>, Tuple<string, string>> _dicCache = new ConcurrentDictionary<Tuple<string, string>, Tuple<string, string>>();
        private CancellationTokenSource _objCharacterXmlGeneratorCancellationTokenSource;
        private CancellationTokenSource _objXmlGeneratorCancellationTokenSource;
        private readonly CancellationTokenSource _objGenericFormClosingCancellationTokenSource = new CancellationTokenSource();
        private readonly CancellationToken _objGenericToken;
        private Task _tskCharacterXmlGenerator;
        private Task _tskXmlGenerator;
        private XmlDocument _objCharacterXml;
        private int _intSelected;
        private string _strXslt;
        private string _strExportLanguage;
        private CultureInfo _objExportCulture;
        private int _intLoading = 1;

        public Character CharacterObject => _objCharacter;

        public IEnumerable<Character> CharacterObjects => _objCharacter?.Yield() ?? Enumerable.Empty<Character>();

        #region Control Events

        public ExportCharacter(Character objCharacter)
        {
            _objGenericToken = _objGenericFormClosingCancellationTokenSource.Token;
            Disposed += (sender, args) =>
            {
                _objGenericFormClosingCancellationTokenSource.Dispose();
                _objXmlGeneratorCancellationTokenSource?.Dispose();
                _objCharacterXmlGeneratorCancellationTokenSource?.Dispose();
                dlgSaveFile?.Dispose();
            };
            _objCharacter = objCharacter;
            Program.MainForm.OpenCharacterExportForms?.Add(this);
            InitializeComponent();
            this.UpdateLightDarkMode();
            this.TranslateWinForm();
        }

        [SupportedOSPlatform("windows")]
        private async void ExportCharacter_Load(object sender, EventArgs e)
        {
            try
            {
                IAsyncDisposable objInnerLocker = await _objCharacter.LockObject.EnterWriteLockAsync(_objGenericToken)
                                                                     .ConfigureAwait(false);
                try
                {
                    _objGenericToken.ThrowIfCancellationRequested();
                    _objCharacter.MultiplePropertiesChangedAsync += ObjCharacterOnPropertyChanged;
                    _objCharacter.SettingsPropertyChangedAsync += ObjCharacterOnSettingsPropertyChanged;
                    // TODO: Make these also work for any children collection changes
                    _objCharacter.Cyberware.CollectionChangedAsync += OnCharacterCollectionChanged;
                    _objCharacter.Armor.CollectionChangedAsync += OnCharacterCollectionChanged;
                    _objCharacter.Weapons.CollectionChangedAsync += OnCharacterCollectionChanged;
                    _objCharacter.Gear.CollectionChangedAsync += OnCharacterCollectionChanged;
                    _objCharacter.Contacts.CollectionChangedAsync += OnCharacterCollectionChanged;
                    _objCharacter.ExpenseEntries.CollectionChangedAsync += OnCharacterCollectionChanged;
                    _objCharacter.MentorSpirits.CollectionChangedAsync += OnCharacterCollectionChanged;
                    _objCharacter.Powers.ListChangedAsync += OnCharacterListChanged;
                    _objCharacter.Qualities.CollectionChangedAsync += OnCharacterCollectionChanged;
                    _objCharacter.MartialArts.CollectionChangedAsync += OnCharacterCollectionChanged;
                    _objCharacter.Metamagics.CollectionChangedAsync += OnCharacterCollectionChanged;
                    _objCharacter.Spells.CollectionChangedAsync += OnCharacterCollectionChanged;
                    _objCharacter.ComplexForms.CollectionChangedAsync += OnCharacterCollectionChanged;
                    _objCharacter.CritterPowers.CollectionChangedAsync += OnCharacterCollectionChanged;
                    _objCharacter.SustainedCollection.CollectionChangedAsync += OnCharacterCollectionChanged;
                    _objCharacter.InitiationGrades.CollectionChangedAsync += OnCharacterCollectionChanged;
                }
                finally
                {
                    await objInnerLocker.DisposeAsync().ConfigureAwait(false);
                }

                await LanguageManager
                      .PopulateSheetLanguageListAsync(cboLanguage, GlobalSettings.DefaultCharacterSheet,
                                                      _objCharacter.Yield(), _objExportCulture, token: _objGenericToken)
                      .ConfigureAwait(false);
                using (new FetchSafelyFromPool<List<ListItem>>(
                           Utils.ListItemListPool, out List<ListItem> lstExportMethods))
                {
                    // Populate the XSLT list with all of the XSL files found in the sheets directory.
                    foreach (string strFile in Directory.EnumerateFiles(Path.Combine(Utils.GetStartupPath, "export")))
                    {
                        // Only show files that end in .xsl. Do not include files that end in .xslt since they are used as "hidden" reference sheets (hidden because they are partial templates that cannot be used on their own).
                        if (!strFile.EndsWith(".xslt", StringComparison.OrdinalIgnoreCase)
                            && strFile.EndsWith(".xsl", StringComparison.OrdinalIgnoreCase))
                        {
                            string strFileName = Path.GetFileNameWithoutExtension(strFile);
                            lstExportMethods.Add(new ListItem(strFileName, strFileName));
                        }
                    }

                    lstExportMethods.Sort();
                    lstExportMethods.Insert(
                        0,
                        new ListItem(
                            "JSON",
                            string.Format(GlobalSettings.CultureInfo,
                                          await LanguageManager
                                                .GetStringAsync("String_Export_Blank", token: _objGenericToken)
                                                .ConfigureAwait(false), "JSON")));

                    await cboXSLT.PopulateWithListItemsAsync(lstExportMethods, _objGenericToken).ConfigureAwait(false);
                    await cboXSLT.DoThreadSafeAsync(x =>
                    {
                        if (x.Items.Count > 0)
                            x.SelectedIndex = 0;
                    }, _objGenericToken).ConfigureAwait(false);
                }

                Interlocked.Decrement(ref _intLoading);
                await UpdateWindowTitleAsync(_objGenericToken).ConfigureAwait(false);
                await DoLanguageUpdate(_objGenericToken).ConfigureAwait(false);
                // Stupid hack to get the MDI icon to show up properly.
                await this.DoThreadSafeFuncAsync(x => x.Icon = x.Icon.Clone() as Icon,
                                                 _objGenericToken).ConfigureAwait(false);
            }
            catch (OperationCanceledException)
            {
                //swallow this
            }
        }

        private async Task ObjCharacterOnSettingsPropertyChanged(object sender, PropertyChangedEventArgs e, CancellationToken token = default)
        {
            try
            {
                if (e.PropertyName == nameof(CharacterSettings.Name))
                    await UpdateWindowTitleAsync(token).ConfigureAwait(false);
                await DoXsltUpdate(token).ConfigureAwait(false);
            }
            catch (OperationCanceledException)
            {
                //swallow this
            }
        }

        private async Task ObjCharacterOnPropertyChanged(object sender, MultiplePropertiesChangedEventArgs e, CancellationToken token = default)
        {
            try
            {
                token.ThrowIfCancellationRequested();
                if (e.PropertyNames.Contains(nameof(Character.CharacterName)) || e.PropertyNames.Contains(nameof(Character.Created)))
                    await UpdateWindowTitleAsync(token).ConfigureAwait(false);
                await DoXsltUpdate(token).ConfigureAwait(false);
            }
            catch (OperationCanceledException)
            {
                //swallow this
            }
        }

        private async Task OnCharacterListChanged(object sender, ListChangedEventArgs e, CancellationToken token = default)
        {
            if (e.ListChangedType == ListChangedType.ItemMoved
                || e.ListChangedType == ListChangedType.PropertyDescriptorAdded
                || e.ListChangedType == ListChangedType.PropertyDescriptorChanged
                || e.ListChangedType == ListChangedType.PropertyDescriptorDeleted)
                return;
            try
            {
                await DoXsltUpdate(token).ConfigureAwait(false);
            }
            catch (OperationCanceledException)
            {
                //swallow this
            }
        }

        private async Task OnCharacterCollectionChanged(object sender, NotifyCollectionChangedEventArgs e, CancellationToken token = default)
        {
            if (e.Action == NotifyCollectionChangedAction.Move)
                return;
            try
            {
                await DoXsltUpdate(token).ConfigureAwait(false);
            }
            catch (OperationCanceledException)
            {
                //swallow this
            }
        }

        private async void ExportCharacter_FormClosing(object sender, FormClosingEventArgs e)
        {
            CancellationTokenSource objTemp = Interlocked.Exchange(ref _objXmlGeneratorCancellationTokenSource, null);
            if (objTemp?.IsCancellationRequested == false)
            {
                objTemp.Cancel(false);
                objTemp.Dispose();
            }

            objTemp = Interlocked.Exchange(ref _objCharacterXmlGeneratorCancellationTokenSource, null);
            if (objTemp?.IsCancellationRequested == false)
            {
                objTemp.Cancel(false);
                objTemp.Dispose();
            }

            // ReSharper disable once MethodSupportsCancellation
            IAsyncDisposable objInnerLocker = await _objCharacter.LockObject.EnterWriteLockAsync()
                                                                 .ConfigureAwait(false);
            try
            {
                _objCharacter.MultiplePropertiesChangedAsync -= ObjCharacterOnPropertyChanged;
                _objCharacter.SettingsPropertyChangedAsync -= ObjCharacterOnSettingsPropertyChanged;
                _objCharacter.Cyberware.CollectionChangedAsync -= OnCharacterCollectionChanged;
                _objCharacter.Armor.CollectionChangedAsync -= OnCharacterCollectionChanged;
                _objCharacter.Weapons.CollectionChangedAsync -= OnCharacterCollectionChanged;
                _objCharacter.Gear.CollectionChangedAsync -= OnCharacterCollectionChanged;
                _objCharacter.Contacts.CollectionChangedAsync -= OnCharacterCollectionChanged;
                _objCharacter.ExpenseEntries.CollectionChangedAsync -= OnCharacterCollectionChanged;
                _objCharacter.MentorSpirits.CollectionChangedAsync -= OnCharacterCollectionChanged;
                _objCharacter.Powers.ListChangedAsync -= OnCharacterListChanged;
                _objCharacter.Qualities.CollectionChangedAsync -= OnCharacterCollectionChanged;
                _objCharacter.MartialArts.CollectionChangedAsync -= OnCharacterCollectionChanged;
                _objCharacter.Metamagics.CollectionChangedAsync -= OnCharacterCollectionChanged;
                _objCharacter.Spells.CollectionChangedAsync -= OnCharacterCollectionChanged;
                _objCharacter.ComplexForms.CollectionChangedAsync -= OnCharacterCollectionChanged;
                _objCharacter.CritterPowers.CollectionChangedAsync -= OnCharacterCollectionChanged;
                _objCharacter.SustainedCollection.CollectionChangedAsync -= OnCharacterCollectionChanged;
                _objCharacter.InitiationGrades.CollectionChangedAsync -= OnCharacterCollectionChanged;
            }
            finally
            {
                await objInnerLocker.DisposeAsync().ConfigureAwait(false);
            }

            Task tskOld = Interlocked.Exchange(ref _tskXmlGenerator, null);
            if (tskOld != null)
            {
                try
                {
                    await tskOld.ConfigureAwait(false);
                }
                catch (OperationCanceledException)
                {
                    // Swallow this
                }
            }

            tskOld = Interlocked.Exchange(ref _tskCharacterXmlGenerator, null);
            if (tskOld != null)
            {
                try
                {
                    await tskOld.ConfigureAwait(false);
                }
                catch (OperationCanceledException)
                {
                    // Swallow this
                }
            }

            _objGenericFormClosingCancellationTokenSource?.Cancel(false);
        }

        private async void cmdExport_Click(object sender, EventArgs e)
        {
            try
            {
                await DoExport(_objGenericToken).ConfigureAwait(false);
            }
            catch (OperationCanceledException)
            {
                //swallow this
            }
        }

        private async void cmdExportClose_Click(object sender, EventArgs e)
        {
            try
            {
                await DoExport(_objGenericToken).ConfigureAwait(false);
                await this.DoThreadSafeAsync(x =>
                {
                    x.DialogResult = DialogResult.OK;
                    x.Close();
                }, _objGenericToken).ConfigureAwait(false);
            }
            catch (OperationCanceledException)
            {
                //swallow this
            }
        }

        private async Task DoExport(CancellationToken token = default)
        {
            if (string.IsNullOrEmpty(_strXslt))
                return;

            CursorWait objCursorWait = await CursorWait.NewAsync(this, token: token).ConfigureAwait(false);
            try
            {
                if (_strXslt == "JSON")
                {
                    await ExportJson(token: token).ConfigureAwait(false);
                }
                else
                {
                    await ExportNormal(token: token).ConfigureAwait(false);
                }
            }
            finally
            {
                await objCursorWait.DisposeAsync().ConfigureAwait(false);
            }
        }

        private async void cboLanguage_SelectedIndexChanged(object sender, EventArgs e)
        {
            try
            {
                await DoLanguageUpdate(_objGenericToken).ConfigureAwait(false);
            }
            catch (OperationCanceledException)
            {
                //swallow this
            }
        }

        private async void cboXSLT_SelectedIndexChanged(object sender, EventArgs e)
        {
            try
            {
                await DoXsltUpdate(_objGenericToken).ConfigureAwait(false);
            }
            catch (OperationCanceledException)
            {
                //swallow this
            }
        }

        private async Task DoLanguageUpdate(CancellationToken token = default)
        {
            token.ThrowIfCancellationRequested();
            if (_intLoading == 0)
            {
                _strExportLanguage = await cboLanguage.DoThreadSafeFuncAsync(x => x.SelectedValue?.ToString(), token).ConfigureAwait(false) ?? GlobalSettings.Language;
                try
                {
                    _objExportCulture = CultureInfo.GetCultureInfo(_strExportLanguage);
                }
                catch (CultureNotFoundException)
                {
                    // Swallow this
                }

                _objCharacterXml = null;
                token.ThrowIfCancellationRequested();
                await imgSheetLanguageFlag
                    .DoThreadSafeAsync(
                        x => x.Image = FlagImageGetter.GetFlagFromCountryCode(_strExportLanguage.Substring(3, 2),
                            Math.Min(x.Width, x.Height)), token).ConfigureAwait(false);
                await DoXsltUpdate(token).ConfigureAwait(false);
                token.ThrowIfCancellationRequested();
            }
        }

        private async Task DoXsltUpdate(CancellationToken token = default)
        {
            token.ThrowIfCancellationRequested();
            if (_intLoading == 0)
            {
                if (_objCharacterXml != null)
                {
                    _strXslt = await cboXSLT.DoThreadSafeFuncAsync(x => x.SelectedValue?.ToString(), token).ConfigureAwait(false);
                    if (!string.IsNullOrEmpty(_strXslt))
                    {
                        CursorWait objCursorWait = await CursorWait.NewAsync(this, token: token).ConfigureAwait(false);
                        try
                        {
                            token.ThrowIfCancellationRequested();
                            string strText = await LanguageManager.GetStringAsync("String_Generating_Data", token: token).ConfigureAwait(false);
                            await txtText.DoThreadSafeAsync(x => x.Text = strText, token).ConfigureAwait(false);
                            token.ThrowIfCancellationRequested();
                            if (_dicCache.TryGetValue(
                                    new Tuple<string, string>(_strExportLanguage, _strXslt), out Tuple<string, string> strBoxText))
                            {
                                await txtText.DoThreadSafeAsync(x => x.Text = strBoxText.Item2, token).ConfigureAwait(false);
                            }
                            else
                            {
                                CancellationTokenSource objNewSource = new CancellationTokenSource();
                                CancellationToken objToken = objNewSource.Token;
                                CancellationTokenSource objTemp
                                    = Interlocked.Exchange(ref _objXmlGeneratorCancellationTokenSource, objNewSource);
                                if (objTemp?.IsCancellationRequested == false)
                                {
                                    objTemp.Cancel(false);
                                    objTemp.Dispose();
                                }

                                try
                                {
                                    token.ThrowIfCancellationRequested();
                                }
                                catch (OperationCanceledException)
                                {
                                    Interlocked.CompareExchange(ref _objXmlGeneratorCancellationTokenSource, null,
                                                                objNewSource);
                                    objNewSource.Dispose();
                                    throw;
                                }

                                Task tskOld = Interlocked.Exchange(ref _tskXmlGenerator, null);
                                try
                                {
                                    if (tskOld?.IsCompleted == false)
                                        await tskOld.ConfigureAwait(false);
                                }
                                catch (OperationCanceledException)
                                {
                                    // Swallow this
                                }
                                catch
                                {
                                    Interlocked.CompareExchange(ref _objXmlGeneratorCancellationTokenSource, null, objNewSource);
                                    objNewSource.Dispose();
                                    throw;
                                }

                                Task tskNew = _strXslt == "JSON"
                                    ? Task.Run(() => GenerateJson(objToken), objToken)
                                    : Task.Run(() => GenerateXml(objToken), objToken);
                                if (Interlocked.CompareExchange(ref _tskXmlGenerator, tskNew, null) != null)
                                {
                                    Interlocked.CompareExchange(ref _objXmlGeneratorCancellationTokenSource, null, objNewSource);
                                    try
                                    {
                                        objNewSource.Cancel(false);
                                    }
                                    finally
                                    {
                                        objNewSource.Dispose();
                                    }
                                    try
                                    {
                                        await tskNew.ConfigureAwait(false);
                                    }
                                    catch (OperationCanceledException)
                                    {
                                        //swallow this
                                    }
                                }
                            }
                        }
                        finally
                        {
                            await objCursorWait.DisposeAsync().ConfigureAwait(false);
                        }
                    }
                }
                else
                {
                    token.ThrowIfCancellationRequested();
                    CancellationTokenSource objNewSource = new CancellationTokenSource();
                    CancellationToken objToken = objNewSource.Token;
                    CancellationTokenSource objTemp
                        = Interlocked.Exchange(ref _objCharacterXmlGeneratorCancellationTokenSource, objNewSource);
                    if (objTemp?.IsCancellationRequested == false)
                    {
                        objTemp.Cancel(false);
                        objTemp.Dispose();
                    }

                    try
                    {
                        token.ThrowIfCancellationRequested();
                    }
                    catch (OperationCanceledException)
                    {
                        Interlocked.CompareExchange(ref _objCharacterXmlGeneratorCancellationTokenSource, null,
                                                    objNewSource);
                        objNewSource.Dispose();
                        throw;
                    }

                    Task tskOld = Interlocked.Exchange(ref _tskCharacterXmlGenerator, null);
                    try
                    {
                        if (tskOld?.IsCompleted == false)
                            await tskOld.ConfigureAwait(false);
                    }
                    catch (OperationCanceledException)
                    {
                        // Swallow this
                    }
                    catch
                    {
                        Interlocked.CompareExchange(ref _objCharacterXmlGeneratorCancellationTokenSource, null, objNewSource);
                        objNewSource.Dispose();
                        throw;
                    }

                    Task tskNew = Task.Run(() => GenerateCharacterXml(objToken), objToken);
                    if (Interlocked.CompareExchange(ref _tskCharacterXmlGenerator, tskNew, null) != null)
                    {
                        Interlocked.CompareExchange(ref _objCharacterXmlGeneratorCancellationTokenSource, null, objNewSource);
                        try
                        {
                            objNewSource.Cancel(false);
                        }
                        finally
                        {
                            objNewSource.Dispose();
                        }
                        try
                        {
                            await tskNew.ConfigureAwait(false);
                        }
                        catch (OperationCanceledException)
                        {
                            //swallow this
                        }
                    }
                }
            }
        }

        private void txtText_Leave(object sender, EventArgs e)
        {
            if (_intLoading > 0)
                return;
            _intSelected = 0;
        }

        private void txtText_MouseUp(object sender, MouseEventArgs e)
        {
            if (_intLoading > 0 || _intSelected > 0 || txtText.SelectionLength != 0 || Interlocked.Exchange(ref _intSelected, 1) > 0)
                return;
            txtText.SelectAll();
        }

        #endregion Control Events

        #region Methods

        private async Task GenerateCharacterXml(CancellationToken token = default)
        {
            token.ThrowIfCancellationRequested();
            CursorWait objCursorWait = await CursorWait.NewAsync(this, token: token).ConfigureAwait(false);
            try
            {
                string strGeneratingData = await LanguageManager.GetStringAsync("String_Generating_Data", token: token).ConfigureAwait(false);
                await cmdExport.DoThreadSafeAsync(x => x.Enabled = false, token).ConfigureAwait(false);
                await cmdExportClose.DoThreadSafeAsync(x => x.Enabled = false, token).ConfigureAwait(false);
                await txtText.DoThreadSafeAsync(x => x.Text = strGeneratingData, token).ConfigureAwait(false);
                token.ThrowIfCancellationRequested();
                XmlDocument objNewDocument;
                await using (token.Register(() => _objCharacterXmlGeneratorCancellationTokenSource.Cancel(false)))
                {
                    objNewDocument = await _objCharacter.GenerateExportXml(_objExportCulture, _strExportLanguage,
                                                                           _objCharacterXmlGeneratorCancellationTokenSource
                                                                               .Token).ConfigureAwait(false);
                }

                token.ThrowIfCancellationRequested();
                if ((_objCharacterXml = objNewDocument) != null)
                    await DoXsltUpdate(token).ConfigureAwait(false);
            }
            finally
            {
                await objCursorWait.DisposeAsync().ConfigureAwait(false);
            }
        }

        /// <summary>
        /// Update the Window title to show the Character's name and unsaved changes status.
        /// </summary>
        protected async Task UpdateWindowTitleAsync(CancellationToken token = default)
        {
            string strSpace = await LanguageManager.GetStringAsync("String_Space", token: token).ConfigureAwait(false);
            string strTitle = await LanguageManager.GetStringAsync("Title_ExportCharacter", token: token).ConfigureAwait(false) + ':' + strSpace
                              + CharacterObject.CharacterName + strSpace + '-' + strSpace
                              + await LanguageManager.GetStringAsync(
                                  CharacterObject.Created ? "Title_CareerMode" : "Title_CreateNewCharacter", token: token).ConfigureAwait(false) + strSpace
                              + '(' + CharacterObject.Settings.Name + ')';
            await this.DoThreadSafeAsync(x => x.Text = strTitle, token).ConfigureAwait(false);
        }

        #region XML

        private async Task ExportNormal(string destination = null, CancellationToken token = default)
        {
            token.ThrowIfCancellationRequested();
            string strSaveFile = destination;
            if (string.IsNullOrEmpty(destination))
            {
                // Look for the file extension information.
                string strExtension = "xml";
                string exportSheetPath = Path.Combine(Utils.GetStartupPath, "export", _strXslt + ".xsl");
                await using (FileStream objFileStream
                             = new FileStream(exportSheetPath, FileMode.Open, FileAccess.Read, FileShare.Read))
                {
                    token.ThrowIfCancellationRequested();
                    using (StreamReader objFile = new StreamReader(objFileStream, Encoding.UTF8, true))
                    {
                        token.ThrowIfCancellationRequested();
                        for (string strLine = await objFile.ReadLineAsync().ConfigureAwait(false);
                             strLine != null;
                             strLine = await objFile.ReadLineAsync().ConfigureAwait(false))
                        {
                            token.ThrowIfCancellationRequested();
                            if (strLine.StartsWith("<!-- ext:", StringComparison.Ordinal))
                            {
                                strExtension = strLine.TrimStartOnce("<!-- ext:", true).FastEscapeOnceFromEnd("-->")
                                                      .Trim();
                            }
                        }
                    }
                }

                string strExtensionLower = strExtension.ToLowerInvariant();
                if (strExtension.Equals("XML", StringComparison.OrdinalIgnoreCase))
                    dlgSaveFile.Filter = await LanguageManager.GetStringAsync("DialogFilter_Xml", token: token).ConfigureAwait(false);
                else if (strExtension.Equals("JSON", StringComparison.OrdinalIgnoreCase))
                    dlgSaveFile.Filter = await LanguageManager.GetStringAsync("DialogFilter_Json", token: token).ConfigureAwait(false);
                else if (strExtension.Equals("HTM", StringComparison.OrdinalIgnoreCase) || strExtension.Equals("HTML", StringComparison.OrdinalIgnoreCase))
                    dlgSaveFile.Filter = await LanguageManager.GetStringAsync("DialogFilter_Html", token: token).ConfigureAwait(false);
                else
                    dlgSaveFile.Filter = strExtension.ToUpper(GlobalSettings.CultureInfo) + "|*." + strExtensionLower;
                dlgSaveFile.Title = await LanguageManager.GetStringAsync("Button_Viewer_SaveAsHtml", token: token).ConfigureAwait(false);
                if (await this.DoThreadSafeFuncAsync(x => dlgSaveFile.ShowDialog(x), token).ConfigureAwait(false) != DialogResult.OK)
                    return;
                strSaveFile = dlgSaveFile.FileName;
                if (string.IsNullOrEmpty(strSaveFile))
                    return;
                if (!strSaveFile.EndsWith('.' + strExtensionLower, StringComparison.OrdinalIgnoreCase)
                    && (!strExtensionLower.TrimEndOnce('l').Equals("htm", StringComparison.OrdinalIgnoreCase)
                        || !strSaveFile.TrimEndOnce('l', 'L').EndsWith(".htm", StringComparison.OrdinalIgnoreCase)))
                    strSaveFile += '.' + strExtensionLower;
            }
            if (string.IsNullOrEmpty(strSaveFile))
                return;

            await File.WriteAllTextAsync(strSaveFile, // Change this to a proper path.
                _dicCache.TryGetValue(new Tuple<string, string>(_strExportLanguage, _strXslt), out Tuple<string, string> strBoxText)
                    ? strBoxText.Item1
                    : txtText.Text,
                Encoding.UTF8, token).ConfigureAwait(false);
        }

        private async Task GenerateXml(CancellationToken token = default)
        {
            token.ThrowIfCancellationRequested();
            CursorWait objCursorWait = await CursorWait.NewAsync(this, token: token).ConfigureAwait(false);
            try
            {
                await cmdExport.DoThreadSafeAsync(x => x.Enabled = false, token).ConfigureAwait(false);
                await cmdExportClose.DoThreadSafeAsync(x => x.Enabled = false, token).ConfigureAwait(false);
                try
                {
                    token.ThrowIfCancellationRequested();
                    string exportSheetPath = Path.Combine(Utils.GetStartupPath, "export", _strXslt + ".xsl");

                    XslCompiledTransform objXslTransform;
                    try
                    {
                        objXslTransform
                            = await XslManager
                                    .GetTransformForFileAsync(exportSheetPath, token).ConfigureAwait(false); // Use the path for the export sheet.
                    }
                    catch (ArgumentException)
                    {
                        token.ThrowIfCancellationRequested();
                        string strReturn = "Last write time could not be fetched when attempting to load " + _strXslt +
                                           Environment.NewLine;
                        Log.Debug(strReturn);
                        await SetTextToWorkerResult(strReturn, token).ConfigureAwait(false);
                        return;
                    }
                    catch (PathTooLongException)
                    {
                        token.ThrowIfCancellationRequested();
                        string strReturn = "Last write time could not be fetched when attempting to load " + _strXslt +
                                           Environment.NewLine;
                        Log.Debug(strReturn);
                        await SetTextToWorkerResult(strReturn, token).ConfigureAwait(false);
                        return;
                    }
                    catch (UnauthorizedAccessException)
                    {
                        token.ThrowIfCancellationRequested();
                        string strReturn = "Last write time could not be fetched when attempting to load " + _strXslt +
                                           Environment.NewLine;
                        Log.Debug(strReturn);
                        await SetTextToWorkerResult(strReturn, token).ConfigureAwait(false);
                        return;
                    }
                    catch (XsltException ex)
                    {
                        token.ThrowIfCancellationRequested();
                        string strReturn = "Error attempting to load " + _strXslt + Environment.NewLine;
                        Log.Debug(strReturn);
                        Log.Error("ERROR Message = " + ex.Message);
                        strReturn += ex.Message;
                        await SetTextToWorkerResult(strReturn, token).ConfigureAwait(false);
                        return;
                    }

                    token.ThrowIfCancellationRequested();

                    XmlWriterSettings objSettings = objXslTransform.OutputSettings?.Clone();
                    if (objSettings != null)
                    {
                        objSettings.CheckCharacters = false;
                        objSettings.ConformanceLevel = ConformanceLevel.Fragment;
                    }

                    string strText = await Task.Run(async () =>
                    {
                        await using (RecyclableMemoryStream objStream = new RecyclableMemoryStream(Utils.MemoryStreamManager))
                        {
                            await using (XmlWriter objWriter = objSettings != null
                                             ? XmlWriter.Create(objStream, objSettings)
                                             : Utils.GetXslTransformXmlWriter(objStream))
                            {
                                token.ThrowIfCancellationRequested();
                                objXslTransform.Transform(_objCharacterXml, objWriter);
                            }

                            token.ThrowIfCancellationRequested();
                            objStream.Position = 0;

                            // Read in the resulting code and pass it to the browser.
                            using (new FetchSafelyFromPool<StringBuilder>(Utils.StringBuilderPool, out StringBuilder sbdReturn))
                            {
                                token.ThrowIfCancellationRequested();
                                using (StreamReader objReader = new StreamReader(objStream, Encoding.UTF8, true))
                                {
                                    token.ThrowIfCancellationRequested();
                                    for (string strLine = await objReader.ReadLineAsync().ConfigureAwait(false);
                                         strLine != null;
                                         strLine = await objReader.ReadLineAsync().ConfigureAwait(false))
                                    {
                                        token.ThrowIfCancellationRequested();
                                        if (!string.IsNullOrEmpty(strLine))
                                            sbdReturn.AppendLine(strLine);
                                    }
                                }

                                return sbdReturn.ToString();
                            }
                        }
                    }, token).ConfigureAwait(false);

                    token.ThrowIfCancellationRequested();
                    await SetTextToWorkerResult(strText, token).ConfigureAwait(false);
                }
                finally
                {
                    await cmdExport.DoThreadSafeAsync(x => x.Enabled = true, token).ConfigureAwait(false);
                    await cmdExportClose.DoThreadSafeAsync(x => x.Enabled = true, token).ConfigureAwait(false);
                }
            }
            finally
            {
                await objCursorWait.DisposeAsync().ConfigureAwait(false);
            }
        }

        private async Task GenerateJson(CancellationToken token = default)
        {
            token.ThrowIfCancellationRequested();
            CursorWait objCursorWait = await CursorWait.NewAsync(this, token: token).ConfigureAwait(false);
            try
            {
                await cmdExport.DoThreadSafeAsync(x => x.Enabled = false, token).ConfigureAwait(false);
                await cmdExportClose.DoThreadSafeAsync(x => x.Enabled = false, token).ConfigureAwait(false);
                try
                {
                    token.ThrowIfCancellationRequested();
                    string strText = JsonConvert.SerializeXmlNode(_objCharacterXml, Formatting.Indented);
                    token.ThrowIfCancellationRequested();
                    await SetTextToWorkerResult(strText, token).ConfigureAwait(false);
                }
                finally
                {
                    await cmdExport.DoThreadSafeAsync(x => x.Enabled = true, token).ConfigureAwait(false);
                    await cmdExportClose.DoThreadSafeAsync(x => x.Enabled = true, token).ConfigureAwait(false);
                }
            }
            finally
            {
                await objCursorWait.DisposeAsync().ConfigureAwait(false);
            }
        }

        private Task SetTextToWorkerResult(string strText, CancellationToken token = default)
        {
            string strDisplayText = strText;
            // Displayed text has all mugshots data removed because it's unreadable as Base64 strings, but massive enough to slow down the program
            strDisplayText = s_RgxMainMugshotReplaceExpression.Value.Replace(strDisplayText, "<mainmugshotbase64>[...]</mainmugshotbase64>");
            strDisplayText = s_RgxStringBase64ReplaceExpression.Value.Replace(strDisplayText, "<stringbase64>[...]</stringbase64>");
            strDisplayText = s_RgxBase64ReplaceExpression.Value.Replace(strDisplayText, "base64\": \"[...]\",");
            _dicCache.AddOrUpdate(new Tuple<string, string>(_strExportLanguage, _strXslt),
                new Tuple<string, string>(strText, strDisplayText),
                (a, b) => new Tuple<string, string>(strText, strDisplayText));
            return txtText.DoThreadSafeAsync(x => x.Text = strDisplayText, token);
        }

<<<<<<< HEAD
        private static readonly Regex s_RgxMainMugshotReplaceExpression = new Regex(
            "<mainmugshotbase64>[^\\s\\S]*</mainmugshotbase64>",
            RegexOptions.IgnoreCase | RegexOptions.Singleline | RegexOptions.CultureInvariant | RegexOptions.Compiled);

        private static readonly Regex s_RgxStringBase64ReplaceExpression = new Regex(
            "<stringbase64>[^\\s\\S]*</stringbase64>",
            RegexOptions.IgnoreCase | RegexOptions.Singleline | RegexOptions.CultureInvariant | RegexOptions.Compiled);

        private static readonly Regex s_RgxBase64ReplaceExpression = new Regex(
            "base64\": \"[^\\\"]*\",",
            RegexOptions.IgnoreCase | RegexOptions.Singleline | RegexOptions.CultureInvariant | RegexOptions.Compiled);
=======
        private static readonly Lazy<Regex> s_RgxMainMugshotReplaceExpression = new Lazy<Regex>(() => new Regex(
            "<mainmugshotbase64>[^\\s\\S]*</mainmugshotbase64>",
            RegexOptions.IgnoreCase | RegexOptions.Singleline | RegexOptions.CultureInvariant | RegexOptions.Compiled));

        private static readonly Lazy<Regex> s_RgxStringBase64ReplaceExpression = new Lazy<Regex>(() => new Regex(
            "<stringbase64>[^\\s\\S]*</stringbase64>",
            RegexOptions.IgnoreCase | RegexOptions.Singleline | RegexOptions.CultureInvariant | RegexOptions.Compiled));

        private static readonly Lazy<Regex> s_RgxBase64ReplaceExpression = new Lazy<Regex>(() => new Regex(
            "base64\": \"[^\\\"]*\",",
            RegexOptions.IgnoreCase | RegexOptions.Singleline | RegexOptions.CultureInvariant | RegexOptions.Compiled));
>>>>>>> 8fd4fd43

        #endregion XML

        #region JSON

        private async Task ExportJson(string destination = null, CancellationToken token = default)
        {
            token.ThrowIfCancellationRequested();
            string strSaveFile = destination;
            if (string.IsNullOrEmpty(strSaveFile))
            {
                dlgSaveFile.Filter = await LanguageManager.GetStringAsync("DialogFilter_Json", token: token).ConfigureAwait(false) + '|' + await LanguageManager.GetStringAsync("DialogFilter_All", token: token).ConfigureAwait(false);
                dlgSaveFile.Title = await LanguageManager.GetStringAsync("Button_Export_SaveJsonAs", token: token).ConfigureAwait(false);
                if (await this.DoThreadSafeFuncAsync(x => dlgSaveFile.ShowDialog(x), token).ConfigureAwait(false) != DialogResult.OK)
                    return;
                strSaveFile = dlgSaveFile.FileName;
                if (string.IsNullOrWhiteSpace(strSaveFile))
                    return;
                if (!strSaveFile.EndsWith(".json", StringComparison.OrdinalIgnoreCase))
                    strSaveFile += ".json";
            }
            if (string.IsNullOrWhiteSpace(strSaveFile))
                return;

            // Change this to a proper path.
            await FileExtensions.WriteAllTextAsync(strSaveFile,
                _dicCache.TryGetValue(new Tuple<string, string>(_strExportLanguage, _strXslt),
                    out Tuple<string, string> strBoxText)
                    ? strBoxText.Item1
                    : await txtText.DoThreadSafeFuncAsync(x => x.Text, token: token)
                        .ConfigureAwait(false), Encoding.UTF8, token).ConfigureAwait(false);
        }

        #endregion JSON

        #endregion Methods
    }
}<|MERGE_RESOLUTION|>--- conflicted
+++ resolved
@@ -26,7 +26,6 @@
 using System.Globalization;
 using System.IO;
 using System.Linq;
-using System.Runtime.Versioning;
 using System.Text;
 using System.Text.RegularExpressions;
 using System.Threading;
@@ -83,7 +82,6 @@
             this.TranslateWinForm();
         }
 
-        [SupportedOSPlatform("windows")]
         private async void ExportCharacter_Load(object sender, EventArgs e)
         {
             try
@@ -595,7 +593,7 @@
                 await txtText.DoThreadSafeAsync(x => x.Text = strGeneratingData, token).ConfigureAwait(false);
                 token.ThrowIfCancellationRequested();
                 XmlDocument objNewDocument;
-                await using (token.Register(() => _objCharacterXmlGeneratorCancellationTokenSource.Cancel(false)))
+                using (token.Register(() => _objCharacterXmlGeneratorCancellationTokenSource.Cancel(false)))
                 {
                     objNewDocument = await _objCharacter.GenerateExportXml(_objExportCulture, _strExportLanguage,
                                                                            _objCharacterXmlGeneratorCancellationTokenSource
@@ -637,8 +635,8 @@
                 // Look for the file extension information.
                 string strExtension = "xml";
                 string exportSheetPath = Path.Combine(Utils.GetStartupPath, "export", _strXslt + ".xsl");
-                await using (FileStream objFileStream
-                             = new FileStream(exportSheetPath, FileMode.Open, FileAccess.Read, FileShare.Read))
+                using (FileStream objFileStream
+                       = new FileStream(exportSheetPath, FileMode.Open, FileAccess.Read, FileShare.Read))
                 {
                     token.ThrowIfCancellationRequested();
                     using (StreamReader objFile = new StreamReader(objFileStream, Encoding.UTF8, true))
@@ -681,11 +679,11 @@
             if (string.IsNullOrEmpty(strSaveFile))
                 return;
 
-            await File.WriteAllTextAsync(strSaveFile, // Change this to a proper path.
+            File.WriteAllText(strSaveFile, // Change this to a proper path.
                 _dicCache.TryGetValue(new Tuple<string, string>(_strExportLanguage, _strXslt), out Tuple<string, string> strBoxText)
-                    ? strBoxText.Item1
-                    : txtText.Text,
-                Encoding.UTF8, token).ConfigureAwait(false);
+                                  ? strBoxText.Item1
+                                  : txtText.Text,
+                              Encoding.UTF8);
         }
 
         private async Task GenerateXml(CancellationToken token = default)
@@ -757,11 +755,11 @@
 
                     string strText = await Task.Run(async () =>
                     {
-                        await using (RecyclableMemoryStream objStream = new RecyclableMemoryStream(Utils.MemoryStreamManager))
+                        using (RecyclableMemoryStream objStream = new RecyclableMemoryStream(Utils.MemoryStreamManager))
                         {
-                            await using (XmlWriter objWriter = objSettings != null
-                                             ? XmlWriter.Create(objStream, objSettings)
-                                             : Utils.GetXslTransformXmlWriter(objStream))
+                            using (XmlWriter objWriter = objSettings != null
+                                       ? XmlWriter.Create(objStream, objSettings)
+                                       : Utils.GetXslTransformXmlWriter(objStream))
                             {
                                 token.ThrowIfCancellationRequested();
                                 objXslTransform.Transform(_objCharacterXml, objWriter);
@@ -847,19 +845,6 @@
             return txtText.DoThreadSafeAsync(x => x.Text = strDisplayText, token);
         }
 
-<<<<<<< HEAD
-        private static readonly Regex s_RgxMainMugshotReplaceExpression = new Regex(
-            "<mainmugshotbase64>[^\\s\\S]*</mainmugshotbase64>",
-            RegexOptions.IgnoreCase | RegexOptions.Singleline | RegexOptions.CultureInvariant | RegexOptions.Compiled);
-
-        private static readonly Regex s_RgxStringBase64ReplaceExpression = new Regex(
-            "<stringbase64>[^\\s\\S]*</stringbase64>",
-            RegexOptions.IgnoreCase | RegexOptions.Singleline | RegexOptions.CultureInvariant | RegexOptions.Compiled);
-
-        private static readonly Regex s_RgxBase64ReplaceExpression = new Regex(
-            "base64\": \"[^\\\"]*\",",
-            RegexOptions.IgnoreCase | RegexOptions.Singleline | RegexOptions.CultureInvariant | RegexOptions.Compiled);
-=======
         private static readonly Lazy<Regex> s_RgxMainMugshotReplaceExpression = new Lazy<Regex>(() => new Regex(
             "<mainmugshotbase64>[^\\s\\S]*</mainmugshotbase64>",
             RegexOptions.IgnoreCase | RegexOptions.Singleline | RegexOptions.CultureInvariant | RegexOptions.Compiled));
@@ -871,7 +856,6 @@
         private static readonly Lazy<Regex> s_RgxBase64ReplaceExpression = new Lazy<Regex>(() => new Regex(
             "base64\": \"[^\\\"]*\",",
             RegexOptions.IgnoreCase | RegexOptions.Singleline | RegexOptions.CultureInvariant | RegexOptions.Compiled));
->>>>>>> 8fd4fd43
 
         #endregion XML
 
