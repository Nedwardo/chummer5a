<?xml version="1.0" encoding="utf-8"?>
<!--This file is part of Chummer5a.

    Chummer5a is free software: you can redistribute it and/or modify
    it under the terms of the GNU General Public License as published by
    the Free Software Foundation, either version 3 of the License, or
    (at your option) any later version.

    Chummer5a is distributed in the hope that it will be useful,
    but WITHOUT ANY WARRANTY; without even the implied warranty of
    MERCHANTABILITY or FITNESS FOR A PARTICULAR PURPOSE.  See the
    GNU General Public License for more details.

    You should have received a copy of the GNU General Public License
    along with Chummer5a.  If not, see <http://www.gnu.org/licenses/>.

    You can obtain the full source code for Chummer5a at
    https://github.com/chummer5a/chummer5a
-->

<!-- Documentation of the tags used in armor.xml

<armor> a container for a single tradition
	<name> Human readable name
	<source> The Rulebook of this armor
	<page> reference to the page in the rulebook the armor is described in
	<category> the category of the armor as specified in <categories>
	<armor> the actual armor value of the armor
	<armorcapacity> ?
	<avail> availability of the armor
	<cost> price in NewYen or "Variable(nn-mm)"
	<gears> container for included gear
	<bonus> container for bonus from the armor
		<limitmodifier> container for modifier to a single limit
			<limit> the limit to be modified
			<value> the modifier
			<condition> textual description of the condition of the modifier
	<addmodcategory> the category of available modifications/addons to the armor
-->

<chummer xmlns="" xmlns:xsi="http://www.w3.org/2001/XMLSchema-instance" xsi:schemaLocation="http://www.w3.org/2001/XMLSchema armor.xsd">
  <version>0</version>
  <categories>
    <category blackmarket="Armor">Armor</category>
    <category blackmarket="Armor">Clothing</category>
    <category blackmarket="Armor">Cloaks</category>
    <category blackmarket="Armor">High-Fashion Armor Clothing</category>
    <category blackmarket="Armor">Specialty Armor</category>
  </categories>
  <armors>
    <!-- Region Shadowrun 5 -->
    <armor>
      <id>31c68476-6328-476a-ae8a-94f65d505a04</id>
      <name>Clothing</name>
      <category>Clothing</category>
      <armor>0</armor>
      <armorcapacity>0</armorcapacity>
      <avail>0</avail>
      <cost>Variable(20-100000)</cost>
      <source>SR5</source>
      <page>437</page>
    </armor>
    <armor>
      <id>5a650844-8f24-48e7-829f-0443d9ff5cf7</id>
      <name>Actioneer Business Clothes</name>
      <category>Armor</category>
      <armor>8</armor>
      <armorcapacity>8</armorcapacity>
      <avail>8</avail>
      <cost>1500</cost>
      <gears>
        <usegear>Holster</usegear>
      </gears>
      <source>SR5</source>
      <page>437</page>
    </armor>
    <armor>
      <id>40826eaa-c22a-43da-8730-bc1867ea65a1</id>
      <name>Armor Clothing</name>
      <category>Armor</category>
      <armor>6</armor>
      <armorcapacity>6</armorcapacity>
      <avail>2</avail>
      <cost>450</cost>
      <source>SR5</source>
      <page>437</page>
    </armor>
    <armor>
      <id>36a4cd30-c32c-44d0-847a-0c15fb51072a</id>
      <name>Armor Jacket</name>
      <category>Armor</category>
      <armor>12</armor>
      <armorcapacity>12</armorcapacity>
      <avail>2</avail>
      <cost>1000</cost>
      <source>SR5</source>
      <page>437</page>
    </armor>
    <armor>
      <id>4ad1eeab-daf3-4495-a73d-fbb0ce89be5b</id>
      <name>Armor Vest</name>
      <category>Armor</category>
      <armor>9</armor>
      <armorcapacity>9</armorcapacity>
      <avail>4</avail>
      <cost>500</cost>
      <source>SR5</source>
      <page>437</page>
    </armor>
    <armor>
      <id>aacafde3-ff9a-4de0-85ac-3870645a9197</id>
      <name>Chameleon Suit</name>
      <category>Armor</category>
      <armor>9</armor>
      <armorcapacity>9</armorcapacity>
      <avail>10R</avail>
      <cost>1700</cost>
      <bonus>
        <limitmodifier>
          <limit>Physical</limit>
          <value>2</value>
          <condition>Only for Sneaking, Must be visible</condition>
        </limitmodifier>
      </bonus>
      <source>SR5</source>
      <page>437</page>
    </armor>
    <armor>
      <id>9ee80c97-9197-4dd5-baed-f77cfd2cee17</id>
      <name>Full Body Armor</name>
      <category>Armor</category>
      <armor>15</armor>
      <armorcapacity>15</armorcapacity>
      <avail>14R</avail>
      <cost>2000</cost>
      <addmodcategory>Full Body Armor Mods</addmodcategory>
      <source>SR5</source>
      <page>437</page>
    </armor>
    <armor>
      <id>013b9f3f-533b-4545-aa51-c6cf8d50f3b6</id>
      <name>Lined Coat</name>
      <category>Armor</category>
      <armor>9</armor>
      <armorcapacity>9</armorcapacity>
      <avail>4</avail>
      <cost>900</cost>
      <source>SR5</source>
      <page>437</page>
    </armor>
    <armor>
      <id>d8d9154d-c8d3-4593-a408-9f5b259f0363</id>
      <name>Urban Explorer Jumpsuit</name>
      <category>Armor</category>
      <armor>9</armor>
      <armorcapacity>9</armorcapacity>
      <avail>8</avail>
      <cost>650</cost>
      <addmodcategory>Urban Explorer Jumpsuit Accessories</addmodcategory>
      <gears>
        <usegear>Biomonitor</usegear>
      </gears>
      <source>SR5</source>
      <page>437</page>
    </armor>
    <armor>
      <id>fd6e194b-89ea-4030-9203-87341442eadb</id>
      <name>Helmet</name>
      <category>Armor</category>
      <armor>+2</armor>
      <armorcapacity>6</armorcapacity>
      <avail>2</avail>
      <cost>100</cost>
      <source>SR5</source>
      <page>438</page>
    </armor>
    <armor>
      <id>943d19f7-ee6b-4ce9-8a43-93d3fe5100f2</id>
      <name>Ballistic Shield</name>
      <category>Armor</category>
      <armor>+6</armor>
      <armorcapacity>6</armorcapacity>
      <addweapon>Ballistic Shield</addweapon>
      <avail>12R</avail>
      <cost>1200</cost>
      <bonus>
        <limitmodifier>
          <limit>Physical</limit>
          <value>-1</value>
          <condition>For actions where Shield might get in the way.</condition>
        </limitmodifier>
      </bonus>
      <source>SR5</source>
      <page>438</page>
    </armor>
    <armor>
      <id>b0d6d8a6-b74a-4ea3-9c04-cc0d057e51b6</id>
      <name>Riot Shield</name>
      <category>Armor</category>
      <armor>+6</armor>
      <armorcapacity>6</armorcapacity>
      <addweapon>Riot Shield</addweapon>
      <avail>10R</avail>
      <cost>1500</cost>
      <bonus>
        <limitmodifier>
          <limit>Physical</limit>
          <value>-1</value>
          <condition>For actions where Shield might get in the way.</condition>
        </limitmodifier>
      </bonus>
      <source>SR5</source>
      <page>438</page>
    </armor>
    <!-- End Region -->
    <!-- Region Run & Gun -->
    <armor>
      <id>ef42a5ce-3423-4018-b84f-5cc84238ccaf</id>
      <name>Armanté Suit</name>
      <category>High-Fashion Armor Clothing</category>
      <armor>8</armor>
      <armorcapacity>4</armorcapacity>
      <avail>8</avail>
      <cost>2500</cost>
      <bonus>
        <limitmodifier>
          <limit>Social</limit>
          <value>2</value>
          <condition>Must be visible</condition>
        </limitmodifier>
      </bonus>
      <source>RG</source>
      <page>57</page>
    </armor>
    <armor>
      <id>d2d13b9e-dcc9-4427-96e5-65348f4f2766</id>
      <name>Armanté Dress</name>
      <category>High-Fashion Armor Clothing</category>
      <armor>8</armor>
      <armorcapacity>4</armorcapacity>
      <avail>8</avail>
      <cost>2500</cost>
      <bonus>
        <limitmodifier>
          <limit>Social</limit>
          <value>2</value>
          <condition>Must be visible</condition>
        </limitmodifier>
      </bonus>
      <source>RG</source>
      <page>57</page>
    </armor>
    <armor>
      <id>e95b254f-c95d-41c4-b618-7c68c3456112</id>
      <name>Mortimer of London: Berwick Suit</name>
      <category>High-Fashion Armor Clothing</category>
      <armor>9</armor>
      <armorcapacity>5</armorcapacity>
      <avail>9</avail>
      <cost>2600</cost>
      <bonus>
        <limitmodifier>
          <limit>Social</limit>
          <value>1</value>
          <condition>Must be visible</condition>
        </limitmodifier>
      </bonus>
      <mods>
        <name>Custom Fit</name>
        <name>Concealability</name>
      </mods>
      <source>RG</source>
      <page>58</page>
    </armor>
    <armor>
      <id>998a55b0-2307-45db-99fc-ae2d1501f6dc</id>
      <name>Mortimer of London: Berwick Dress</name>
      <category>High-Fashion Armor Clothing</category>
      <armor>8</armor>
      <armorcapacity>4</armorcapacity>
      <avail>8</avail>
      <cost>2300</cost>
      <bonus>
        <limitmodifier>
          <limit>Social</limit>
          <value>1</value>
          <condition>Must be visible</condition>
        </limitmodifier>
      </bonus>
      <mods>
        <name>Custom Fit</name>
        <name>Concealability</name>
      </mods>
      <source>RG</source>
      <page>58</page>
    </armor>
    <armor>
      <id>39a446e4-694a-44e2-bc47-bbfe722c7c68</id>
      <name>Mortimer of London: Crimson Sky Suit</name>
      <category>High-Fashion Armor Clothing</category>
      <armor>8</armor>
      <armorcapacity>5</armorcapacity>
      <avail>6</avail>
      <cost>2400</cost>
      <bonus>
        <limitmodifier>
          <limit>Social</limit>
          <value>1</value>
          <condition>Must be visible</condition>
        </limitmodifier>
      </bonus>
      <mods>
        <name>Custom Fit</name>
        <name>Concealability</name>
      </mods>
      <source>RG</source>
      <page>58</page>
    </armor>
    <armor>
      <id>328fb32e-9c69-49ea-a15d-aa50dd169209</id>
      <name>Mortimer of London: Summit Suit</name>
      <category>High-Fashion Armor Clothing</category>
      <armor>8</armor>
      <armorcapacity>6</armorcapacity>
      <avail>7</avail>
      <cost>2500</cost>
      <bonus>
        <limitmodifier>
          <limit>Social</limit>
          <value>1</value>
          <condition>Must be visible</condition>
        </limitmodifier>
      </bonus>
      <mods>
        <name>Custom Fit</name>
        <name>Concealability</name>
      </mods>
      <source>RG</source>
      <page>58</page>
    </armor>
    <armor>
      <id>de7aa792-a274-46dc-a89a-970d08afa814</id>
      <name>Mortimer of London: Summit Dress</name>
      <category>High-Fashion Armor Clothing</category>
      <armor>7</armor>
      <armorcapacity>5</armorcapacity>
      <avail>7</avail>
      <cost>2200</cost>
      <bonus>
        <limitmodifier>
          <limit>Social</limit>
          <value>1</value>
          <condition>Must be visible</condition>
        </limitmodifier>
      </bonus>
      <mods>
        <name>Custom Fit</name>
        <name>Concealability</name>
      </mods>
      <source>RG</source>
      <page>58</page>
    </armor>
    <armor>
      <id>446ec9ad-9a52-46fe-8f27-873a51ef6291</id>
      <name>Mortimer of London: Greatcoat Coat</name>
      <category>High-Fashion Armor Clothing</category>
      <armor>10</armor>
      <armoroverride>+3</armoroverride>
      <armorcapacity>10</armorcapacity>
      <avail>8</avail>
      <cost>3000</cost>
      <bonus>
        <limitmodifier>
          <limit>Social</limit>
          <value>1</value>
          <condition>Must be visible</condition>
        </limitmodifier>
      </bonus>
      <mods>
        <name>Custom Fit (Stack)</name>
        <name>Concealability</name>
      </mods>
      <source>RG</source>
      <page>58</page>
    </armor>
    <armor>
      <id>994c7cfb-54a1-4a47-8ca5-9d5381ba2994</id>
      <name>Mortimer of London: Ulysses Coat</name>
      <category>High-Fashion Armor Clothing</category>
      <armor>10</armor>
      <armoroverride>+3</armoroverride>
      <armorcapacity>12</armorcapacity>
      <avail>8</avail>
      <cost>3100</cost>
      <bonus>
        <limitmodifier>
          <limit>Social</limit>
          <value>1</value>
          <condition>Must be visible</condition>
        </limitmodifier>
      </bonus>
      <mods>
        <name>Custom Fit (Stack)</name>
        <name>Concealability</name>
      </mods>
      <source>RG</source>
      <page>58</page>
    </armor>
    <armor>
      <id>dceda713-a138-4161-8bd2-b909ffed7f85</id>
      <name>Mortimer of London: Argentum Coat</name>
      <category>High-Fashion Armor Clothing</category>
      <armor>12</armor>
      <armoroverride>+4</armoroverride>
      <armorcapacity>14</armorcapacity>
      <avail>10</avail>
      <cost>3600</cost>
      <bonus>
        <limitmodifier>
          <limit>Social</limit>
          <value>1</value>
          <condition>Must be visible</condition>
        </limitmodifier>
      </bonus>
      <mods>
        <name>Custom Fit (Stack)</name>
        <name>Concealability</name>
      </mods>
      <source>RG</source>
      <page>58</page>
    </armor>
    <armor>
      <id>bedcc69e-1b7b-44bf-b916-22821696c3b0</id>
      <name>Vashon Island: Ace of Cups</name>
      <category>High-Fashion Armor Clothing</category>
      <armor>9</armor>
      <armorcapacity>8</armorcapacity>
      <avail>6</avail>
      <cost>1600</cost>
      <bonus>
        <limitmodifier>
          <limit>Social</limit>
          <value>1</value>
          <condition>Must be visible</condition>
        </limitmodifier>
      </bonus>
      <source>RG</source>
      <page>60</page>
    </armor>
    <armor>
      <id>4b2502ef-03e4-4cf5-b8f5-375b7aa4ddb9</id>
      <name>Vashon Island: Ace of Swords</name>
      <category>High-Fashion Armor Clothing</category>
      <armor>7</armor>
      <armorcapacity>8</armorcapacity>
      <avail>6</avail>
      <cost>1300</cost>
      <gears>
        <usegear>Holster</usegear>
      </gears>
      <source>RG</source>
      <page>60</page>
    </armor>
    <armor>
      <id>87f81743-37ca-4030-a588-07d109a31f75</id>
      <name>Vashon Island: Ace of Wands</name>
      <category>High-Fashion Armor Clothing</category>
      <armor>6</armor>
      <armorcapacity>8</armorcapacity>
      <avail>6</avail>
      <cost>1200</cost>
      <mods>
        <name>Gear Access</name>
      </mods>
      <source>RG</source>
      <page>60</page>
    </armor>
    <armor>
      <id>cf582ec4-0e5d-4ddb-a38e-4c6be954c514</id>
      <name>Vashon Island: Ace of Coins</name>
      <category>High-Fashion Armor Clothing</category>
      <armor>7</armor>
      <armorcapacity>10</armorcapacity>
      <avail>4</avail>
      <cost>2100</cost>
      <bonus>
        <limitmodifier>
          <limit>Social</limit>
          <value>3</value>
          <condition>Must be visible</condition>
        </limitmodifier>
      </bonus>
      <source>RG</source>
      <page>60</page>
    </armor>
    <armor>
      <id>00ca9c50-383c-47ed-9347-b7733d62c3bd</id>
      <name>Vashon Island: Ace of Spades</name>
      <category>High-Fashion Armor Clothing</category>
      <armor>7</armor>
      <armorcapacity>6</armorcapacity>
      <avail>6</avail>
      <cost>1000</cost>
      <gears>
        <usegear>Holster</usegear>
      </gears>
      <source>RG</source>
      <page>60</page>
    </armor>
    <armor>
      <id>f12794c9-3600-4fc6-aeae-748eb3b324a0</id>
      <name>Vashon Island: Ace of Clubs</name>
      <category>High-Fashion Armor Clothing</category>
      <armor>7</armor>
      <armorcapacity>6</armorcapacity>
      <avail>6</avail>
      <cost>1000</cost>
      <gears>
        <usegear>Holster</usegear>
      </gears>
      <source>RG</source>
      <page>60</page>
    </armor>
    <armor>
      <id>7d046fdf-5c71-462d-bd51-e6ed718dd4fb</id>
      <name>Vashon Island: Ace of Hearts</name>
      <category>High-Fashion Armor Clothing</category>
      <armor>7</armor>
      <armorcapacity>6</armorcapacity>
      <avail>6</avail>
      <cost>1000</cost>
      <gears>
        <usegear>Holster</usegear>
      </gears>
      <source>RG</source>
      <page>60</page>
    </armor>
    <armor>
      <id>f90b52b6-1a4e-400f-b32f-9af5d7d932cd</id>
      <name>Vashon Island: Ace of Diamonds</name>
      <category>High-Fashion Armor Clothing</category>
      <armor>8</armor>
      <armorcapacity>6</armorcapacity>
      <avail>8</avail>
      <cost>1400</cost>
      <mods>
        <name>Concealability</name>
      </mods>
      <source>RG</source>
      <page>60</page>
    </armor>
    <armor>
      <id>164ad072-4e3a-4398-9d43-b47d9ee9083b</id>
      <name>Vashon Island: Steampunk</name>
      <category>High-Fashion Armor Clothing</category>
      <armor>10</armor>
      <armorcapacity>14</armorcapacity>
      <avail>7</avail>
      <cost>2250</cost>
      <bonus>
        <limitmodifier>
          <limit>Social</limit>
          <value>1</value>
          <condition>Must be visible</condition>
        </limitmodifier>
      </bonus>
      <mods>
        <name>Custom Fit</name>
      </mods>
      <source>RG</source>
      <page>61</page>
    </armor>
    <armor>
      <id>6db86bf0-0d3f-4e51-88cb-867b7247dbfb</id>
      <name>Vashon Island: Synergist Business Line</name>
      <category>High-Fashion Armor Clothing</category>
      <armor>9</armor>
      <armorcapacity>5</armorcapacity>
      <avail>8</avail>
      <cost>1500</cost>
      <bonus>
        <limitmodifier>
          <limit>Social</limit>
          <value>1</value>
          <condition>Must be visible</condition>
        </limitmodifier>
      </bonus>
      <mods>
        <name>Custom Fit</name>
      </mods>
      <gears>
        <usegear>Holster</usegear>
      </gears>
      <source>RG</source>
      <page>61</page>
    </armor>
    <armor>
      <id>cb1e1f7e-a711-44a7-8ed7-a8fc50802c62</id>
      <name>Vashon Island: Synergist Business Line Longcoat</name>
      <category>High-Fashion Armor Clothing</category>
      <armor>10</armor>
      <armoroverride>+3</armoroverride>
      <armorcapacity>6</armorcapacity>
      <avail>8</avail>
      <cost>2300</cost>
      <bonus>
        <limitmodifier>
          <limit>Social</limit>
          <value>1</value>
          <condition>Must be visible</condition>
        </limitmodifier>
      </bonus>
      <mods>
        <name>Custom Fit (Stack)</name>
      </mods>
      <gears>
        <usegear>Holster</usegear>
      </gears>
      <source>RG</source>
      <page>61</page>
    </armor>
    <armor>
      <id>fc8fd2e8-4856-4830-b241-a5128a08f902</id>
      <name>Vashon Island: Sleeping Tiger</name>
      <category>High-Fashion Armor Clothing</category>
      <armor>13</armor>
      <armorcapacity>10</armorcapacity>
      <avail>10</avail>
      <cost>13500</cost>
      <bonus>
        <limitmodifier>
          <limit>Social</limit>
          <value>1</value>
          <condition>Must be visible</condition>
        </limitmodifier>
      </bonus>
      <mods>
        <name>Custom Fit</name>
        <name>Newest Model</name>
        <name rating="3">Ruthenium Polymer Coating</name>
      </mods>
      <gears>
        <usegear>Holster</usegear>
      </gears>
      <source>RG</source>
      <page>61</page>
    </armor>
    <armor>
      <id>5341cfd0-5cd7-49d5-8a95-0266355f391a</id>
      <name>Zoé: Executive Suite</name>
      <category>High-Fashion Armor Clothing</category>
      <armor>12</armor>
      <armorcapacity>4</armorcapacity>
      <avail>12</avail>
      <cost>2000</cost>
      <bonus>
        <limitmodifier>
          <limit>Social</limit>
          <value>1</value>
          <condition>Must be visible</condition>
        </limitmodifier>
      </bonus>
      <mods>
        <name>Custom Fit</name>
        <name>Newest Model</name>
      </mods>
      <source>RG</source>
      <page>61</page>
    </armor>
    <armor>
      <id>30d98329-8e2b-46f4-bf2d-d36a2b5fa702</id>
      <name>Zoé: Heritage 4</name>
      <category>High-Fashion Armor Clothing</category>
      <armor>4</armor>
      <armorcapacity>2</armorcapacity>
      <avail>16</avail>
      <cost>4000</cost>
      <bonus>
        <limitmodifier>
          <limit>Social</limit>
          <value>2</value>
          <condition>Must be visible</condition>
        </limitmodifier>
      </bonus>
      <mods>
        <name>Custom Fit</name>
        <name>Newest Model</name>
      </mods>
      <source>RG</source>
      <page>62</page>
    </armor>
    <armor>
      <id>7863f434-df16-46ab-9aeb-eba1d4e9f036</id>
      <name>Zoé: Heritage 6</name>
      <category>High-Fashion Armor Clothing</category>
      <armor>6</armor>
      <armorcapacity>3</armorcapacity>
      <avail>16</avail>
      <cost>5000</cost>
      <bonus>
        <limitmodifier>
          <limit>Social</limit>
          <value>2</value>
          <condition>Must be visible</condition>
        </limitmodifier>
      </bonus>
      <mods>
        <name>Custom Fit</name>
        <name>Newest Model</name>
      </mods>
      <source>RG</source>
      <page>62</page>
    </armor>
    <armor>
      <id>cd5144e6-cad3-45ba-85c1-fb5edf2a8074</id>
      <name>Zoé: Heritage 8</name>
      <category>High-Fashion Armor Clothing</category>
      <armor>8</armor>
      <armorcapacity>4</armorcapacity>
      <avail>16</avail>
      <cost>6000</cost>
      <bonus>
        <limitmodifier>
          <limit>Social</limit>
          <value>2</value>
          <condition>Must be visible</condition>
        </limitmodifier>
      </bonus>
      <mods>
        <name>Custom Fit</name>
        <name>Newest Model</name>
      </mods>
      <source>RG</source>
      <page>62</page>
    </armor>
    <armor>
      <id>35598cd3-17cb-4d9e-b02f-3f5b00f1f140</id>
      <name>Zoé: Heritage 10</name>
      <category>High-Fashion Armor Clothing</category>
      <armor>10</armor>
      <armorcapacity>5</armorcapacity>
      <avail>16</avail>
      <cost>7000</cost>
      <bonus>
        <limitmodifier>
          <limit>Social</limit>
          <value>2</value>
          <condition>Must be visible</condition>
        </limitmodifier>
      </bonus>
      <mods>
        <name>Custom Fit</name>
        <name>Newest Model</name>
      </mods>
      <source>RG</source>
      <page>62</page>
    </armor>
    <armor>
      <id>d4804f1b-4443-4e97-a7d2-9c1659732c6b</id>
      <name>Zoé: Heritage 12</name>
      <category>High-Fashion Armor Clothing</category>
      <armor>12</armor>
      <armorcapacity>6</armorcapacity>
      <avail>16</avail>
      <cost>8000</cost>
      <bonus>
        <limitmodifier>
          <limit>Social</limit>
          <value>2</value>
          <condition>Must be visible</condition>
        </limitmodifier>
      </bonus>
      <mods>
        <name>Custom Fit</name>
        <name>Newest Model</name>
      </mods>
      <source>RG</source>
      <page>62</page>
    </armor>
    <armor>
      <id>1bb248fd-7a8f-4e5c-8aea-222546e70282</id>
      <name>Zoé: Nightshade/Moonsilver</name>
      <category>High-Fashion Armor Clothing</category>
      <armor>7</armor>
      <armorcapacity>2</armorcapacity>
      <avail>10</avail>
      <cost>8500</cost>
      <bonus>
        <limitmodifier>
          <limit>Social</limit>
          <value>1</value>
          <condition>Must be visible</condition>
        </limitmodifier>
      </bonus>
      <addmodcategory>Nightshade IR</addmodcategory>
      <mods>
        <name>Custom Fit</name>
      </mods>
      <source>RG</source>
      <page>62</page>
    </armor>
    <armor>
      <id>739b029d-b2a0-48cb-ac2e-51636fc495c2</id>
      <name>Zoé: Second Skin</name>
      <category>High-Fashion Armor Clothing</category>
      <armor>6</armor>
      <armoroverride>+2</armoroverride>
      <armorcapacity>2</armorcapacity>
      <avail>14</avail>
      <cost>12000</cost>
      <mods>
        <name>Custom Fit (Stack)</name>
        <name>Newest Model</name>
        <name rating="4">Ruthenium Polymer Coating</name>
      </mods>
      <source>RG</source>
      <page>63</page>
    </armor>
    <armor>
      <id>90b0ab96-661b-417c-9933-8113ab6d52d2</id>
      <name>Ares Victory: Globetrotter Jacket</name>
      <category>High-Fashion Armor Clothing</category>
      <armor>12</armor>
      <armorcapacity>10</armorcapacity>
      <avail>10</avail>
      <cost>1300</cost>
      <selectmodsfromcategory>
        <category>Globetrotter Jacket Liners</category>
      </selectmodsfromcategory>
      <gears>
        <usegear>Holster</usegear>
      </gears>
      <source>RG</source>
      <page>63</page>
    </armor>
    <armor>
      <id>21c8ae9d-3d08-4908-814f-ae195e4ea03d</id>
      <name>Ares Victory: Globetrotter Vest</name>
      <category>High-Fashion Armor Clothing</category>
      <armor>9</armor>
      <armorcapacity>10</armorcapacity>
      <avail>7</avail>
      <cost>900</cost>
      <selectmodsfromcategory>
        <category>Globetrotter Jacket Liners</category>
      </selectmodsfromcategory>
      <source>RG</source>
      <page>63</page>
    </armor>
    <armor>
      <id>2de9a781-0b44-43a4-bfdf-2ca3c1e90bc0</id>
      <name>Ares Victory: Globetrotter Clothing</name>
      <category>High-Fashion Armor Clothing</category>
      <armor>7</armor>
      <armorcapacity>10</armorcapacity>
      <avail>6</avail>
      <cost>600</cost>
      <selectmodsfromcategory>
        <category>Globetrotter Jacket Liners</category>
      </selectmodsfromcategory>
      <mods>
        <name>Gear Access</name>
      </mods>
      <source>RG</source>
      <page>63</page>
    </armor>
    <armor>
      <id>401891e4-293c-4308-bd95-bdfb1eb08a72</id>
      <name>Ares Victory: Wild Hunt</name>
      <category>High-Fashion Armor Clothing</category>
      <armor>12</armor>
      <armorcapacity>10</armorcapacity>
      <avail>12</avail>
      <cost>3000</cost>
      <selectmodsfromcategory>
        <category>Victory Liners</category>
      </selectmodsfromcategory>
      <mods>
        <name>Gear Access</name>
      </mods>
      <gears>
        <usegear>Holster</usegear>
      </gears>
      <source>RG</source>
      <page>63</page>
    </armor>
    <armor>
      <id>3d0f09b9-2e73-4c10-9d44-184395be7aa2</id>
      <name>Ares Victory: Industrious</name>
      <category>High-Fashion Armor Clothing</category>
      <armor>9</armor>
      <armorcapacity>6</armorcapacity>
      <avail>6</avail>
      <cost>1100</cost>
      <bonus>
        <limitmodifier>
          <limit>Social</limit>
          <value>1</value>
          <condition>Only with appropriate corp, Must be visible</condition>
        </limitmodifier>
      </bonus>
      <mods>
        <name>Gear Access</name>
      </mods>
      <source>RG</source>
      <page>64</page>
    </armor>
    <armor>
      <id>a71e62ca-bf6f-43d0-bacf-454908d92fbb</id>
      <name>Ares Victory: Big Game Hunter</name>
      <category>High-Fashion Armor Clothing</category>
      <armor>14</armor>
      <armorcapacity>12</armorcapacity>
      <avail>12</avail>
      <cost>5000</cost>
      <selectmodsfromcategory>
        <category>Victory Liners</category>
      </selectmodsfromcategory>
      <mods>
        <name>Custom Fit</name>
        <name>Gear Access</name>
      </mods>
      <gears>
        <usegear>Holster</usegear>
      </gears>
      <source>RG</source>
      <page>64</page>
    </armor>
    <armor>
      <id>e6c9f9cb-fa30-445f-b6c7-b2017f63cbdd</id>
      <name>Ares Victory: Rapid Transit</name>
      <category>High-Fashion Armor Clothing</category>
      <armor>9</armor>
      <armorcapacity>6</armorcapacity>
      <avail>10</avail>
      <cost>400</cost>
      <addmodcategory>Rapid Transit Detailing</addmodcategory>
      <source>RG</source>
      <page>65</page>
    </armor>
    <armor>
      <id>790918b5-93fe-461e-8973-23d445bfaf93</id>
      <name>Form-Fitting Body Armor</name>
      <category>Specialty Armor</category>
      <armor>8</armor>
      <armorcapacity>3</armorcapacity>
      <avail>8</avail>
      <cost>1300</cost>
      <mods>
        <name>Custom Fit</name>
        <name>Concealability</name>
      </mods>
      <source>RG</source>
      <page>65</page>
    </armor>
    <armor>
      <id>e11b7746-40e2-493a-b35d-87b0dec5f3ca</id>
      <name>Hardened Mil-Spec Battle Armor: Light</name>
      <category>Specialty Armor</category>
      <armor>15</armor>
      <armorcapacity>15</armorcapacity>
      <avail>16F</avail>
      <cost>15000</cost>
      <bonus>
        <limitmodifier>
          <limit>Social</limit>
          <value>2</value>
          <condition>Only for Intimidation, Must be visible</condition>
        </limitmodifier>
      </bonus>
      <mods>
        <name>Custom Fit</name>
        <name>Gear Access</name>
        <name>Restrictive</name>
      </mods>
      <source>RG</source>
      <page>66</page>
    </armor>
    <armor>
      <id>1c5ad9bc-35af-4079-b27c-f29a75ffe02f</id>
      <name>Hardened Mil-Spec Battle Armor: Medium</name>
      <category>Specialty Armor</category>
      <armor>18</armor>
      <armorcapacity>18</armorcapacity>
      <avail>18F</avail>
      <cost>20000</cost>
      <bonus>
        <limitmodifier>
          <limit>Social</limit>
          <value>2</value>
          <condition>Only for Intimidation, Must be visible</condition>
        </limitmodifier>
      </bonus>
      <mods>
        <name>Custom Fit</name>
        <name>Gear Access</name>
        <name>Restrictive</name>
      </mods>
      <source>RG</source>
      <page>66</page>
    </armor>
    <armor>
      <id>5542ff34-3eb7-4482-806f-d5a1cd56064f</id>
      <name>Hardened Mil-Spec Battle Armor: Heavy</name>
      <category>Specialty Armor</category>
      <armor>20</armor>
      <armorcapacity>20</armorcapacity>
      <avail>22F</avail>
      <cost>25000</cost>
      <bonus>
        <limitmodifier>
          <limit>Social</limit>
          <value>2</value>
          <condition>Only for Intimidation, Must be visible</condition>
        </limitmodifier>
      </bonus>
      <mods>
        <name>Custom Fit</name>
        <name>Gear Access</name>
        <name>Restrictive</name>
      </mods>
      <source>RG</source>
      <page>66</page>
    </armor>
    <armor>
      <id>eba04b96-c253-4fe0-8431-988d5a45d456</id>
      <name>Hardened Mil-Spec Battle Armor: Helmet</name>
      <category>Specialty Armor</category>
      <armor>+3</armor>
      <armorcapacity>8</armorcapacity>
      <avail>8F</avail>
      <cost>10000</cost>
      <source>RG</source>
      <page>66</page>
    </armor>
    <armor>
      <id>2c5b1217-c36a-4386-8f98-6657518ba91d</id>
      <name>Security Armor: Light</name>
      <category>Specialty Armor</category>
      <armor>15</armor>
      <armorcapacity>12</armorcapacity>
      <avail>14R</avail>
      <cost>8000</cost>
      <bonus>
        <limitmodifier>
          <limit>Social</limit>
          <value>1</value>
          <condition>Only for Intimidation, Must be visible</condition>
        </limitmodifier>
      </bonus>
      <mods>
        <name>Custom Fit</name>
        <name>Gear Access</name>
        <name>Restrictive</name>
      </mods>
      <gears>
        <usegear>Holster</usegear>
      </gears>
      <source>RG</source>
      <page>67</page>
    </armor>
    <armor>
      <id>20606e03-592a-4bb8-938b-3985054505fa</id>
      <name>Security Armor: Medium</name>
      <category>Specialty Armor</category>
      <armor>18</armor>
      <armorcapacity>14</armorcapacity>
      <avail>16R</avail>
      <cost>14000</cost>
      <bonus>
        <limitmodifier>
          <limit>Social</limit>
          <value>1</value>
          <condition>Only for Intimidation, Must be visible</condition>
        </limitmodifier>
      </bonus>
      <mods>
        <name>Custom Fit</name>
        <name>Gear Access</name>
        <name>Restrictive</name>
      </mods>
      <gears>
        <usegear>Holster</usegear>
      </gears>
      <source>RG</source>
      <page>67</page>
    </armor>
    <armor>
      <id>d553f4be-85cb-48b9-b7bd-4eea8a67418d</id>
      <name>Security Armor: Heavy</name>
      <category>Specialty Armor</category>
      <armor>20</armor>
      <armorcapacity>16</armorcapacity>
      <avail>18R</avail>
      <cost>20000</cost>
      <bonus>
        <limitmodifier>
          <limit>Social</limit>
          <value>1</value>
          <condition>Only for Intimidation, Must be visible</condition>
        </limitmodifier>
      </bonus>
      <mods>
        <name>Custom Fit</name>
        <name>Gear Access</name>
        <name>Restrictive</name>
      </mods>
      <gears>
        <usegear>Holster</usegear>
      </gears>
      <source>RG</source>
      <page>67</page>
    </armor>
    <armor>
      <id>7270c272-fef6-4b93-ae78-aa4906d9dbd5</id>
      <name>Security Armor: Helmet</name>
      <category>Specialty Armor</category>
      <armor>+3</armor>
      <armorcapacity>5</armorcapacity>
      <avail>8R</avail>
      <cost>5000</cost>
      <source>RG</source>
      <page>67</page>
    </armor>
    <armor>
      <id>8f0c06ee-9915-415f-bf5b-26a4e3e517ea</id>
      <name>Bike Racing Armor</name>
      <category>Specialty Armor</category>
      <armor>8</armor>
      <armorcapacity>8</armorcapacity>
      <avail>6</avail>
      <cost>500</cost>
      <source>RG</source>
      <page>68</page>
    </armor>
    <armor>
      <id>43119c33-3c4a-4c71-acf4-71a277aa8118</id>
      <name>Bike Racing Helmet</name>
      <category>Specialty Armor</category>
      <armor>+2</armor>
      <armorcapacity>6</armorcapacity>
      <avail>6</avail>
      <cost>200</cost>
      <source>RG</source>
      <page>68</page>
    </armor>
    <armor>
      <id>acc71656-e891-4bb2-a8ef-fb077bb5eefd</id>
      <name>Bunker Gear</name>
      <category>Specialty Armor</category>
      <armor>6</armor>
      <armorcapacity>6</armorcapacity>
      <avail>6</avail>
      <cost>3000</cost>
      <bonus>
        <limitmodifier>
          <limit>Social</limit>
          <value>2</value>
          <condition>Only during emergency situations, Must be visible</condition>
        </limitmodifier>
      </bonus>
      <mods>
        <name rating="8">Fire Resistance</name>
        <name>Restrictive</name>
      </mods>
      <source>RG</source>
      <page>69</page>
    </armor>
    <armor>
      <id>5116893c-8102-4397-b7b8-f568f50560ab</id>
      <name>Bunker Gear Helmet</name>
      <category>Specialty Armor</category>
      <armor>+2</armor>
      <armorcapacity>3</armorcapacity>
      <avail>6</avail>
      <cost>750</cost>
      <source>RG</source>
      <page>69</page>
    </armor>
    <armor>
      <id>4cf22984-065a-4959-ab6c-2bf1b826f493</id>
      <name>Riot Control Armor</name>
      <category>Specialty Armor</category>
      <armor>14</armor>
      <armorcapacity>8</armorcapacity>
      <avail>10R</avail>
      <cost>5000</cost>
      <bonus>
        <limitmodifier>
          <limit>Social</limit>
          <value>1</value>
          <condition>Only for Intimidation, Must be visible</condition>
        </limitmodifier>
      </bonus>
      <mods>
        <name>Padded</name>
        <name>Restrictive</name>
      </mods>
      <source>RG</source>
      <page>69</page>
    </armor>
    <armor>
      <id>9c03e0c2-251a-496b-902b-d0c6743568fd</id>
      <name>Riot Control Helmet</name>
      <category>Specialty Armor</category>
      <armor>+2</armor>
      <armorcapacity>6</armorcapacity>
      <avail>6R</avail>
      <cost>1000</cost>
      <source>RG</source>
      <page>69</page>
    </armor>
    <armor>
      <id>c6b7ed25-c5ff-464c-a6e1-776d9cdb7ac7</id>
      <name>SWAT Armor</name>
      <category>Specialty Armor</category>
      <armor>15</armor>
      <armorcapacity>15</armorcapacity>
      <avail>16R</avail>
      <cost>8000</cost>
      <bonus>
        <limitmodifier>
          <limit>Social</limit>
          <value>2</value>
          <condition>Only for Intimidation, Must be visible.</condition>
        </limitmodifier>
        <limitmodifier>
          <limit>Social</limit>
          <value>-1</value>
          <condition>For all tests except Intimidation, Must be visible.</condition>
        </limitmodifier>
      </bonus>
      <mods>
        <name>Gear Access</name>
      </mods>
      <source>RG</source>
      <page>70</page>
    </armor>
    <armor>
      <id>8408b3e7-87ff-4b6e-bfdc-19433ba356da</id>
      <name>SWAT Helmet</name>
      <category>Specialty Armor</category>
      <armor>+3</armor>
      <armorcapacity>8</armorcapacity>
      <avail>10R</avail>
      <cost>1500</cost>
      <source>RG</source>
      <page>70</page>
    </armor>
    <armor>
      <id>0997c43e-d59b-433f-b213-4de1cc5ab83a</id>
      <name>Securetech PPP: Arms Kit</name>
      <category>Specialty Armor</category>
      <armor>+1</armor>
      <armorcapacity>1</armorcapacity>
      <avail>6</avail>
      <cost>250</cost>
      <bonus>
        <limitmodifier>
          <limit>Social</limit>
          <value>-1</value>
          <condition>Must be visible</condition>
        </limitmodifier>
      </bonus>
      <source>RG</source>
      <page>70</page>
    </armor>
    <armor>
      <id>9bf19d62-ff32-49df-8e70-f1b1f8e8d769</id>
      <name>Securetech PPP: Legs Kit</name>
      <category>Specialty Armor</category>
      <armor>+1</armor>
      <armorcapacity>1</armorcapacity>
      <avail>6</avail>
      <cost>300</cost>
      <bonus>
        <limitmodifier>
          <limit>Social</limit>
          <value>-1</value>
          <condition>Must be visible</condition>
        </limitmodifier>
      </bonus>
      <source>RG</source>
      <page>70</page>
    </armor>
    <armor>
      <id>f3e262d5-c6ec-4e2e-9081-21d160d8c21b</id>
      <name>Securetech PPP: Vitals Kit</name>
      <category>Specialty Armor</category>
      <armor>+1</armor>
      <armorcapacity>1</armorcapacity>
      <avail>6</avail>
      <cost>350</cost>
      <bonus>
        <limitmodifier>
          <limit>Social</limit>
          <value>-1</value>
          <condition>Must be visible</condition>
        </limitmodifier>
      </bonus>
      <source>RG</source>
      <page>70</page>
    </armor>
    <armor>
      <id>b4a000b6-b256-48c1-a008-541eb13acf4b</id>
      <name>Body Armor Bag</name>
      <category>Specialty Armor</category>
      <armor>8</armor>
      <armorcapacity>4</armorcapacity>
      <avail>8</avail>
      <cost>750</cost>
      <bonus>
        <limitmodifier>
          <limit>Social</limit>
          <value>-1</value>
          <condition>Must be visible</condition>
        </limitmodifier>
      </bonus>
      <mods>
        <name>Concealability</name>
        <name>Restrictive</name>
      </mods>
      <source>RG</source>
      <page>70</page>
    </armor>
    <armor>
      <id>3134bbd7-350b-4d10-8902-25cb156e094f</id>
      <name>Chain Mail</name>
      <category>Specialty Armor</category>
      <armor>8</armor>
      <armorcapacity>2</armorcapacity>
      <avail>8</avail>
      <cost>900</cost>
      <bonus>
        <limitmodifier>
          <limit>Social</limit>
          <value>-1</value>
          <condition>General public only, Must be visible.</condition>
        </limitmodifier>
        <limitmodifier>
          <limit>Social</limit>
          <value>1</value>
          <condition>Gang members only, Must be visible.</condition>
        </limitmodifier>
      </bonus>
      <source>RG</source>
      <page>71</page>
    </armor>
    <armor>
      <id>deef9bf9-b4a5-4084-baea-98045cdb4389</id>
      <name>Padded Leather</name>
      <category>Specialty Armor</category>
      <armor>7</armor>
      <armorcapacity>2</armorcapacity>
      <avail>8</avail>
      <cost>600</cost>
      <bonus>
        <limitmodifier>
          <limit>Social</limit>
          <value>-1</value>
          <condition>General public only, Must be visible.</condition>
        </limitmodifier>
        <limitmodifier>
          <limit>Social</limit>
          <value>1</value>
          <condition>Gang members only, Must be visible.</condition>
        </limitmodifier>
      </bonus>
      <mods>
        <name>Custom Fit</name>
        <name>Padded</name>
      </mods>
      <source>RG</source>
      <page>72</page>
    </armor>
    <armor>
      <id>d90a8823-7387-4c50-bc47-3d63f0ffd543</id>
      <name>Ares Flashield</name>
      <category>Specialty Armor</category>
      <armor>+6</armor>
      <armorcapacity>4</armorcapacity>
      <avail>12R</avail>
      <cost>4000</cost>
      <gears>
        <usegear>Grenade: Flash-Pak</usegear>
      </gears>
      <source>RG</source>
      <page>72</page>
    </armor>
    <armor>
      <id>31675672-3476-4a2f-8acf-605702ae4c66</id>
      <name>Murder Armor</name>
      <category>Specialty Armor</category>
      <armor>13</armor>
      <armorcapacity>4</armorcapacity>
      <avail>12R</avail>
      <cost>5000</cost>
      <mods>
        <name>Custom Fit</name>
      </mods>
      <gears>
        <usegear>Biomonitor</usegear>
        <usegear>Holster</usegear>
      </gears>
      <source>RG</source>
      <page>72</page>
    </armor>
    <armor>
      <id>1c5f484a-996c-4518-bf23-677a506b2ea5</id>
      <name>Forearm Guards</name>
      <category>Specialty Armor</category>
      <armor>+1</armor>
      <armorcapacity>3</armorcapacity>
      <avail>6</avail>
      <cost>300</cost>
      <source>RG</source>
      <page>73</page>
    </armor>
    <armor>
      <id>9f88a210-9ec6-4fc5-ad91-ffb7e7051447</id>
      <name>Ballistic Mask</name>
      <category>Specialty Armor</category>
      <armor>+2</armor>
      <armorcapacity>8</armorcapacity>
      <avail>6</avail>
      <cost>150</cost>
      <bonus>
        <limitmodifier>
          <limit>Social</limit>
          <value>1</value>
          <condition>Only for Intimidation, Must be visible</condition>
        </limitmodifier>
      </bonus>
      <addmodcategory>Ballistic Mask</addmodcategory>
      <source>RG</source>
      <page>74</page>
    </armor>
    <armor>
      <id>608d5c68-aba1-40e5-8100-d2615a39a2f3</id>
      <name>Custom Ballistic Mask</name>
      <category>Specialty Armor</category>
      <armor>+2</armor>
      <armorcapacity>8</armorcapacity>
      <avail>6</avail>
      <cost>300</cost>
      <bonus>
        <limitmodifier>
          <limit>Social</limit>
          <value>2</value>
          <condition>Only for Intimidation, Must be visible</condition>
        </limitmodifier>
      </bonus>
      <addmodcategory>Ballistic Mask</addmodcategory>
      <source>RG</source>
      <page>74</page>
    </armor>
    <armor>
      <id>3b4717da-bdbf-4ca6-8399-85399afeafa6</id>
      <name>Ghillie Suit</name>
      <category>Specialty Armor</category>
      <armor>4</armor>
      <armorcapacity>4</armorcapacity>
      <avail>6</avail>
      <cost>600</cost>
      <mods>
        <name>Restrictive</name>
      </mods>
      <source>RG</source>
      <page>75</page>
    </armor>
    <armor>
      <id>54ce4431-5cbe-461b-bd52-16e9236f0694</id>
      <name>Ares Armored Survivalist</name>
      <category>Specialty Armor</category>
      <armor>8</armor>
      <armorcapacity>6</armorcapacity>
      <avail>10</avail>
      <cost>1500</cost>
      <selectmodsfromcategory>
        <category>Globetrotter Jacket Liners</category>
      </selectmodsfromcategory>
      <bonus>
        <limitmodifier>
          <limit>Social</limit>
          <value>-1</value>
          <condition>Must be visible</condition>
        </limitmodifier>
      </bonus>
      <source>RG</source>
      <page>75</page>
    </armor>
    <armor>
      <id>984a0c2e-d3e1-4137-bbc7-8a7f9009eac4</id>
      <name>Desert Suit</name>
      <category>Specialty Armor</category>
      <armor>3</armor>
      <armorcapacity>2</armorcapacity>
      <avail>8</avail>
      <cost>1000</cost>
      <mods>
        <name>Custom Fit</name>
      </mods>
      <gears>
        <usegear>Flare Compensation</usegear>
      </gears>
      <source>RG</source>
      <page>75</page>
    </armor>
    <armor>
      <id>541acec2-bd2f-4684-b0f8-c85bb45d1e8d</id>
      <name>Snake Mesh Socks</name>
      <category>Specialty Armor</category>
      <armor>+0</armor>
      <armorcapacity>0</armorcapacity>
      <avail>6</avail>
      <cost>50</cost>
      <source>RG</source>
      <page>76</page>
    </armor>
    <armor>
      <id>a13859be-0889-4554-84b4-7f62a513233e</id>
      <name>Coldsuit</name>
      <category>Specialty Armor</category>
      <armor>0</armor>
      <armorcapacity>4</armorcapacity>
      <avail>4</avail>
      <cost>800</cost>
      <mods>
        <name rating="4">Insulation</name>
      </mods>
      <gears>
        <usegear>Flare Compensation</usegear>
      </gears>
      <source>RG</source>
      <page>76</page>
    </armor>
    <armor>
      <id>fa5c069b-416c-4938-adf5-62e155455161</id>
      <name>Polar Survival Suit</name>
      <category>Specialty Armor</category>
      <armor>6</armor>
      <armorcapacity>6</armorcapacity>
      <avail>8</avail>
      <cost>2000</cost>
      <mods>
        <name rating="6">Insulation</name>
        <name rating="4">Thermal Damping</name>
      </mods>
      <gears>
        <usegear>Flare Compensation</usegear>
      </gears>
      <source>RG</source>
      <page>76</page>
    </armor>
    <armor>
      <id>28c1d806-5db7-4d22-8ce2-66bc8778a29b</id>
      <name>Ares Arctic Forces Suit</name>
      <category>Specialty Armor</category>
      <armor>15</armor>
      <armorcapacity>14</armorcapacity>
      <avail>16R</avail>
      <cost>11000</cost>
      <bonus>
        <limitmodifier>
          <limit>Physical</limit>
          <value>1</value>
          <condition>Only for Gymnastics (Climbing)</condition>
        </limitmodifier>
      </bonus>
      <mods>
        <name>Custom Fit</name>
        <name rating="5">Insulation</name>
        <name rating="4">Thermal Damping</name>
        <name>Gear Access</name>
      </mods>
      <gears>
        <usegear>Gas Mask</usegear>
        <usegear>Flare Compensation</usegear>
      </gears>
      <source>RG</source>
      <page>77</page>
    </armor>
    <armor>
      <id>e76e2b43-e81e-49df-90a6-6f1a466a4009</id>
      <name>Ares Armored Coldsuit</name>
      <category>Specialty Armor</category>
      <armor>9</armor>
      <armorcapacity>6</armorcapacity>
      <avail>6</avail>
      <cost>1200</cost>
      <bonus>
        <fatigueresist>-2</fatigueresist>
      </bonus>
      <mods>
        <name>Custom Fit</name>
        <name rating="4">Insulation</name>
        <name>Restrictive</name>
      </mods>
      <gears>
        <usegear>Flare Compensation</usegear>
      </gears>
      <source>RG</source>
      <page>78</page>
    </armor>
    <armor>
      <id>1b1c717f-740a-41e0-b0fc-605e38575c91</id>
      <name>Ares Polar Sneak Suit</name>
      <category>Specialty Armor</category>
      <armor>6</armor>
      <armorcapacity>4</armorcapacity>
      <avail>16F</avail>
      <cost>10000</cost>
      <mods>
        <name>Custom Fit</name>
        <name rating="3">Ruthenium Polymer Coating</name>
      </mods>
      <gears>
        <usegear>Flare Compensation</usegear>
      </gears>
      <source>RG</source>
      <page>78</page>
    </armor>
    <armor>
      <id>025f360f-f143-46a5-bfc7-e4e7ec5af37c</id>
      <name>Enclosed Breathing Helmet</name>
      <category>Specialty Armor</category>
      <armor>+0</armor>
      <armorcapacity>6</armorcapacity>
      <avail>8</avail>
      <cost>900</cost>
      <gears>
        <usegear>Low Light</usegear>
      </gears>
      <source>RG</source>
      <page>79</page>
    </armor>
    <armor>
      <id>feb98de4-5e5b-473f-a31a-a73ca36d0e1d</id>
      <name>Full Face Mask</name>
      <category>Specialty Armor</category>
      <armor>+0</armor>
      <armorcapacity>4</armorcapacity>
      <avail>8</avail>
      <cost>300</cost>
      <gears>
        <usegear>Gas Mask</usegear>
      </gears>
      <source>RG</source>
      <page>79</page>
    </armor>
    <armor>
      <id>b53bd60a-2687-4554-ae10-8309ee3c2991</id>
      <name>Drysuit</name>
      <category>Specialty Armor</category>
      <armor>+0</armor>
      <armorcapacity>4</armorcapacity>
      <avail>6</avail>
      <cost>2500</cost>
      <mods>
        <name>Chemical Seal</name>
        <name rating="4">Insulation</name>
      </mods>
      <source>RG</source>
      <page>79</page>
    </armor>
    <armor>
      <id>f2aab6fa-645a-4d39-a612-91d3ee9e6bce</id>
      <name>Diving Armor</name>
      <category>Specialty Armor</category>
      <armor>7</armor>
      <armorcapacity>4</armorcapacity>
      <avail>6</avail>
      <cost>1750</cost>
      <mods>
        <name rating="4">Chemical Protection</name>
      </mods>
      <source>RG</source>
      <page>80</page>
    </armor>
    <armor>
      <id>321a8d8f-5bbd-46cf-b6f9-3c79e662c311</id>
      <name>Arctic Diving Suit</name>
      <category>Specialty Armor</category>
      <armor>1</armor>
      <armorcapacity>4</armorcapacity>
      <avail>8</avail>
      <cost>3000</cost>
      <mods>
        <name rating="8">Insulation</name>
      </mods>
      <source>RG</source>
      <page>80</page>
    </armor>
    <armor>
      <id>81fdc8a3-7106-4b08-a1f4-c72140bc90fc</id>
      <name>Evo Hel Suit</name>
      <category>Specialty Armor</category>
      <armor>8</armor>
      <armorcapacity>5</armorcapacity>
      <avail>10</avail>
      <cost>3000</cost>
      <mods>
        <name rating="4">Insulation</name>
        <name rating="2">Fire Resistance</name>
        <name rating="3">Radiation Shielding</name>
        <name rating="2">Chemical Protection</name>
        <name>Custom Fit</name>
      </mods>
      <gears>
        <usegear>Gas Mask</usegear>
      </gears>
      <source>RG</source>
      <page>81</page>
    </armor>
    <armor>
      <id>ff733b15-c489-467d-b8cf-ac5e24639ed3</id>
      <name>Spacesuit</name>
      <category>Specialty Armor</category>
      <armor>12</armor>
      <armorcapacity>6</armorcapacity>
      <avail>16</avail>
      <cost>12000</cost>
      <mods>
        <name>Chemical Seal</name>
        <name rating="6">Insulation</name>
        <name rating="4">Thermal Damping</name>
        <name>Custom Fit</name>
      </mods>
      <gears>
        <usegear>Renraku Sensei</usegear>
        <usegear>Flare Compensation</usegear>
        <usegear>Biomonitor</usegear>
      </gears>
      <source>RG</source>
      <page>81</page>
    </armor>
    <armor>
      <id>ed958de6-17e6-47e6-8374-815ae2cba02a</id>
      <name>Security Spacesuit</name>
      <category>Specialty Armor</category>
      <armor>15</armor>
      <armorcapacity>10</armorcapacity>
      <avail>24</avail>
      <cost>25000</cost>
      <mods>
        <name>Chemical Seal</name>
        <name rating="6">Insulation</name>
        <name rating="4">Thermal Damping</name>
        <name>Custom Fit</name>
      </mods>
      <gears>
        <usegear>Renraku Sensei</usegear>
        <usegear>Flare Compensation</usegear>
        <usegear>Biomonitor</usegear>
      </gears>
      <source>RG</source>
      <page>81</page>
    </armor>
    <armor>
      <id>8c47595f-b22c-44b7-8191-a5fd04f6a07a</id>
      <name>Evo Armadillo Armored Spacesuit</name>
      <category>Specialty Armor</category>
      <armor>16</armor>
      <armorcapacity>10</armorcapacity>
      <avail>24R</avail>
      <cost>35000</cost>
      <mods>
        <name>Chemical Seal</name>
        <name rating="6">Insulation</name>
        <name rating="4">Fire Resistance</name>
        <name rating="4">Thermal Damping</name>
        <name>Custom Fit</name>
      </mods>
      <gears>
        <usegear>Renraku Sensei</usegear>
        <usegear>Biomonitor</usegear>
      </gears>
      <source>RG</source>
      <page>82</page>
    </armor>
    <armor>
      <id>5f6058e9-d026-492e-8f3f-0da6a54d90d6</id>
      <name>Magnetic Boots</name>
      <category>Specialty Armor</category>
      <armor>+0</armor>
      <armorcapacity>4</armorcapacity>
      <avail>12</avail>
      <cost>2500</cost>
      <mods>
        <name>Custom Fit</name>
      </mods>
      <source>RG</source>
      <page>83</page>
    </armor>
    <armor>
      <id>6189e85c-e944-40bf-bad7-4e2c2eb881cd</id>
      <name>Survival Bubble, Rating 1</name>
      <category>Specialty Armor</category>
      <armor>4</armor>
      <armorcapacity>4</armorcapacity>
      <avail>3</avail>
      <cost>2000</cost>
      <source>RG</source>
      <page>83</page>
    </armor>
    <armor>
      <id>05c38a2d-237d-49ba-94b8-e549bdfb5f84</id>
      <name>Survival Bubble, Rating 2</name>
      <category>Specialty Armor</category>
      <armor>4</armor>
      <armorcapacity>4</armorcapacity>
      <avail>6</avail>
      <cost>2000</cost>
      <source>RG</source>
      <page>83</page>
    </armor>
    <armor>
      <id>6f23a99f-40a1-41e0-ac15-f768c04beb82</id>
      <name>Survival Bubble, Rating 3</name>
      <category>Specialty Armor</category>
      <armor>4</armor>
      <armorcapacity>4</armorcapacity>
      <avail>9</avail>
      <cost>2000</cost>
      <source>RG</source>
      <page>83</page>
    </armor>
    <armor>
      <id>cbce4c66-d75e-4fea-8b6a-0564f5ef01c0</id>
      <name>Survival Bubble, Rating 4</name>
      <category>Specialty Armor</category>
      <armor>4</armor>
      <armorcapacity>4</armorcapacity>
      <avail>12</avail>
      <cost>2000</cost>
      <source>RG</source>
      <page>83</page>
    </armor>
    <armor>
      <id>6c773f91-8be3-4610-94f9-bfef1bc1c91d</id>
      <name>Survival Bubble, Rating 5</name>
      <category>Specialty Armor</category>
      <armor>4</armor>
      <armorcapacity>4</armorcapacity>
      <avail>15</avail>
      <cost>2000</cost>
      <source>RG</source>
      <page>83</page>
    </armor>
    <armor>
      <id>5b95ee2b-2e3c-405a-8f56-ee1d78ad4d51</id>
      <name>Survival Bubble, Rating 6</name>
      <category>Specialty Armor</category>
      <armor>4</armor>
      <armorcapacity>4</armorcapacity>
      <avail>18</avail>
      <cost>2000</cost>
      <source>RG</source>
      <page>83</page>
    </armor>
    <armor>
      <id>c9861472-4784-44bf-ab25-8d71c03954e6</id>
      <name>MCT EE Suit</name>
      <category>Specialty Armor</category>
      <armor>6</armor>
      <armorcapacity>5</armorcapacity>
      <avail>10</avail>
      <cost>2500</cost>
      <mods>
        <name>Chemical Seal</name>
        <name rating="4">Fire Resistance</name>
        <name rating="6">Radiation Shielding</name>
      </mods>
      <source>RG</source>
      <page>83</page>
    </armor>
    <!-- End Region -->
    <!-- Region Bullets & Bandages -->
    <armor>
      <id>93d7a7d9-02d7-418d-a30e-e31cbb21c103</id>
      <name>Pneumatic Anti-Shock Garments</name>
      <category>Specialty Armor</category>
      <armor>3</armor>
      <armorcapacity>4</armorcapacity>
      <avail>6</avail>
      <cost>500</cost>
      <source>BB</source>
      <page>23</page>
    </armor>
    <!-- End Region -->
    <!-- Region Hard Targets -->
    <armor>
      <id>e3ab6aec-a4ef-4a04-92fe-ffca02ebd92a</id>
      <name>Shiawase Arms Simoom</name>
      <category>Specialty Armor</category>
      <armor>+1</armor>
      <armorcapacity>0</armorcapacity>
      <addweapon>Shiawase Arms Simoom</addweapon>
      <avail>14R</avail>
      <cost>1500</cost>
      <source>HT</source>
      <page>184</page>
    </armor>
    <armor>
      <id>6a50c63e-f6a9-4023-9ee9-d4b13ded6a9e</id>
      <name>Cloak</name>
      <category>Cloaks</category>
      <rating>6</rating>
      <armor>0</armor>
      <armorcapacity>Rating</armorcapacity>
      <avail>1</avail>
      <cost>100 * Rating</cost>
      <bonus>
        <limitmodifier>
          <limit>Social</limit>
          <value>-1</value>
        </limitmodifier>
      </bonus>
      <source>HT</source>
      <page>184</page>
    </armor>
    <armor>
      <id>fc4074b5-b48a-43d4-8d9c-25a11da2a6a8</id>
      <name>Designer Cloak</name>
      <category>Cloaks</category>
      <rating>6</rating>
      <armor>0</armor>
      <armorcapacity>Rating</armorcapacity>
      <avail>1</avail>
      <cost>(100 * Rating) + 300</cost>
      <source>HT</source>
      <page>184</page>
    </armor>
    <armor>
      <id>678353a1-b697-442a-aa3a-6e34b9178c4b</id>
      <name>Ruthenium Polymer Cloak</name>
      <category>Cloaks</category>
      <rating>4</rating>
      <armor>0</armor>
      <armorcapacity>0</armorcapacity>
      <avail>14F</avail>
      <cost>4000 * Rating</cost>
      <source>HT</source>
      <page>184</page>
    </armor>
    <!-- End Region -->
    <!-- Region Run Faster -->
    <armor>
      <id>76770acb-ec35-4e8b-ba8c-f757c34ca47f</id>
      <name>One-Use Shoes</name>
      <category>Clothing</category>
      <armor>0</armor>
      <armorcapacity>0</armorcapacity>
      <avail>0</avail>
      <cost>2</cost>
      <source>RF</source>
      <page>253</page>
    </armor>
    <armor>
      <id>7fdd5a97-2608-4f5e-b377-744b8001942e</id>
      <name>One-Use Pants</name>
      <category>Clothing</category>
      <armor>0</armor>
      <armorcapacity>0</armorcapacity>
      <avail>0</avail>
      <cost>2</cost>
      <source>RF</source>
      <page>253</page>
    </armor>
    <armor>
      <id>cd46bf71-1cc1-4a0c-af75-60f1c91d7daf</id>
      <name>One-Use Shirt</name>
      <category>Clothing</category>
      <armor>0</armor>
      <armorcapacity>0</armorcapacity>
      <avail>0</avail>
      <cost>2</cost>
      <source>RF</source>
      <page>253</page>
    </armor>
    <armor>
      <id>d34a47eb-6f2d-449a-ac81-5a450c776c4a</id>
      <name>One-Use Skirt</name>
      <category>Clothing</category>
      <armor>0</armor>
      <armorcapacity>0</armorcapacity>
      <avail>0</avail>
      <cost>2</cost>
      <source>RF</source>
      <page>253</page>
    </armor>
    <armor>
      <id>dc78601d-7171-470e-8d7d-2e772cbcbfb2</id>
      <name>Cheap Shoes</name>
      <category>Clothing</category>
      <armor>0</armor>
      <armorcapacity>0</armorcapacity>
      <avail>0</avail>
      <cost>10</cost>
      <source>RF</source>
      <page>253</page>
    </armor>
    <armor>
      <id>024cca53-0d3a-4c89-bb73-a885b7d6111e</id>
      <name>Cheap Pants</name>
      <category>Clothing</category>
      <armor>0</armor>
      <armorcapacity>0</armorcapacity>
      <avail>0</avail>
      <cost>10</cost>
      <source>RF</source>
      <page>253</page>
    </armor>
    <armor>
      <id>fe363b10-a801-4049-9d5b-1908c6a6b9fc</id>
      <name>Cheap Shirt</name>
      <category>Clothing</category>
      <armor>0</armor>
      <armorcapacity>0</armorcapacity>
      <avail>0</avail>
      <cost>10</cost>
      <source>RF</source>
      <page>253</page>
    </armor>
    <armor>
      <id>9a680b0f-adcc-42a1-9ab5-417f51cf6b2f</id>
      <name>Cheap Skirt</name>
      <category>Clothing</category>
      <armor>0</armor>
      <armorcapacity>0</armorcapacity>
      <avail>0</avail>
      <cost>10</cost>
      <source>RF</source>
      <page>253</page>
    </armor>
    <armor>
      <id>99912fac-51df-4afb-88d1-1ff1a2c6fd2a</id>
      <name>Good Shoes</name>
      <category>Clothing</category>
      <armor>0</armor>
      <armorcapacity>0</armorcapacity>
      <avail>0</avail>
      <cost>50</cost>
      <source>RF</source>
      <page>253</page>
    </armor>
    <armor>
      <id>da996700-0e80-48a0-88fa-407828efc902</id>
      <name>Good Pants</name>
      <category>Clothing</category>
      <armor>0</armor>
      <armorcapacity>0</armorcapacity>
      <avail>0</avail>
      <cost>50</cost>
      <source>RF</source>
      <page>253</page>
    </armor>
    <armor>
      <id>f07da344-b605-4756-9a2e-ec6a40520d09</id>
      <name>Good Shirt</name>
      <category>Clothing</category>
      <armor>0</armor>
      <armorcapacity>0</armorcapacity>
      <avail>0</avail>
      <cost>50</cost>
      <source>RF</source>
      <page>253</page>
    </armor>
    <armor>
      <id>f354f55c-17c2-480b-88d2-f2b84ddd5b6f</id>
      <name>Good Skirt</name>
      <category>Clothing</category>
      <armor>0</armor>
      <armorcapacity>0</armorcapacity>
      <avail>0</avail>
      <cost>50</cost>
      <source>RF</source>
      <page>253</page>
    </armor>
    <armor>
      <id>b7d83159-2840-4a10-985f-4ef346715c80</id>
      <name>Nice Shoes</name>
      <category>Clothing</category>
      <armor>0</armor>
      <armorcapacity>0</armorcapacity>
      <avail>0</avail>
      <cost>200</cost>
      <source>RF</source>
      <page>253</page>
    </armor>
    <armor>
      <id>4f17f85d-1dbb-446c-b531-56b2b12997f4</id>
      <name>Nice Pants</name>
      <category>Clothing</category>
      <armor>0</armor>
      <armorcapacity>0</armorcapacity>
      <avail>0</avail>
      <cost>200</cost>
      <source>RF</source>
      <page>253</page>
    </armor>
    <armor>
      <id>473a06bb-e675-439b-bf60-51849402662d</id>
      <name>Nice Shirt</name>
      <category>Clothing</category>
      <armor>0</armor>
      <armorcapacity>0</armorcapacity>
      <avail>0</avail>
      <cost>200</cost>
      <source>RF</source>
      <page>253</page>
    </armor>
    <armor>
      <id>2665c5dd-cb7b-40f6-afc3-ea820136948b</id>
      <name>Nice Skirt</name>
      <category>Clothing</category>
      <armor>0</armor>
      <armorcapacity>0</armorcapacity>
      <avail>0</avail>
      <cost>200</cost>
      <source>RF</source>
      <page>253</page>
    </armor>
    <armor>
      <id>d0ff6dbc-e089-4ad0-88e3-79db8ff9f5b1</id>
      <name>Cheap Dress</name>
      <category>Clothing</category>
      <armor>0</armor>
      <armorcapacity>0</armorcapacity>
      <avail>0</avail>
      <cost>200</cost>
      <source>RF</source>
      <page>253</page>
    </armor>
    <armor>
      <id>a2deaf94-855d-4d90-a711-07d590e22618</id>
      <name>Cheap Suit</name>
      <category>Clothing</category>
      <armor>0</armor>
      <armorcapacity>0</armorcapacity>
      <avail>0</avail>
      <cost>200</cost>
      <source>RF</source>
      <page>253</page>
    </armor>
    <armor>
      <id>fdcdc666-a830-4b5c-8215-c61aae183d95</id>
      <name>Good Dress</name>
      <category>Clothing</category>
      <armor>0</armor>
      <armorcapacity>0</armorcapacity>
      <avail>4</avail>
      <cost>1000</cost>
      <source>RF</source>
      <page>253</page>
    </armor>
    <armor>
      <id>3a2a9343-7c56-480a-90c8-e510be2ea80f</id>
      <name>Good Suit</name>
      <category>Clothing</category>
      <armor>0</armor>
      <armorcapacity>0</armorcapacity>
      <avail>4</avail>
      <cost>1000</cost>
      <source>RF</source>
      <page>253</page>
    </armor>
    <armor>
      <id>0f452a31-054c-48f2-9021-9b430c07301e</id>
      <name>Nice Dress</name>
      <category>Clothing</category>
      <armor>0</armor>
      <armorcapacity>0</armorcapacity>
      <avail>8</avail>
      <cost>10000</cost>
      <source>RF</source>
      <page>253</page>
    </armor>
    <armor>
      <id>9414386d-cc22-4dd9-9a0a-ce94c79d4f09</id>
      <name>Nice Suit</name>
      <category>Clothing</category>
      <armor>0</armor>
      <armorcapacity>0</armorcapacity>
      <avail>8</avail>
      <cost>10000</cost>
      <source>RF</source>
      <page>253</page>
    </armor>
    <armor>
      <id>7c2bb0b3-ae60-4c27-a720-561ad6953e83</id>
      <name>Tuxedo Rental</name>
      <category>Clothing</category>
      <armor>0</armor>
      <armorcapacity>0</armorcapacity>
      <avail>0</avail>
      <cost>75</cost>
      <source>RF</source>
      <page>253</page>
    </armor>
    <armor>
      <id>2b09566c-ece5-497d-bafd-600f9cec9763</id>
      <name>Hat</name>
      <category>Clothing</category>
      <armor>0</armor>
      <armorcapacity>0</armorcapacity>
      <avail>0</avail>
      <cost>20</cost>
      <source>RF</source>
      <page>253</page>
    </armor>
    <armor>
      <id>ec3b8987-f7d2-470d-ab08-72325b2c6a12</id>
      <name>Ski Mask</name>
      <category>Clothing</category>
      <armor>0</armor>
      <armorcapacity>0</armorcapacity>
      <avail>0</avail>
      <cost>5</cost>
      <source>RF</source>
      <page>253</page>
    </armor>
    <armor>
      <id>040b3f4b-014c-46fa-bdf8-1a96334ecc27</id>
      <name>Coveralls</name>
      <category>Clothing</category>
      <armor>0</armor>
      <armorcapacity>0</armorcapacity>
      <avail>0</avail>
      <cost>50</cost>
      <source>RF</source>
      <page>253</page>
    </armor>
    <armor>
      <id>1e440489-b800-4e5f-904b-98ef1591402b</id>
      <name>Cheap Socks</name>
      <category>Clothing</category>
      <armor>0</armor>
      <armorcapacity>0</armorcapacity>
      <avail>0</avail>
      <cost>2</cost>
      <source>RF</source>
      <page>253</page>
    </armor>
    <armor>
      <id>7e13ee6d-5698-4b1e-bf93-7735bec4c0bc</id>
      <name>Cheap Undergarments</name>
      <category>Clothing</category>
      <armor>0</armor>
      <armorcapacity>0</armorcapacity>
      <avail>0</avail>
      <cost>2</cost>
      <source>RF</source>
      <page>253</page>
    </armor>
    <armor>
      <id>079d6bd6-d778-4bff-a2fb-23e849e74ec4</id>
      <name>Good Socks</name>
      <category>Clothing</category>
      <armor>0</armor>
      <armorcapacity>0</armorcapacity>
      <avail>0</avail>
      <cost>10</cost>
      <source>RF</source>
      <page>253</page>
    </armor>
    <armor>
      <id>68eabf76-7e06-41a7-8717-2fdce3be8082</id>
      <name>Good Undergarments</name>
      <category>Clothing</category>
      <armor>0</armor>
      <armorcapacity>0</armorcapacity>
      <avail>0</avail>
      <cost>10</cost>
      <source>RF</source>
      <page>253</page>
    </armor>
    <armor>
      <id>5293b8a8-32fd-4df4-ae86-6b909b952432</id>
      <name>Nice Socks</name>
      <category>Clothing</category>
      <armor>0</armor>
      <armorcapacity>0</armorcapacity>
      <avail>0</avail>
      <cost>50</cost>
      <source>RF</source>
      <page>253</page>
    </armor>
    <armor>
      <id>675b4735-227e-4395-8f62-bd9a62670474</id>
      <name>Nice Undergarments</name>
      <category>Clothing</category>
      <armor>0</armor>
      <armorcapacity>0</armorcapacity>
      <avail>0</avail>
      <cost>50</cost>
      <source>RF</source>
      <page>253</page>
    </armor>
    <armor>
      <id>bc259ccc-e96b-48b4-a3ac-0ff67b35b24f</id>
      <name>One-Use Gloves</name>
      <category>Clothing</category>
      <armor>0</armor>
      <armorcapacity>0</armorcapacity>
      <avail>0</avail>
      <cost>2</cost>
      <source>RF</source>
      <page>253</page>
    </armor>
    <armor>
      <id>d8016291-050d-413d-8896-0ee1bc1063a6</id>
      <name>Cheap Gloves</name>
      <category>Clothing</category>
      <armor>0</armor>
      <armorcapacity>0</armorcapacity>
      <avail>0</avail>
      <cost>10</cost>
      <source>RF</source>
      <page>253</page>
    </armor>
    <armor>
      <id>f93ceb9d-1736-4e51-b550-0275822c4d3e</id>
      <name>Cheap Watch</name>
      <category>Clothing</category>
      <armor>0</armor>
      <armorcapacity>0</armorcapacity>
      <avail>0</avail>
      <cost>10</cost>
      <source>RF</source>
      <page>253</page>
    </armor>
    <armor>
      <id>fd904a19-c1d3-4926-90a8-697dc77ea42b</id>
      <name>Cheap Jewelry</name>
      <category>Clothing</category>
      <armor>0</armor>
      <armorcapacity>0</armorcapacity>
      <avail>0</avail>
      <cost>10</cost>
      <source>RF</source>
      <page>253</page>
    </armor>
    <armor>
      <id>feff1c2b-deab-4280-bc98-55e9b856bb42</id>
      <name>Good Gloves</name>
      <category>Clothing</category>
      <armor>0</armor>
      <armorcapacity>0</armorcapacity>
      <avail>0</avail>
      <cost>50</cost>
      <source>RF</source>
      <page>253</page>
    </armor>
    <armor>
      <id>86a9692a-ad7c-4c37-bd52-aac1680c91a0</id>
      <name>Good Watch</name>
      <category>Clothing</category>
      <armor>0</armor>
      <armorcapacity>0</armorcapacity>
      <avail>0</avail>
      <cost>50</cost>
      <source>RF</source>
      <page>253</page>
    </armor>
    <armor>
      <id>4a2e90f7-487a-4fa2-a51d-1d9695e0f66f</id>
      <name>Good Jewelry</name>
      <category>Clothing</category>
      <armor>0</armor>
      <armorcapacity>0</armorcapacity>
      <avail>0</avail>
      <cost>50</cost>
      <source>RF</source>
      <page>253</page>
    </armor>
    <armor>
      <id>e98c2113-306a-4596-abcb-46607c432cfb</id>
      <name>Nice Gloves</name>
      <category>Clothing</category>
      <armor>0</armor>
      <armorcapacity>0</armorcapacity>
      <avail>0</avail>
      <cost>200</cost>
      <source>RF</source>
      <page>253</page>
    </armor>
    <armor>
      <id>7e081824-e64e-4d7a-8621-eba30197362a</id>
      <name>Nice Watch</name>
      <category>Clothing</category>
      <armor>0</armor>
      <armorcapacity>0</armorcapacity>
      <avail>0</avail>
      <cost>200</cost>
      <source>RF</source>
      <page>253</page>
    </armor>
    <armor>
      <id>9fc5642a-1670-4907-82cb-179a441d11f0</id>
      <name>Nice Jewelry</name>
      <category>Clothing</category>
      <armor>0</armor>
      <armorcapacity>0</armorcapacity>
      <avail>0</avail>
      <cost>200</cost>
      <source>RF</source>
      <page>253</page>
    </armor>
    <armor>
      <id>f3cc02db-5049-462c-957b-75859e852408</id>
      <name>Decent Diamond Ring</name>
      <category>Clothing</category>
      <armor>0</armor>
      <armorcapacity>0</armorcapacity>
      <avail>0</avail>
      <cost>500</cost>
      <source>RF</source>
      <page>253</page>
    </armor>
    <armor>
      <id>5bdb85d7-41b9-4885-a37c-fc27f6b2c2e0</id>
      <name>Large Diamond Ring</name>
      <category>Clothing</category>
      <armor>0</armor>
      <armorcapacity>0</armorcapacity>
      <avail>0</avail>
      <cost>5000</cost>
      <source>RF</source>
      <page>253</page>
    </armor>
    <!-- End Region -->
    <!-- Region Howling Shadows -->
    <armor>
      <id>beae253f-bd4f-495e-89ab-63a07ef8d82a</id>
      <name>Sensor Collar</name>
      <category>Specialty Armor</category>
      <armor>0</armor>
      <armorcapacity>0</armorcapacity>
      <avail>2</avail>
      <cost>200</cost>
      <gears>
        <usegear>Camera</usegear>
        <usegear>Microphone, Omni-Directional</usegear>
      </gears>
      <source>HS</source>
      <page>185</page>
    </armor>
    <armor>
      <id>39ba5cd4-01f2-4202-8ed2-fba09f490fbb</id>
      <name>Critter Body Armor</name>
      <category>Specialty Armor</category>
      <rating>24</rating>
      <armor>Rating</armor>
      <armorcapacity>Rating</armorcapacity>
      <avail>6</avail>
      <cost>50 * Rating</cost>
      <source>HS</source>
      <page>185</page>
    </armor>
    <!-- End Region -->
    <!-- Region Cutting Aces -->
    <armor>
      <id>c38ca685-f333-4529-93e8-a8248df52e64</id>
      <name>Team Jersey (Licensed)</name>
      <category>Specialty Armor</category>
      <armor>8</armor>
      <armorcapacity>8</armorcapacity>
      <avail>4</avail>
      <cost>750</cost>
      <bonus>
        <limitmodifier>
          <limit>Social</limit>
          <value>1</value>
          <condition>Fans of Sports Team</condition>
        </limitmodifier>
        <limitmodifier>
          <limit>Social</limit>
          <value>-1</value>
          <condition>Rivals of Sports Team</condition>
        </limitmodifier>
        <selecttext />
      </bonus>
      <source>CA</source>
      <page>136</page>
    </armor>
    <armor>
      <id>6adcc6aa-cb83-434f-b9a4-2c263f738829</id>
      <name>Team Jersey (Unlicensed)</name>
      <category>Specialty Armor</category>
      <armor>6</armor>
      <armorcapacity>6</armorcapacity>
      <avail>2</avail>
      <cost>500</cost>
      <bonus>
        <limitmodifier>
          <limit>Social</limit>
          <value>1</value>
          <condition>Fans of Sports Team</condition>
        </limitmodifier>
        <limitmodifier>
          <limit>Social</limit>
          <value>-1</value>
          <condition>Rivals of Sports Team</condition>
        </limitmodifier>
        <selecttext />
      </bonus>
      <source>CA</source>
      <page>136</page>
    </armor>
    <armor>
      <id>b9554fe8-fc04-4746-8f5f-32d5ee9053be</id>
      <name>Ares Briefcase Shield</name>
      <category>Armor</category>
      <armor>+4</armor>
      <armorcapacity>0</armorcapacity>
      <addweapon>Ares Briefcase Shield</addweapon>
      <avail>14R</avail>
      <cost>1800</cost>
      <source>CA</source>
      <page>136</page>
    </armor>
    <armor>
      <id>c9424dfb-1e01-4073-995a-7935efc1894d</id>
      <name>Catsuit</name>
      <category>Specialty Armor</category>
      <armor>9</armor>
      <armorcapacity>10</armorcapacity>
      <avail>6</avail>
      <cost>900</cost>
      <source>CA</source>
      <page>136</page>
    </armor>
    <armor>
      <id>f22a86ba-e660-4c32-a998-d04def23d287</id>
      <name>Scout's Tux</name>
      <category>Specialty Armor</category>
      <armor>8</armor>
      <armorcapacity>6</armorcapacity>
      <avail>10</avail>
      <cost>2000</cost>
      <bonus>
        <sociallimit>1</sociallimit>
      </bonus>
      <source>CA</source>
      <page>136</page>
    </armor>
    <!-- End Region -->
    <!-- Region 2050 SR5 Clothing and Armor -->
    <armor>
      <id>134e6912-d3b8-47cc-8804-fc02e66a0ee6</id>
      <name>Form Fitting, Shirt (2050)</name>
      <category>Armor</category>
      <armor>+1</armor>
      <armorcapacity>0</armorcapacity>
      <avail>3</avail>
      <cost>150</cost>
      <source>2050</source>
      <page>192</page>
    </armor>
    <armor>
      <id>6747e88b-b884-4400-aa33-3ccbbe71f135</id>
      <name>Form Fitting, Half Suit (2050)</name>
      <category>Armor</category>
      <armor>+2</armor>
      <armorcapacity>0</armorcapacity>
      <avail>4</avail>
      <cost>250</cost>
      <source>2050</source>
      <page>192</page>
    </armor>
    <armor>
      <id>40544ce0-eee7-4273-80fe-ffa111fa9c35</id>
      <name>Form Fitting, Full Suit (2050)</name>
      <category>Armor</category>
      <armor>+3</armor>
      <armorcapacity>0</armorcapacity>
      <avail>5</avail>
      <cost>500</cost>
      <source>2050</source>
      <page>192</page>
    </armor>
    <armor>
      <id>5cc0962f-a803-46a1-b077-a22528da13f6</id>
      <name>Lined Coat (2050)</name>
      <category>Armor</category>
      <armor>9</armor>
      <armorcapacity>9</armorcapacity>
      <avail>2</avail>
      <cost>700</cost>
      <source>2050</source>
      <page>192</page>
    </armor>
    <armor>
      <id>cd1e1725-6c1f-4e15-83ad-e6f30d3d0b6e</id>
      <name>Helmet (2050)</name>
      <category>Armor</category>
      <armor>+2</armor>
      <armorcapacity>9</armorcapacity>
      <avail>12</avail>
      <cost>200</cost>
      <source>2050</source>
      <page>192</page>
    </armor>
    <armor>
      <id>27b0f29c-87e0-44f1-bff4-00e733b367fb</id>
      <name>Clothing, Ordinary (2050)</name>
      <category>Clothing</category>
      <armor>0</armor>
      <armorcapacity>0</armorcapacity>
      <avail>0</avail>
      <cost>50</cost>
      <source>2050</source>
      <page>192</page>
    </armor>
    <armor>
      <id>c4a7c60c-d2e0-419c-bdc8-efabdfa114c1</id>
      <name>Clothing, Fine (2050)</name>
      <category>Clothing</category>
      <armor>0</armor>
      <armorcapacity>0</armorcapacity>
      <avail>0</avail>
      <cost>500</cost>
      <source>2050</source>
      <page>192</page>
    </armor>
    <armor>
      <id>84cf66ad-15e7-48cc-a587-f0716e4b9d4b</id>
      <name>Clothing, Tres Chic (2050)</name>
      <category>Clothing</category>
      <armor>0</armor>
      <armorcapacity>0</armorcapacity>
      <avail>0</avail>
      <cost>Variable(1000-100000)</cost>
      <source>2050</source>
      <page>192</page>
    </armor>
    <armor>
      <id>11986c47-c928-4a5b-9667-ae4860caeacc</id>
      <name>Leather, Synthetic (2050)</name>
      <category>Armor</category>
      <armor>3</armor>
      <armorcapacity>3</armorcapacity>
      <avail>0</avail>
      <cost>250</cost>
      <source>2050</source>
      <page>192</page>
    </armor>
    <armor>
      <id>7df0bbe3-b616-4942-816d-2b5e57617a38</id>
      <name>Leather, Real (2050)</name>
      <category>Armor</category>
      <armor>4</armor>
      <armorcapacity>4</armorcapacity>
      <avail>0</avail>
      <cost>750</cost>
      <source>2050</source>
      <page>192</page>
    </armor>
    <armor>
      <id>811d9335-d784-4d69-a7de-6551bac37ea8</id>
      <name>Armor Jacket (2050)</name>
      <category>Armor</category>
      <armor>12</armor>
      <armorcapacity>12</armorcapacity>
      <avail>3</avail>
      <cost>900</cost>
      <source>2050</source>
      <page>192</page>
    </armor>
    <armor>
      <id>52f8cc10-655b-4813-b038-f135d6a24786</id>
      <name>Armor Clothing (2050)</name>
      <category>Armor</category>
      <armor>6</armor>
      <armorcapacity>6</armorcapacity>
      <avail>2</avail>
      <cost>500</cost>
      <source>2050</source>
      <page>192</page>
    </armor>
    <armor>
      <id>bd6dd017-c6b8-4df2-a96f-eb920fc5499d</id>
      <name>Armor Vest (2050)</name>
      <category>Armor</category>
      <armor>9</armor>
      <armorcapacity>9</armorcapacity>
      <avail>2</avail>
      <cost>200</cost>
      <source>2050</source>
      <page>192</page>
    </armor>
    <armor>
      <id>4ca1e01b-24bb-42f9-a27d-b284a13e739b</id>
      <name>Heavy Armor, Full (2050)</name>
      <category>Armor</category>
      <armor>18</armor>
      <armorcapacity>18</armorcapacity>
      <avail>16R</avail>
      <cost>20000</cost>
      <addmodcategory>Full Body Armor Mods</addmodcategory>
      <source>2050</source>
      <page>192</page>
    </armor>
    <armor>
      <id>fc36610c-5a0a-4757-852c-062e59b1a568</id>
      <name>Heavy Armor, Partial (2050)</name>
      <category>Armor</category>
      <armor>15</armor>
      <armorcapacity>15</armorcapacity>
      <avail>8R</avail>
      <cost>10000</cost>
      <source>2050</source>
      <page>192</page>
    </armor>
    <!-- End Region -->
    <!-- Region SotA ADL -->
    <armor>
      <id>7f87a60e-67f8-4952-8c3a-8de22fd76a06</id>
      <name>E'lyzée Elio: Bra's Suit</name>
      <category>High-Fashion Armor Clothing</category>
      <armor>8</armor>
      <armorcapacity>4</armorcapacity>
      <avail>8</avail>
      <cost>3500</cost>
      <bonus>
        <limitmodifier>
          <limit>Social</limit>
          <value>1</value>
          <condition>Must be visible</condition>
        </limitmodifier>
      </bonus>
      <mods>
        <name>Custom Fit</name>
      </mods>
      <source>SAG</source>
      <page>91</page>
    </armor>
    <armor>
      <id>1af8a121-e0b6-4ea1-bcb1-a51e200d05a1</id>
      <name>E'lyzée Elio: Tha'il Dress</name>
      <category>High-Fashion Armor Clothing</category>
      <armor>6</armor>
      <armorcapacity>2</armorcapacity>
      <avail>10</avail>
      <cost>4500</cost>
      <bonus>
        <limitmodifier>
          <limit>Social</limit>
          <value>1</value>
          <condition>Must be visible</condition>
        </limitmodifier>
      </bonus>
      <mods>
        <name>Custom Fit</name>
      </mods>
      <source>SAG</source>
      <page>91</page>
    </armor>
    <armor>
      <id>7418141b-ec31-4334-a642-6acf469c0e5f</id>
      <name>E'lyzée Elio: Bra's Cloak</name>
      <category>High-Fashion Armor Clothing</category>
      <armor>10</armor>
      <armoroverride>+2</armoroverride>
      <armorcapacity>12</armorcapacity>
      <avail>10</avail>
      <cost>4000</cost>
      <mods>
        <name>Custom Fit (Stack)</name>
      </mods>
      <source>SAG</source>
      <page>91</page>
    </armor>
    <armor>
      <id>7cc0ee32-7f67-495c-91d1-2ab9e19ec54b</id>
      <name>E'lyzée Elio: Tha'il Cloak</name>
      <category>High-Fashion Armor Clothing</category>
      <armor>8</armor>
      <armoroverride>+2</armoroverride>
      <armorcapacity>4</armorcapacity>
      <avail>8</avail>
      <cost>1500</cost>
      <mods>
        <name>Custom Fit (Stack)</name>
      </mods>
      <source>SAG</source>
      <page>91</page>
    </armor>
    <armor>
      <id>60c7a349-d3a9-4a5c-a9cc-6e9d473c1e20</id>
      <name>Franzinger Fashion Tenor: Tailcoat Combination</name>
      <category>High-Fashion Armor Clothing</category>
      <armor>8</armor>
      <armorcapacity>5</armorcapacity>
      <avail>8</avail>
      <cost>2400</cost>
      <bonus>
        <limitmodifier>
          <limit>Social</limit>
          <value>1</value>
          <condition>Must be visible</condition>
        </limitmodifier>
      </bonus>
      <mods>
        <name>Custom Fit</name>
      </mods>
      <source>SAG</source>
      <page>92</page>
    </armor>
    <armor>
      <id>6dad32b2-8714-4dab-a9e7-0692f233a2e7</id>
      <name>Franzinger Fashion Tenor: Coat</name>
      <category>High-Fashion Armor Clothing</category>
      <armor>10</armor>
      <armoroverride>+2</armoroverride>
      <armorcapacity>8</armorcapacity>
      <avail>8</avail>
      <cost>3200</cost>
      <mods>
        <name>Custom Fit (Stack)</name>
      </mods>
      <source>SAG</source>
      <page>92</page>
    </armor>
    <armor>
      <id>afa5351a-8da5-48f4-90c3-5baf04178534</id>
      <name>Rheingold Pro Tec Plus: Suit</name>
      <category>High-Fashion Armor Clothing</category>
      <armor>9</armor>
      <armorcapacity>5</armorcapacity>
      <avail>8</avail>
      <cost>2700</cost>
      <mods>
        <name>Custom Fit</name>
      </mods>
      <source>SAG</source>
      <page>92</page>
    </armor>
    <armor>
      <id>92123f54-66ae-4945-a4c5-c0baf36801fa</id>
      <name>Rheingold Pro Tec Plus: Coat</name>
      <category>High-Fashion Armor Clothing</category>
      <armor>10</armor>
      <armoroverride>+3</armoroverride>
      <armorcapacity>10</armorcapacity>
      <avail>10</avail>
      <cost>3500</cost>
      <mods>
        <name>Custom Fit (Stack)</name>
      </mods>
      <source>SAG</source>
      <page>92</page>
    </armor>
    <armor>
      <id>afbd4fed-07ef-4ff2-ba8e-b5a6696d4b6b</id>
      <name>StattKrieg: Armor Vest</name>
      <category>High-Fashion Armor Clothing</category>
      <armor>8</armor>
      <armorcapacity>4</armorcapacity>
      <avail>4</avail>
      <cost>550</cost>
      <bonus>
        <limitmodifier>
          <limit>Social</limit>
          <value>-1</value>
          <condition>Except for Urban Brawl Fans and Gangers</condition>
        </limitmodifier>
      </bonus>
      <source>SAG</source>
      <page>93</page>
    </armor>
    <armor>
      <id>81a3db95-9248-4645-bc9d-b65e422455a5</id>
      <name>StattKrieg: Armor Jacket</name>
      <category>High-Fashion Armor Clothing</category>
      <armor>10</armor>
      <armorcapacity>5</armorcapacity>
      <avail>4</avail>
      <cost>800</cost>
      <bonus>
        <limitmodifier>
          <limit>Social</limit>
          <value>-1</value>
          <condition>Except for Urban Brawl Fans and Gangers</condition>
        </limitmodifier>
      </bonus>
      <source>SAG</source>
      <page>93</page>
    </armor>
    <armor>
      <id>2d77e609-b848-468d-bac0-ed3ae296f2dd</id>
      <name>StattKrieg: Padded Overall</name>
      <category>High-Fashion Armor Clothing</category>
      <armor>8</armor>
      <armorcapacity>8</armorcapacity>
      <avail>6</avail>
      <cost>550</cost>
      <bonus>
        <limitmodifier>
          <limit>Social</limit>
          <value>-1</value>
          <condition>Except for Urban Brawl Fans and Gangers</condition>
        </limitmodifier>
      </bonus>
      <source>SAG</source>
      <page>93</page>
    </armor>
    <armor>
      <id>369adf84-0fe4-41b4-a837-ad2a34201f81</id>
      <name>StattKrieg: Helmet</name>
      <category>High-Fashion Armor Clothing</category>
      <armor>+2</armor>
      <armorcapacity>2</armorcapacity>
      <avail>4</avail>
      <cost>150</cost>
      <bonus>
        <limitmodifier>
          <limit>Social</limit>
          <value>-1</value>
          <condition>Except for Urban Brawl Fans and Gangers</condition>
        </limitmodifier>
      </bonus>
      <source>SAG</source>
      <page>93</page>
    </armor>
    <!-- End Region -->
    <!-- Region The Complete Trog -->
    <armor>
      <id>efa1f97d-1408-4f75-befe-4e0b22f9f2c5</id>
      <name>Rockblood Old School Line</name>
      <category>Clothing</category>
      <armor>8</armor>
      <armorcapacity>10</armorcapacity>
      <avail>8</avail>
      <cost>1900</cost>
      <bonus>
        <limitmodifier>
          <limit>Social</limit>
          <value>1</value>
          <condition>Must be visible</condition>
        </limitmodifier>
      </bonus>
      <source>TCT</source>
      <page>186</page>
    </armor>
    <armor>
      <id>74ccca34-925c-4149-a58b-501e69cabe46</id>
      <name>Rockblood Signature Armored Shirt</name>
      <category>Clothing</category>
      <armor>6</armor>
      <armorcapacity>4</armorcapacity>
      <avail>14</avail>
      <cost>800</cost>
      <bonus>
        <specificskill>
          <name>Etiquette</name>
          <bonus>1</bonus>
        </specificskill>
        <specificskill>
          <name>Intimidation</name>
          <bonus>1</bonus>
        </specificskill>
      </bonus>
      <source>TCT</source>
    </armor>
    <!-- End Region -->
    <!-- Region Street Lethal-->
    <armor>
      <id>403adcb1-0739-4b20-816f-7854005eb227</id>
      <name>Urban Explorer Daedalus</name>
      <category>Specialty Armor</category>
      <armor>9</armor>
      <armorcapacity>4</armorcapacity>
      <avail>8</avail>
      <cost>3200</cost>
      <mods>
        <name>Parachute (Urban Explorer Daedalus)</name>
      </mods>
      <source>SL</source>
      <page>48</page>
    </armor>
    <armor>
      <id>7f7cfaaf-d28c-4cd2-b1c2-55ece741732f</id>
      <name>Urban Explorer Daedalus: Helmet</name>
      <category>Specialty Armor</category>
      <armor>+2</armor>
      <armorcapacity>6</armorcapacity>
      <avail>0</avail>
      <cost>100</cost>
      <source>SL</source>
      <page>48</page>
    </armor>
    <armor>
      <id>40cf0da9-29d7-4a7b-8ef0-822ba05917b7</id>
      <name>Ares Arms Bug Stomper Custom Armor</name>
      <category>Armor</category>
      <armor>20</armor>
      <armorcapacity>20</armorcapacity>
      <avail>30F</avail>
      <cost>35000</cost>
      <bonus>
        <limitmodifier>
          <limit>Social</limit>
          <value>1</value>
          <condition>Must be visible, only for Intimidation</condition>
        </limitmodifier>
      </bonus>
      <mods>
        <name>Custom Fit</name>
        <name>Gear Access</name>
        <name>Holster</name>
      </mods>
      <source>SL</source>
      <page>130</page>
    </armor>
    <armor>
      <id>8136ccfb-d5ce-4e18-bc4a-21d33bb6b089</id>
      <name>EVO/Yamatetsu Naval Technologies Rampart</name>
      <category>Armor</category>
      <armor>+10</armor>
      <armorcapacity>0</armorcapacity>
      <avail>12F</avail>
      <cost>3000</cost>
      <source>SL</source>
      <page>130</page>
    </armor>
    <!-- End Region -->
    <!-- Region Kill Code-->
    <armor>
      <id>5ad79730-ee4b-4191-822d-205af7320281</id>
      <name>Pantheon Industries Hard Case CCOB</name>
      <category>Armor</category>
      <armor>12</armor>
      <armorcapacity>8</armorcapacity>
      <avail>12R</avail>
      <cost>1700</cost>
      <mods>
        <name>Drag Handle</name>
        <name>Pantheon Armored Shell</name>
        <name>Micro-Hardpoint</name>
        <name>Micro-Hardpoint</name>
        <name>Micro-Hardpoint</name>
        <name>Pantheon Quick-Charge Battery Pack</name>
      </mods>
      <gears>
        <usegear>Holster</usegear>
      </gears>
      <source>KC</source>
      <page>70</page>
    </armor>
    <armor>
      <id>62ad0f12-c603-4c88-b778-e456ca2355f6</id>
      <name>Generic CCOB</name>
      <category>Armor</category>
      <armor>8</armor>
      <armorcapacity>8</armorcapacity>
      <avail>10</avail>
      <cost>1000</cost>
      <mods>
        <name>Drag Handle</name>
        <name>Micro-Hardpoint</name>
      </mods>
      <gears>
        <usegear>Holster</usegear>
        <usegear rating="4">Medkit</usegear>
      </gears>
      <source>KC</source>
      <page>70</page>
    </armor>
    <!-- End Region -->
  </armors>
  <mods>
    <!-- Region Shadowrun 5 -->
    <mod>
      <id>9ee8e6ad-2472-485d-ae42-d1978749b456</id>
      <name>Electrochromic Clothing</name>
      <category>General</category>
      <armor>0</armor>
      <maxrating>1</maxrating>
      <armorcapacity>[0]</armorcapacity>
      <avail>+2</avail>
      <cost>500</cost>
      <source>SR5</source>
      <page>437</page>
    </mod>
    <mod>
      <id>3fdd4706-9052-4c6b-8c2c-61dbb5c1f16f</id>
      <name>Feedback Clothing</name>
      <category>General</category>
      <armor>0</armor>
      <maxrating>1</maxrating>
      <armorcapacity>[3]</armorcapacity>
      <avail>8</avail>
      <cost>500</cost>
      <source>SR5</source>
      <page>437</page>
    </mod>
    <mod>
      <id>142031f9-ab13-4dd0-a5a4-2cc4d06055ea</id>
      <name>(Synth)Leather</name>
      <category>Clothing</category>
      <armor>4</armor>
      <maxrating>1</maxrating>
      <armorcapacity>[0]</armorcapacity>
      <avail>0</avail>
      <cost>200</cost>
      <source>SR5</source>
      <page>437</page>
    </mod>
    <mod>
      <id>480b7c5d-758b-4833-8bfd-9487e2455f7d</id>
      <name>Chemical Protection</name>
      <category>General</category>
      <armor>0</armor>
      <maxrating>6</maxrating>
      <armorcapacity>FixedValues([1],[2],[3],[4],[5],[6])</armorcapacity>
      <avail>6</avail>
      <cost>Rating * 250</cost>
      <bonus unique="chemicalprotection">
        <toxincontactresist>Rating</toxincontactresist>
        <pathogencontactresist>Rating</pathogencontactresist>
      </bonus>
      <source>SR5</source>
      <page>437</page>
    </mod>
    <mod>
      <id>1e002d2e-cd93-4cef-a666-b6c6449f4e9f</id>
      <name>Chemical Seal</name>
      <category>General</category>
      <armor>0</armor>
      <maxrating>1</maxrating>
      <armorcapacity>[6]</armorcapacity>
      <avail>12R</avail>
      <cost>3000</cost>
      <bonus>
        <toxincontactimmune />
        <toxininhalationimmune />
        <pathogencontactimmune />
        <pathogeninhalationimmune />
      </bonus>
      <source>SR5</source>
      <page>437</page>
    </mod>
    <mod>
      <id>dd246520-7306-40fb-88b4-c9cb031208fc</id>
      <name>Fire Resistance</name>
      <category>General</category>
      <armor>0</armor>
      <maxrating>6</maxrating>
      <armorcapacity>FixedValues([1],[2],[3],[4],[5],[6])</armorcapacity>
      <avail>6</avail>
      <cost>Rating * 250</cost>
      <bonus unique="fireresistance">
        <firearmor>Rating</firearmor>
      </bonus>
      <source>SR5</source>
      <page>437</page>
    </mod>
    <mod>
      <id>497b5d6b-df0c-401d-91de-42a224b1fa87</id>
      <name>Insulation</name>
      <category>General</category>
      <armor>0</armor>
      <maxrating>6</maxrating>
      <armorcapacity>FixedValues([1],[2],[3],[4],[5],[6])</armorcapacity>
      <avail>6</avail>
      <cost>Rating * 250</cost>
      <bonus unique="insulation">
        <coldarmor>Rating</coldarmor>
      </bonus>
      <source>SR5</source>
      <page>437</page>
    </mod>
    <mod>
      <id>0cfb049a-a1bd-4daa-96be-9468c37d9c3c</id>
      <name>Nonconductivity</name>
      <category>General</category>
      <armor>0</armor>
      <maxrating>6</maxrating>
      <armorcapacity>FixedValues([1],[2],[3],[4],[5],[6])</armorcapacity>
      <avail>6</avail>
      <cost>Rating * 250</cost>
      <bonus unique="nonconductivity">
        <electricityarmor>Rating</electricityarmor>
      </bonus>
      <source>SR5</source>
      <page>438</page>
    </mod>
    <mod>
      <id>ba32a6e9-4e6f-47fe-8fd7-c3194a5174d6</id>
      <name>Thermal Damping</name>
      <category>General</category>
      <armor>0</armor>
      <maxrating>6</maxrating>
      <armorcapacity>FixedValues([1],[2],[3],[4],[5],[6])</armorcapacity>
      <avail>10R</avail>
      <cost>Rating * 500</cost>
      <bonus>
        <limitmodifier>
          <limit>Physical</limit>
          <value>Rating</value>
          <condition>Only for Sneaking against Thermographic Vision or thermal sensors.</condition>
        </limitmodifier>
      </bonus>
      <source>SR5</source>
      <page>438</page>
    </mod>
    <mod>
      <id>71c20b15-de11-49eb-93fe-f4d7491283e3</id>
      <name>Full Body Armor: Helmet</name>
      <category>Full Body Armor Mods</category>
      <armor>+3</armor>
      <maxrating>1</maxrating>
      <armorcapacity>[0]</armorcapacity>
      <gearcapacity>6</gearcapacity>
      <avail>0</avail>
      <cost>500</cost>
      <source>SR5</source>
      <page>437</page>
    </mod>
    <mod>
      <id>69423033-a7f8-4b80-96c6-0c4a91cd32aa</id>
      <name>Full Body Armor: Chemical Seal</name>
      <category>Full Body Armor Mods</category>
      <armor>0</armor>
      <maxrating>1</maxrating>
      <armorcapacity>[0]</armorcapacity>
      <avail>+6</avail>
      <cost>6000</cost>
      <bonus>
        <toxincontactimmune />
        <toxininhalationimmune />
        <pathogencontactimmune />
        <pathogeninhalationimmune />
      </bonus>
      <source>SR5</source>
      <page>437</page>
    </mod>
    <mod>
      <id>ab16b276-00b3-402e-8629-b38e2905e12f</id>
      <name>Full Body Armor: Environment Adaptation</name>
      <category>Full Body Armor Mods</category>
      <armor>0</armor>
      <maxrating>1</maxrating>
      <armorcapacity>[0]</armorcapacity>
      <avail>+3</avail>
      <cost>1000</cost>
      <source>SR5</source>
      <page>437</page>
    </mod>
    <mod>
      <id>812a7926-3980-4c26-9935-5f1b66abacda</id>
      <name>Urban Explorer Jumpsuit: Helmet</name>
      <category>Urban Explorer Jumpsuit Accessories</category>
      <armor>+2</armor>
      <maxrating>1</maxrating>
      <armorcapacity>[0]</armorcapacity>
      <gearcapacity>6</gearcapacity>
      <avail>0</avail>
      <cost>100</cost>
      <source>SR5</source>
      <page>437</page>
    </mod>
    <mod>
      <id>dbdaf817-9bfa-4938-a195-b53c63b53e7c</id>
      <name>Shock Frills</name>
      <category>General</category>
      <armor>0</armor>
      <maxrating>1</maxrating>
      <armorcapacity>[2]</armorcapacity>
      <avail>6R</avail>
      <cost>250</cost>
      <source>SR5</source>
      <page>438</page>
    </mod>
    <mod>
      <id>b3965c7d-3e19-4aad-9dc0-1ec5b62daea5</id>
      <name>Liner - Fire Resistance (4)</name>
      <category>Globetrotter Jacket Liners</category>
      <armor>0</armor>
      <maxrating>1</maxrating>
      <armorcapacity>[0]</armorcapacity>
      <avail>0</avail>
      <cost>0</cost>
      <bonus unique="fireresistance">
        <firearmor>4</firearmor>
      </bonus>
      <source>SR5</source>
      <page>437</page>
    </mod>
    <mod>
      <id>ca385470-fdfb-4ac2-bb4d-f88de768541b</id>
      <name>Liner - Chemical Protection (4)</name>
      <category>Globetrotter Jacket Liners</category>
      <armor>0</armor>
      <maxrating>1</maxrating>
      <armorcapacity>[0]</armorcapacity>
      <avail>0</avail>
      <cost>0</cost>
      <bonus unique="chemicalprotection">
        <toxincontactresist>4</toxincontactresist>
        <pathogencontactresist>4</pathogencontactresist>
      </bonus>
      <source>SR5</source>
      <page>437</page>
    </mod>
    <mod>
      <id>a0043353-1825-42cb-94b2-ddf35b3089b5</id>
      <name>Liner - Insulation (4)</name>
      <category>Globetrotter Jacket Liners</category>
      <armor>0</armor>
      <maxrating>1</maxrating>
      <armorcapacity>[0]</armorcapacity>
      <avail>0</avail>
      <cost>0</cost>
      <bonus unique="insulation">
        <coldarmor>4</coldarmor>
      </bonus>
      <source>SR5</source>
      <page>437</page>
    </mod>
    <mod>
      <id>f22cd9de-78ce-4ec1-9485-932c47638f52</id>
      <name>Liner - Fire Resistance (3)</name>
      <category>Globetrotter Vest Liners</category>
      <armor>0</armor>
      <maxrating>1</maxrating>
      <armorcapacity>[0]</armorcapacity>
      <avail>0</avail>
      <cost>0</cost>
      <source>SR5</source>
      <page>437</page>
    </mod>
    <mod>
      <id>ba6e7ab8-9e19-41ea-b124-bad6c8d1a515</id>
      <name>Liner - Chemical Protection (3)</name>
      <category>Globetrotter Vest Liners</category>
      <armor>0</armor>
      <maxrating>1</maxrating>
      <armorcapacity>[0]</armorcapacity>
      <avail>0</avail>
      <cost>0</cost>
      <bonus unique="chemicalprotection">
        <toxincontactresist>3</toxincontactresist>
        <pathogencontactresist>3</pathogencontactresist>
      </bonus>
      <source>SR5</source>
      <page>437</page>
    </mod>
    <mod>
      <id>cee9f035-3668-4736-b0f2-7607d7156995</id>
      <name>Liner - Insulation (3)</name>
      <category>Globetrotter Vest Liners</category>
      <armor>0</armor>
      <maxrating>1</maxrating>
      <armorcapacity>[0]</armorcapacity>
      <avail>0</avail>
      <cost>0</cost>
      <bonus unique="insulation">
        <coldarmor>3</coldarmor>
      </bonus>
      <source>SR5</source>
      <page>437</page>
    </mod>
    <mod>
      <id>8a119129-4c6f-40ab-9832-a61295ee715f</id>
      <name>Liner - Fire Resistance (2)</name>
      <category>Globetrotter Clothing Liners</category>
      <armor>0</armor>
      <maxrating>1</maxrating>
      <armorcapacity>[0]</armorcapacity>
      <avail>0</avail>
      <cost>0</cost>
      <bonus unique="fireresistance">
        <firearmor>2</firearmor>
      </bonus>
      <source>SR5</source>
      <page>437</page>
    </mod>
    <mod>
      <id>fed9e56c-c1b8-4c68-a16a-4bceb011bc62</id>
      <name>Liner - Chemical Protection (2)</name>
      <category>Globetrotter Clothing Liners</category>
      <armor>0</armor>
      <maxrating>1</maxrating>
      <armorcapacity>[0]</armorcapacity>
      <avail>0</avail>
      <cost>0</cost>
      <bonus unique="chemicalprotection">
        <toxincontactresist>2</toxincontactresist>
        <pathogencontactresist>2</pathogencontactresist>
      </bonus>
      <source>SR5</source>
      <page>437</page>
    </mod>
    <mod>
      <id>1bff09e4-ea20-4705-ac7b-5bea4a03d925</id>
      <name>Liner - Insulation (2)</name>
      <category>Globetrotter Clothing Liners</category>
      <armor>0</armor>
      <maxrating>1</maxrating>
      <armorcapacity>[0]</armorcapacity>
      <avail>0</avail>
      <cost>0</cost>
      <bonus unique="insulation">
        <coldarmor>2</coldarmor>
      </bonus>
      <source>SR5</source>
      <page>437</page>
    </mod>
    <mod>
      <id>84c3dbd2-6d47-4045-a5d6-7dc926b3ff42</id>
      <name>Liner - Fire Resistance (6)</name>
      <category>Victory Liners</category>
      <armor>0</armor>
      <maxrating>1</maxrating>
      <armorcapacity>[0]</armorcapacity>
      <avail>0</avail>
      <cost>0</cost>
      <bonus unique="fireresistance">
        <firearmor>6</firearmor>
      </bonus>
      <source>SR5</source>
      <page>437</page>
    </mod>
    <mod>
      <id>0cbf733c-1fd0-48ae-be2c-b3afe0036fd0</id>
      <name>Liner - Chemical Protection (6)</name>
      <category>Victory Liners</category>
      <armor>0</armor>
      <maxrating>1</maxrating>
      <armorcapacity>[0]</armorcapacity>
      <avail>0</avail>
      <cost>0</cost>
      <bonus unique="chemicalprotection">
        <toxincontactresist>6</toxincontactresist>
        <pathogencontactresist>6</pathogencontactresist>
      </bonus>
      <source>SR5</source>
      <page>437</page>
    </mod>
    <mod>
      <id>af3208a9-05b5-47bb-92a1-f3d2ea82f6f0</id>
      <name>Liner - Insulation (6)</name>
      <category>Victory Liners</category>
      <armor>0</armor>
      <maxrating>1</maxrating>
      <armorcapacity>[0]</armorcapacity>
      <avail>0</avail>
      <cost>0</cost>
      <bonus unique="insulation">
        <coldarmor>6</coldarmor>
      </bonus>
      <source>SR5</source>
      <page>437</page>
    </mod>
    <!-- End Region -->
    <!-- Region Run & Gun -->
    <mod>
      <id>38168e21-833e-4ab3-8e5c-186468b70ef9</id>
      <name>Custom Fit</name>
      <category>General</category>
      <armor>0</armor>
      <hide />
      <maxrating>0</maxrating>
      <armorcapacity>[0]</armorcapacity>
      <avail>0</avail>
      <cost>0</cost>
      <source>RG</source>
      <page>59</page>
    </mod>
    <mod>
      <id>0d74f2f6-74bf-4c7e-afdf-d44f24c3ac12</id>
      <name>Custom Fit (Stack)</name>
      <category>General</category>
      <armor>0</armor>
      <hide />
      <maxrating>0</maxrating>
      <armorcapacity>[0]</armorcapacity>
      <avail>0</avail>
      <cost>0</cost>
      <bonus>
        <selectarmor />
      </bonus>
      <source>RG</source>
      <page>59</page>
    </mod>
    <mod>
      <id>6a4274bb-307d-433d-a1a7-75be52eacb93</id>
      <name>Gear Access</name>
      <category>General</category>
      <armor>0</armor>
      <hide />
      <maxrating>0</maxrating>
      <armorcapacity>[0]</armorcapacity>
      <avail>0</avail>
      <cost>0</cost>
      <source>RG</source>
      <page>59</page>
    </mod>
    <mod>
      <id>13835ff2-7b9e-47c3-9d8b-7b9a2dbe499d</id>
      <name>Newest Model</name>
      <category>General</category>
      <armor>0</armor>
      <hide />
      <maxrating>0</maxrating>
      <armorcapacity>[0]</armorcapacity>
      <avail>0</avail>
      <cost>0</cost>
      <source>RG</source>
      <page>59</page>
    </mod>
    <mod>
      <id>a164ac4e-4225-4d82-9785-02ffd39f6566</id>
      <name>Illuminating</name>
      <category>General</category>
      <armor>0</armor>
      <maxrating>0</maxrating>
      <armorcapacity>[0]</armorcapacity>
      <avail>0</avail>
      <cost>0</cost>
      <source>RG</source>
      <page>59</page>
    </mod>
    <mod>
      <id>8be2bd6a-5fe5-4931-8d6e-9cb95a0b959f</id>
      <name>Restrictive</name>
      <category>General</category>
      <armor>0</armor>
      <hide />
      <maxrating>0</maxrating>
      <armorcapacity>[0]</armorcapacity>
      <avail>0</avail>
      <cost>0</cost>
      <source>RG</source>
      <page>59</page>
    </mod>
    <mod>
      <id>ebabbd5f-6fd9-4b9a-9350-a251e8652b4b</id>
      <name>Padded</name>
      <category>General</category>
      <armor>0</armor>
      <hide />
      <maxrating>0</maxrating>
      <armorcapacity>[0]</armorcapacity>
      <avail>0</avail>
      <cost>0</cost>
      <source>RG</source>
      <page>59</page>
    </mod>
    <mod>
      <id>6226742c-d950-46af-af1a-fc483e14be5c</id>
      <name>Concealability</name>
      <category>General</category>
      <armor>0</armor>
      <hide />
      <maxrating>0</maxrating>
      <armorcapacity>[0]</armorcapacity>
      <avail>0</avail>
      <cost>0</cost>
      <source>RG</source>
      <page>59</page>
    </mod>
    <mod>
      <id>53a61bf1-65c3-4c28-b47f-026de40973a4</id>
      <name>Rapid Transit: Elite</name>
      <category>Rapid Transit Detailing</category>
      <armor>0</armor>
      <maxrating>1</maxrating>
      <armorcapacity>[0]</armorcapacity>
      <avail>0</avail>
      <cost>600</cost>
      <bonus>
        <limitmodifier>
          <limit>Social</limit>
          <value>1</value>
          <condition>Must be visible</condition>
        </limitmodifier>
      </bonus>
      <source>RG</source>
      <page>65</page>
    </mod>
    <mod>
      <id>a071b454-8a50-4c76-a162-8e086b0ec001</id>
      <name>Rapid Transit: Platinum</name>
      <category>Rapid Transit Detailing</category>
      <armor>0</armor>
      <maxrating>1</maxrating>
      <armorcapacity>[0]</armorcapacity>
      <avail>0</avail>
      <cost>1100</cost>
      <bonus>
        <limitmodifier>
          <limit>Social</limit>
          <value>2</value>
          <condition>Must be visible</condition>
        </limitmodifier>
      </bonus>
      <source>RG</source>
      <page>65</page>
    </mod>
    <mod>
      <id>9a1a569f-4c0c-4291-af5b-89e1334e95b4</id>
      <name>Rapid Transit: Diamond</name>
      <category>Rapid Transit Detailing</category>
      <armor>0</armor>
      <maxrating>1</maxrating>
      <armorcapacity>[0]</armorcapacity>
      <avail>0</avail>
      <cost>2400</cost>
      <bonus>
        <limitmodifier>
          <limit>Social</limit>
          <value>3</value>
          <condition>Must be visible</condition>
        </limitmodifier>
      </bonus>
      <source>RG</source>
      <page>65</page>
    </mod>
    <mod>
      <id>a7d97d66-1f6e-4521-a283-907ca1cd7436</id>
      <name>Nightshade IR and Contacts</name>
      <category>Nightshade IR</category>
      <armor>0</armor>
      <maxrating>1</maxrating>
      <armorcapacity>[0]</armorcapacity>
      <avail>0</avail>
      <cost>1500</cost>
      <source>RG</source>
      <page>62</page>
    </mod>
    <mod>
      <id>8b1bc34c-4de9-4111-a5f6-bae7fa35b8af</id>
      <name>Ballistic Mask</name>
      <category>Customized Ballistic Mask</category>
      <armor>0</armor>
      <maxrating>1</maxrating>
      <armorcapacity>[0]</armorcapacity>
      <avail>0</avail>
      <cost>150</cost>
      <source>RG</source>
      <page>62</page>
    </mod>
    <mod>
      <id>5a0965bd-759c-4e41-8c47-2b87c9de06d6</id>
      <name>Auto-Injector</name>
      <category>General</category>
      <armor>0</armor>
      <maxrating>1</maxrating>
      <armorcapacity>[2]</armorcapacity>
      <avail>4</avail>
      <cost>1500</cost>
      <source>RG</source>
      <page>84</page>
    </mod>
    <mod>
      <id>1a76f859-9511-42cc-85a7-560b813f6a92</id>
      <name>Fresnel Fabric</name>
      <category>General</category>
      <armor>0</armor>
      <maxrating>6</maxrating>
      <armorcapacity>[2]</armorcapacity>
      <avail>14R</avail>
      <cost>Rating * 1000</cost>
      <source>RG</source>
      <page>84</page>
    </mod>
    <mod>
      <id>6c18ff9b-7b46-4311-ac4b-a57733d01df7</id>
      <name>Pulse Weave</name>
      <category>General</category>
      <armor>0</armor>
      <maxrating>6</maxrating>
      <armorcapacity>[3]</armorcapacity>
      <avail>+8R</avail>
      <cost>Rating * 3000</cost>
      <source>RG</source>
      <page>84</page>
    </mod>
    <mod>
      <id>13047906-3ea3-425c-a3ff-4666cb1a05f5</id>
      <name>Shock Weave</name>
      <category>General</category>
      <armor>0</armor>
      <maxrating>1</maxrating>
      <armorcapacity>[3]</armorcapacity>
      <avail>8</avail>
      <cost>1000</cost>
      <source>RG</source>
      <page>84</page>
    </mod>
    <mod>
      <id>c5a66977-3a0b-489f-b7e5-e30965171f8b</id>
      <name>Universal Mirror Material</name>
      <category>General</category>
      <armor>0</armor>
      <maxrating>6</maxrating>
      <armorcapacity>[3]</armorcapacity>
      <avail>4</avail>
      <cost>Rating * 250</cost>
      <source>RG</source>
      <page>84</page>
    </mod>
    <mod>
      <id>cf8accf5-4117-4419-ab73-957489038ab9</id>
      <name>YNT Softweave Armor</name>
      <category>General</category>
      <armor>0</armor>
      <maxrating>1</maxrating>
      <armorcapacity>[-(Capacity * 0.5 + 0.5*number((Capacity mod 2) = 1))]</armorcapacity>
      <avail>+4</avail>
      <cost>Armor Cost</cost>
      <bonus>
        <softweave />
      </bonus>
      <source>RG</source>
      <page>84</page>
    </mod>
    <mod>
      <id>63f94362-9778-47a6-8317-f306b199277e</id>
      <name>Ruthenium Polymer Coating</name>
      <category>General</category>
      <armor>0</armor>
      <maxrating>4</maxrating>
      <armorcapacity>[4]</armorcapacity>
      <avail>16F</avail>
      <cost>Rating * 5000</cost>
      <source>RG</source>
      <page>85</page>
    </mod>
    <mod>
      <id>b5283cb0-3676-44d3-a7e9-dee099416295</id>
      <name>Radiation Shielding</name>
      <category>General</category>
      <armor>0</armor>
      <maxrating>6</maxrating>
      <armorcapacity>FixedValues([1],[2],[3],[4],[5],[6])</armorcapacity>
      <avail>Rating * 2</avail>
      <cost>Rating * 200</cost>
      <bonus>
        <radiationresist>Rating</radiationresist>
      </bonus>
      <source>RG</source>
      <page>84</page>
    </mod>
    <mod>
      <id>ed43ded4-1b2f-410a-9322-166c39306d03</id>
      <name>Gel Packs</name>
      <category>General</category>
      <armor>+2</armor>
      <maxrating>1</maxrating>
      <armorcapacity>[0]</armorcapacity>
      <avail>6</avail>
      <cost>1500</cost>
      <source>RG</source>
      <page>85</page>
    </mod>
    <mod>
      <id>a523fbcf-58d5-4727-9dd5-6fbe6b4acbdf</id>
      <name>Responsive Interface Gear: Armor</name>
      <category>General</category>
      <armor>0</armor>
      <maxrating>1</maxrating>
      <armorcapacity>[4]</armorcapacity>
      <avail>8</avail>
      <cost>2500</cost>
      <source>RG</source>
      <page>85</page>
    </mod>
    <mod>
      <id>a9c0aeb2-e7c5-4cc3-819e-f865545c7b66</id>
      <name>Responsive Interface Gear: Helmet</name>
      <category>General</category>
      <armor>0</armor>
      <maxrating>1</maxrating>
      <armorcapacity>[2]</armorcapacity>
      <avail>8</avail>
      <cost>2500</cost>
      <source>RG</source>
      <page>85</page>
    </mod>
    <!-- End Region -->
    <!-- Region Bullets & Bandages -->
    <mod>
      <id>9e96176f-1a4d-45dd-94d4-fba00ccffcf2</id>
      <name>Pneumatic Anti-Shock Garment</name>
      <category>General</category>
      <armor>0</armor>
      <maxrating>1</maxrating>
      <armorcapacity>[6]</armorcapacity>
      <avail>6</avail>
      <cost>500</cost>
      <source>BB</source>
      <page>23</page>
    </mod>
    <mod>
      <id>aec187e5-5eca-4f27-9181-b39991579d76</id>
      <name>Drag Handle</name>
      <category>General</category>
      <armor>0</armor>
      <maxrating>1</maxrating>
      <armorcapacity>[1]</armorcapacity>
      <avail>0</avail>
      <cost>50</cost>
      <source>BB</source>
      <page>23</page>
    </mod>
    <!-- End Region -->
    <!-- Region Hard Targets -->
    <mod>
      <id>4e673143-6a61-4075-95c6-1950b9eda8e0</id>
      <name>Concealed Pocket</name>
      <category>General</category>
      <armor>0</armor>
      <maxrating>1</maxrating>
      <armorcapacity>[1]</armorcapacity>
      <avail>4</avail>
      <cost>40</cost>
      <source>HT</source>
      <page>185</page>
    </mod>
    <mod>
      <id>49addc2c-ee9b-4f97-9c4b-4d49259734bc</id>
      <name>Attachable Gear Access</name>
      <category>General</category>
      <armor>0</armor>
      <maxrating>1</maxrating>
      <armorcapacity>[4]</armorcapacity>
      <avail>4</avail>
      <cost>150</cost>
      <source>HT</source>
      <page>185</page>
    </mod>
    <mod>
      <id>c3ea670b-45e7-4b75-a85d-1801c91d1c8c</id>
      <name>Faraday Pocket</name>
      <category>General</category>
      <armor>0</armor>
      <maxrating>1</maxrating>
      <armorcapacity>[1]</armorcapacity>
      <avail>7R</avail>
      <cost>50</cost>
      <source>HT</source>
      <page>185</page>
    </mod>
    <mod>
      <id>ff4c87d4-da62-4b85-b1a3-8de9a0d2838a</id>
      <name>Biofiber Pocket</name>
      <category>General</category>
      <armor>0</armor>
      <maxrating>1</maxrating>
      <armorcapacity>[2]</armorcapacity>
      <avail>10F</avail>
      <cost>700</cost>
      <source>HT</source>
      <page>185</page>
    </mod>
    <!-- End Region -->
    <!-- Region Cutting Aces -->
    <mod>
      <id>151d8957-aeb1-4fda-af19-35f4c9c602e1</id>
      <name>Voidblack Coating</name>
      <category>General</category>
      <armor>0</armor>
      <maxrating>1</maxrating>
      <armorcapacity>[6]</armorcapacity>
      <avail>14F</avail>
      <cost>3000</cost>
      <source>CA</source>
      <page>138</page>
    </mod>
    <mod>
      <id>851f226f-2116-4001-8937-408d4570396e</id>
      <name>AR Fashion</name>
      <category>General</category>
      <armor>0</armor>
      <maxrating>1</maxrating>
      <armorcapacity>[0]</armorcapacity>
      <avail>0</avail>
      <cost>50</cost>
      <source>CA</source>
      <page>138</page>
    </mod>
    <!-- End Region -->
    <!-- Region Street Lethal -->
    <mod>
      <id>0a7930f5-5466-439a-956d-2bba57f25ed9</id>
      <name>Parachute (Urban Explorer Daedalus)</name>
      <category>Parachute</category>
      <hide />
      <maxrating>0</maxrating>
      <armorcapacity>[0]</armorcapacity>
      <avail>8</avail>
      <cost>0</cost>
      <source>SL</source>
      <page>48</page>
    </mod>
    <!-- End Region -->
    <!-- Region Kill Code -->
    <mod>
      <id>f4c1163d-bf9e-42c5-8504-37b21c01531e</id>
      <name>Pantheon Armored Shell</name>
      <category>General</category>
      <armor>0</armor>
      <maxrating>1</maxrating>
<<<<<<< HEAD
      <addoncategory>Cyberdecks</addoncategory>
      <addoncategory>Commlinks</addoncategory>
      <addoncategory>Rigger Command Consoles</addoncategory>
=======
      <armorcapacity>[0]</armorcapacity>
>>>>>>> fec5e69f
      <avail>4</avail>
      <cost>0</cost>
      <source>KC</source>
      <page>73</page>
      <hide />
    </mod>
    <mod>
      <id>52b315a3-cf10-4534-a0d9-86b4ac346136</id>
      <name>Pantheon Quick-Charge Battery Pack</name>
      <category>General</category>
      <armor>0</armor>
      <maxrating>1</maxrating>
<<<<<<< HEAD
=======
      <armorcapacity>[0]</armorcapacity>
>>>>>>> fec5e69f
      <avail>4</avail>
      <cost>0</cost>
      <source>KC</source>
      <page>73</page>
      <hide />
    </mod>
    <mod>
      <id>c2fdc729-bc1d-4d3a-a0da-1d5dfa3b897d</id>
      <name>Micro-Hardpoint</name>
      <category>General</category>
      <armor>0</armor>
      <maxrating>1</maxrating>
<<<<<<< HEAD
=======
      <armorcapacity>[0]</armorcapacity>
>>>>>>> fec5e69f
      <avail>0</avail>
      <cost>0</cost>
      <source>KC</source>
      <page>73</page>
      <hide />
    </mod>
    <mod>
      <id>a1c9f8ee-d58d-4583-8ff3-12517dbf76f5</id>
      <name>Personal Drone Rack</name>
      <category>General</category>
      <armor>0</armor>
      <maxrating>1</maxrating>
      <armorcapacity>[1]</armorcapacity>
      <avail>12R</avail>
      <cost>500</cost>
      <source>KC</source>
      <page>73</page>
    </mod>
    <!-- End Region -->
  </mods>
</chummer><|MERGE_RESOLUTION|>--- conflicted
+++ resolved
@@ -3906,13 +3906,10 @@
       <category>General</category>
       <armor>0</armor>
       <maxrating>1</maxrating>
-<<<<<<< HEAD
+      <armorcapacity>[0]</armorcapacity>
       <addoncategory>Cyberdecks</addoncategory>
       <addoncategory>Commlinks</addoncategory>
       <addoncategory>Rigger Command Consoles</addoncategory>
-=======
-      <armorcapacity>[0]</armorcapacity>
->>>>>>> fec5e69f
       <avail>4</avail>
       <cost>0</cost>
       <source>KC</source>
@@ -3925,10 +3922,6 @@
       <category>General</category>
       <armor>0</armor>
       <maxrating>1</maxrating>
-<<<<<<< HEAD
-=======
-      <armorcapacity>[0]</armorcapacity>
->>>>>>> fec5e69f
       <avail>4</avail>
       <cost>0</cost>
       <source>KC</source>
@@ -3941,10 +3934,7 @@
       <category>General</category>
       <armor>0</armor>
       <maxrating>1</maxrating>
-<<<<<<< HEAD
-=======
       <armorcapacity>[0]</armorcapacity>
->>>>>>> fec5e69f
       <avail>0</avail>
       <cost>0</cost>
       <source>KC</source>
