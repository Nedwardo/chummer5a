--- conflicted
+++ resolved
@@ -4578,10 +4578,7 @@
           <limbslot>leg</limbslot>
           <val>2</val>
         </addlimb>
-<<<<<<< HEAD
-=======
         <disablequality>Celerity</disablequality>
->>>>>>> ddac5312
         <runmultiplier>
           <category>Ground</category>
           <percent>100</percent>
