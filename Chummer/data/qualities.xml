﻿<?xml version="1.0" encoding="utf-8"?>
<chummer>
	<version>-399</version>
	<categories>
		<category>Positive</category>
		<category>Negative</category>
	</categories>
	<qualities>
		<quality>
			<name>Infected: Banshee</name>
			<contributetolimit>no</contributetolimit>
			<karma>65</karma>
			<category>Positive</category>
			<bonus>
				<addattribute>
					<name>MAG</name>
					<min>1</min>
					<max>6</max>
					<aug>6</aug>
					<val>1</val>
				</addattribute>
				<enabletab>
					<name>critter</name>
				</enabletab>
				<initiative>1</initiative>
				<initiativepass>1</initiativepass>
				<specificattribute>
					<name>INT</name>
					<max>1</max>
					<min>1</min>
				</specificattribute>
				<specificattribute>
					<name>WIL</name>
					<max>1</max>
					<min>1</min>
				</specificattribute>
				<specificattribute>
					<name>ESS</name>
					<max>-1</max>
					<val>-1</val>
				</specificattribute>
			</bonus>
			<required>
				<allof>
					<metatype>Elf</metatype>
				</allof>
			</required>
			<forbidden>
				<oneof>
					<quality>Magic Resistance (Rating 1)</quality>
					<quality>Magic Resistance (Rating 2)</quality>
					<quality>Magic Resistance (Rating 3)</quality>
					<quality>Magic Resistance (Rating 4)</quality>
					<quality>Technomancer</quality>
					<metatype>Free Spirit</metatype>
					<metatypecategory>Shapeshifter</metatypecategory>
				</oneof>
			</forbidden>
			<addqualities>
				<addquality>Distinctive Style</addquality>
			</addqualities>
			<powers>
			</powers>
			<source>RF</source>
			<page>80</page>
		</quality>
		<quality>
			<id>68cfe94a-fa7e-4129-a9b9-b5d73e3ced99</id>
			<name>Ambidextrous</name>
			<karma>4</karma>
			<category>Positive</category>
			<bonus />
			<source>SR5</source>
			<page>71</page>
		</quality>
		<quality>
			<id>5b19dbcd-fb69-4a02-a25a-7ac5342ca576</id>
			<name>Analytical Mind</name>
			<karma>5</karma>
			<category>Positive</category>
			<bonus />
			<source>SR5</source>
			<page>72</page>
		</quality>
		<quality>
			<id>5b19dbcd-fb69-4a02-a25a-7ac5342ca576</id>
			<name>Biocompatability (Cyberware)</name>
			<karma>5</karma>
			<category>Positive</category>
			<bonus />
			<source>CF</source>
			<page>54</page>
		</quality>
                <quality>
			<id>5b19dbcd-fb69-4a02-a25a-7ac5342ca576</id>
			<name>Biocompatability (Bioware)</name>
			<karma>5</karma>
			<category>Positive</category>
			<bonus />
			<source>CF</source>
			<page>54</page>
		</quality>
<quality>
			<id>5b19dbcd-fb69-4a02-a25a-7ac5342ca576</id>
			<name>Better to be feared than loved</name>
			<karma>5</karma>
			<category>Positive</category>
			<bonus />
			<source>CF</source>
			<page>54</page>
		</quality>
<quality>
			<id>5b19dbcd-fb69-4a02-a25a-7ac5342ca576</id>
			<name>Cyber-Singularity Seeker</name>
			<karma>12</karma>
			<category>Positive</category>
			<bonus />
			<source>CF</source>
			<page>54</page>
		</quality>
<quality>
			<id>5b19dbcd-fb69-4a02-a25a-7ac5342ca576</id>
			<name>Drug Tolerant</name>
			<karma>6</karma>
			<category>Positive</category>
			<bonus />
			<source>CF</source>
			<page>54</page>
		</quality>
<quality>
			<id>5b19dbcd-fb69-4a02-a25a-7ac5342ca576</id>
			<name>Prototype Transhuman</name>
			<karma>10</karma>
			<category>Positive</category>
			<bonus />
			<source>CF</source>
			<page>54</page>
		</quality>
<quality>
			<id>5b19dbcd-fb69-4a02-a25a-7ac5342ca576</id>
			<name>Redliner</name>
			<karma>10</karma>
			<category>Positive</category>
			<bonus />
			<source>CF</source>
			<page>55</page>
		</quality>
<quality>
			<id>5b19dbcd-fb69-4a02-a25a-7ac5342ca576</id>
			<name>Revels in Murder</name>
			<karma>8</karma>
			<category>Positive</category>
			<bonus />
			<source>CF</source>
			<page>56</page>
		</quality>
<quality>
			<id>5b19dbcd-fb69-4a02-a25a-7ac5342ca576</id>
			<name>Uncanny Healer</name>
			<karma>12</karma>
			<category>Positive</category>
			<bonus />
			<source>CF</source>
			<page>56</page>
		</quality>
<quality>
			<id>5b19dbcd-fb69-4a02-a25a-7ac5342ca576</id>
			<name>Antipathy</name>
			<karma>-8</karma>
			<category>Negative</category>
			<bonus />
			<source>CF</source>
			<page>57</page>
		</quality>
<quality>
			<id>5b19dbcd-fb69-4a02-a25a-7ac5342ca576</id>
			<name>AIPS</name>
			<karma>-10</karma>
			<category>Negative</category>
			<bonus />
			<source>CF</source>
			<page>57</page>
		</quality>
<quality>
			<id>5b19dbcd-fb69-4a02-a25a-7ac5342ca576</id>
			<name>Blank Slate</name>
			<karma>-15</karma>
			<category>Negative</category>
			<bonus />
			<source>CF</source>
			<page>57</page>
		</quality>
<quality>
			<id>5b19dbcd-fb69-4a02-a25a-7ac5342ca576</id>
			<name>Cyberpsychosis</name>
			<karma>-10</karma>
			<category>Negative</category>
			<bonus />
			<source>CF</source>
			<page>57</page>
		</quality>
<quality>
			<id>5b19dbcd-fb69-4a02-a25a-7ac5342ca576</id>
			<name>Cyber-snob</name>
			<karma>-12</karma>
			<category>Negative</category>
			<bonus />
			<source>CF</source>
			<page>57</page>
		</quality>
<quality>
			<id>5b19dbcd-fb69-4a02-a25a-7ac5342ca576</id>
			<name>Dead Emotion</name>
			<karma>-5</karma>
			<category>Negative</category>
			<bonus />
			<source>CF</source>
			<page>57</page>
		</quality>
<quality>
			<id>5b19dbcd-fb69-4a02-a25a-7ac5342ca576</id>
			<name>Dry Addict (Mild)</name>
			<karma>-2</karma>
			<category>Negative</category>
			<bonus />
			<source>CF</source>
			<page>57</page>
		</quality>
<quality>
			<id>5b19dbcd-fb69-4a02-a25a-7ac5342ca576</id>
			<name>Dry Addict (Moderate)</name>
			<karma>-5</karma>
			<category>Negative</category>
			<bonus />
			<source>CF</source>
			<page>57</page>
		</quality>
<quality>
			<id>5b19dbcd-fb69-4a02-a25a-7ac5342ca576</id>
			<name>Dry Addict (Severe)</name>
			<karma>-10</karma>
			<category>Negative</category>
			<bonus />
			<source>CF</source>
			<page>57</page>
		</quality>
<quality>
			<id>5b19dbcd-fb69-4a02-a25a-7ac5342ca576</id>
			<name>Dry Addict (Burnout)</name>
			<karma>-13</karma>
			<category>Negative</category>
			<bonus />
			<source>CF</source>
			<page>57</page>
		</quality>
<quality>
			<id>5b19dbcd-fb69-4a02-a25a-7ac5342ca576</id>
			<name>Family Curse</name>
			<karma>-5</karma>
			<category>Negative</category>
			<bonus />
			<source>CF</source>
			<page>58</page>
		</quality>
<quality>
			<id>5b19dbcd-fb69-4a02-a25a-7ac5342ca576</id>
			<name>Implant-induced Immune Deficiency</name>
			<karma>-5</karma>
			<category>Negative</category>
			<bonus />
			<source>CF</source>
			<page>58</page>
		</quality>
<quality>
			<id>5b19dbcd-fb69-4a02-a25a-7ac5342ca576</id>
			<name>Lack of Focus</name>
			<karma>-6</karma>
			<category>Negative</category>
			<bonus />
			<source>CF</source>
			<page>58</page>
		</quality>
<quality>
			<id>5b19dbcd-fb69-4a02-a25a-7ac5342ca576</id>
			<name>Lightweight</name>
			<karma>-6</karma>
			<category>Negative</category>
			<bonus />
			<source>CF</source>
			<page>58</page>
		</quality>
<quality>
			<id>5b19dbcd-fb69-4a02-a25a-7ac5342ca576</id>
			<name>One of them</name>
			<karma>-7</karma>
			<category>Negative</category>
			<bonus />
			<source>CF</source>
			<page>58</page>
		</quality>
<quality>
			<id>5b19dbcd-fb69-4a02-a25a-7ac5342ca576</id>
			<name>Quasimodo</name>
			<karma>-2</karma>
			<category>Negative</category>
			<bonus />
			<source>CF</source>
			<page>59</page>
		</quality>
<quality>
			<id>5b19dbcd-fb69-4a02-a25a-7ac5342ca576</id>
			<name>So Jacked Up</name>
			<karma>-10</karma>
			<category>Negative</category>
			<bonus />
			<source>CF</source>
			<page>59</page>
		</quality>
<quality>
			<id>5b19dbcd-fb69-4a02-a25a-7ac5342ca576</id>
			<name>Superhuman Psychosis</name>
			<karma>-2</karma>
			<category>Negative</category>
			<bonus />
			<source>CF</source>
			<page>59</page>
		</quality>
<quality>
			<id>5b19dbcd-fb69-4a02-a25a-7ac5342ca576</id>
			<name>TLE-X</name>
			<karma>-15</karma>
			<category>Negative</category>
			<bonus />
			<source>CF</source>
			<page>59</page>
		</quality>
<quality>
			<id>5b19dbcd-fb69-4a02-a25a-7ac5342ca576</id>
			<name>Tough and Targeted</name>
			<karma>-10</karma>
			<category>Negative</category>
			<bonus />
			<source>CF</source>
			<page>60</page>
		</quality>
		<quality>
			<id>58e3d62a-2073-4af5-b8e0-00c446b3a5ab</id>
			<name>Aptitude</name>
			<karma>14</karma>
			<category>Positive</category>
			<bonus>
				<selectskill>
					<max>1</max>
				</selectskill>
			</bonus>
			<source>SR5</source>
			<page>72</page>
		</quality>
		<quality>
			<id>7d81f676-e523-4ec6-ae98-8d801f90b031</id>
			<name>Astral Chameleon</name>
			<karma>10</karma>
			<category>Positive</category>
			<bonus />
			<forbidden>
				<oneof>
					<quality>Astral Beacon</quality>
				</oneof>
			</forbidden>
			<source>SR5</source>
			<page>72</page>
		</quality>
		<quality>
			<id>c734e46a-d391-45a6-b022-6f18db5019f1</id>
			<name>Bilingual</name>
			<karma>5</karma>
			<category>Positive</category>
			<bonus />
			<source>SR5</source>
			<page>72</page>
		</quality>
		<quality>
			<id>9cffd452-8489-48d5-888c-ac35459d9174</id>
			<name>Blandness</name>
			<karma>8</karma>
			<category>Positive</category>
			<bonus />
			<forbidden>
				<oneof>
					<quality>Distinctive Style</quality>
				</oneof>
			</forbidden>
			<source>SR5</source>
			<page>72</page>
		</quality>
		<quality>
			<id>84305e09-f8d5-4a82-8257-0119b8c3f926</id>
			<name>Catlike</name>
			<karma>7</karma>
			<category>Positive</category>
			<mutant>yes</mutant>
			<bonus>
				<specificskill>
					<name>Sneaking</name>
					<bonus>2</bonus>
					<applytorating>yes</applytorating>
				</specificskill>
			</bonus>
			<source>SR5</source>
			<page>72</page>
		</quality>
		<quality>
			<id>41cc3e26-ae55-4e28-bd6a-b08866c21424</id>
			<name>Codeslinger</name>
			<karma>10</karma>
			<category>Positive</category>
			<bonus>
				<selecttext />
			</bonus>
			<source>SR5</source>
			<page>72</page>
		</quality>
		<quality>
			<id>db579224-99c7-48e0-84ab-77a987a84f4a</id>
			<name>Double Jointed</name>
			<karma>6</karma>
			<category>Positive</category>
			<bonus>
				<specificskill>
					<name>Escape Artist</name>
					<bonus>2</bonus>
				</specificskill>
			</bonus>
			<source>SR5</source>
			<page>72</page>
		</quality>
		<quality>
			<id>2ac8a95a-a4d0-4bef-a2f2-dcde020258cf</id>
			<name>Exceptional Attribute</name>
			<karma>14</karma>
			<category>Positive</category>
			<bonus>
				<selectattribute>
					<excludeattribute>EDG</excludeattribute>
					<max>1</max>
				</selectattribute>
			</bonus>
			<forbidden>
				<oneof>
					<quality>Lucky</quality>
				</oneof>
			</forbidden>
			<source>SR5</source>
			<page>72</page>
		</quality>
		<quality>
			<id>9f25cc0a-c47c-49dd-953c-8fe60628bae8</id>
			<name>First Impression</name>
			<karma>11</karma>
			<category>Positive</category>
			<bonus />
			<source>SR5</source>
			<page>74</page>
		</quality>
		<quality>
			<id>4d5c22b9-4908-493d-a6f7-4ccc3066888c</id>
			<name>Focused Concentration (Rating 1)</name>
			<karma>4</karma>
			<limit>6</limit>
			<category>Positive</category>
			<required>
				<oneof>
					<quality>Magician</quality>
					<quality>Mystic Adept</quality>
					<quality>Aspected Magician</quality>
					<quality>Technomancer</quality>
				</oneof>
			</required>
			<forbidden>
				<oneof>
					<quality>Focused Concentration (Rating 2)</quality>
					<quality>Focused Concentration (Rating 3)</quality>
					<quality>Focused Concentration (Rating 4)</quality>
					<quality>Focused Concentration (Rating 5)</quality>
					<quality>Focused Concentration (Rating 6)</quality>
				</oneof>
			</forbidden>
			<source>SR5</source>
			<page>74</page>
		</quality>
		<quality>
			<id>082d7513-1539-4e79-ac3e-91c6f2ea32ed</id>
			<name>Focused Concentration (Rating 2)</name>
			<karma>8</karma>
			<limit>6</limit>
			<category>Positive</category>
			<required>
				<oneof>
					<quality>Magician</quality>
					<quality>Mystic Adept</quality>
					<quality>Aspected Magician</quality>
					<quality>Technomancer</quality>
				</oneof>
			</required>
			<forbidden>
				<oneof>
					<quality>Focused Concentration (Rating 1)</quality>
					<quality>Focused Concentration (Rating 3)</quality>
					<quality>Focused Concentration (Rating 4)</quality>
					<quality>Focused Concentration (Rating 5)</quality>
					<quality>Focused Concentration (Rating 6)</quality>
				</oneof>
			</forbidden>
			<source>SR5</source>
			<page>74</page>
		</quality>
		<quality>
			<id>c6939a14-58c0-4168-b936-8124fd09ffe6</id>
			<name>Focused Concentration (Rating 3)</name>
			<karma>12</karma>
			<limit>6</limit>
			<category>Positive</category>
			<required>
				<oneof>
					<quality>Magician</quality>
					<quality>Mystic Adept</quality>
					<quality>Aspected Magician</quality>
					<quality>Technomancer</quality>
				</oneof>
			</required>
			<forbidden>
				<oneof>
					<quality>Focused Concentration (Rating 2)</quality>
					<quality>Focused Concentration (Rating 1)</quality>
					<quality>Focused Concentration (Rating 4)</quality>
					<quality>Focused Concentration (Rating 5)</quality>
					<quality>Focused Concentration (Rating 6)</quality>
				</oneof>
			</forbidden>
			<source>SR5</source>
			<page>74</page>
		</quality>
		<quality>
			<id>79979e99-6776-4c93-b202-b630fabf3b30</id>
			<name>Focused Concentration (Rating 4)</name>
			<karma>16</karma>
			<limit>6</limit>
			<category>Positive</category>
			<required>
				<oneof>
					<quality>Magician</quality>
					<quality>Mystic Adept</quality>
					<quality>Aspected Magician</quality>
					<quality>Technomancer</quality>
				</oneof>
			</required>
			<forbidden>
				<oneof>
					<quality>Focused Concentration (Rating 2)</quality>
					<quality>Focused Concentration (Rating 3)</quality>
					<quality>Focused Concentration (Rating 1)</quality>
					<quality>Focused Concentration (Rating 5)</quality>
					<quality>Focused Concentration (Rating 6)</quality>
				</oneof>
			</forbidden>
			<source>SR5</source>
			<page>74</page>
		</quality>
		<quality>
			<id>0e911cb1-da5c-4117-ae20-ffbf7f607c7d</id>
			<name>Focused Concentration (Rating 5)</name>
			<karma>20</karma>
			<limit>6</limit>
			<category>Positive</category>
			<required>
				<oneof>
					<quality>Magician</quality>
					<quality>Mystic Adept</quality>
					<quality>Aspected Magician</quality>
					<quality>Technomancer</quality>
				</oneof>
			</required>
			<forbidden>
				<oneof>
					<quality>Focused Concentration (Rating 2)</quality>
					<quality>Focused Concentration (Rating 3)</quality>
					<quality>Focused Concentration (Rating 4)</quality>
					<quality>Focused Concentration (Rating 1)</quality>
					<quality>Focused Concentration (Rating 6)</quality>
				</oneof>
			</forbidden>
			<source>SR5</source>
			<page>74</page>
		</quality>
		<quality>
			<id>90ce7689-1dd8-437b-98ad-f10207380684</id>
			<name>Focused Concentration (Rating 6)</name>
			<karma>24</karma>
			<limit>6</limit>
			<category>Positive</category>
			<required>
				<oneof>
					<quality>Magician</quality>
					<quality>Mystic Adept</quality>
					<quality>Aspected Magician</quality>
					<quality>Technomancer</quality>
				</oneof>
			</required>
			<forbidden>
				<oneof>
					<quality>Focused Concentration (Rating 2)</quality>
					<quality>Focused Concentration (Rating 3)</quality>
					<quality>Focused Concentration (Rating 4)</quality>
					<quality>Focused Concentration (Rating 5)</quality>
					<quality>Focused Concentration (Rating 1)</quality>
				</oneof>
			</forbidden>
			<source>SR5</source>
			<page>74</page>
		</quality>
		<quality>
			<id>5c18a150-8e38-4f6d-b4f5-b1b674a3581e</id>
			<name>Gearhead</name>
			<karma>11</karma>
			<category>Positive</category>
			<bonus />
			<source>SR5</source>
			<page>74</page>
		</quality>
		<quality>
			<id>0d0cb0fc-c79d-418e-9216-8a197369e52d</id>
			<name>Guts</name>
			<karma>10</karma>
			<category>Positive</category>
			<bonus />
			<source>SR5</source>
			<page>74</page>
		</quality>
		<quality>
			<id>b7866fb4-3747-4caf-9240-69cbdd79ce78</id>
			<name>High Pain Tolerance (Rating 1)</name>
			<karma>7</karma>
			<limit>3</limit>
			<category>Positive</category>
			<bonus>
				<conditionmonitor>
					<thresholdoffset precedence="0">1</thresholdoffset>
				</conditionmonitor>
			</bonus>
			<forbidden>
				<oneof>
					<quality>High Pain Tolerance (Rating 2)</quality>
					<quality>High Pain Tolerance (Rating 3)</quality>
				</oneof>
			</forbidden>
			<source>SR5</source>
			<page>74</page>
		</quality>
		<quality>
			<id>4c2804b5-2934-46f1-992c-87a943ce044b</id>
			<name>High Pain Tolerance (Rating 2)</name>
			<karma>14</karma>
			<limit>3</limit>
			<category>Positive</category>
			<bonus>
				<conditionmonitor>
					<thresholdoffset precedence="0">2</thresholdoffset>
				</conditionmonitor>
			</bonus>
			<forbidden>
				<oneof>
					<quality>High Pain Tolerance (Rating 1)</quality>
					<quality>High Pain Tolerance (Rating 3)</quality>
				</oneof>
			</forbidden>
			<source>SR5</source>
			<page>74</page>
		</quality>
		<quality>
			<id>c1f41d1f-6345-4d4b-9041-ef93aad61948</id>
			<name>High Pain Tolerance (Rating 3)</name>
			<karma>21</karma>
			<limit>3</limit>
			<category>Positive</category>
			<bonus>
				<conditionmonitor>
					<thresholdoffset precedence="0">3</thresholdoffset>
				</conditionmonitor>
			</bonus>
			<forbidden>
				<oneof>
					<quality>High Pain Tolerance (Rating 2)</quality>
					<quality>High Pain Tolerance (Rating 1)</quality>
				</oneof>
			</forbidden>
			<source>SR5</source>
			<page>74</page>
		</quality>
		<quality>
			<id>823eb204-c155-45a9-bb9a-98dcbe17a707</id>
			<name>Home Ground</name>
			<karma>10</karma>
			<category>Positive</category>
			<bonus>
				<selecttext />
			</bonus>
			<source>SR5</source>
			<page>74</page>
		</quality>
		<quality>
			<id>2844e64e-f271-4ca7-bd58-0860b2db56c9</id>
			<name>Human-Looking</name>
			<karma>6</karma>
			<category>Positive</category>
			<bonus />
			<required>
				<oneof>
					<metatype>Elf</metatype>
					<metatype>Dwarf</metatype>
					<metatype>Ork</metatype>
				</oneof>
			</required>
			<source>SR5</source>
			<page>75</page>
		</quality>
		<quality>
			<id>0f3a0971-1cc5-47d6-a32d-d098ecdfb4d9</id>
			<name>Indomitable (Mental)</name>
			<karma>8</karma>
			<limit>no</limit>
			<category>Positive</category>
			<bonus>
				<mentallimit>Rating</mentallimit>
			</bonus>
			<source>SR5</source>
			<page>75</page>
		</quality>
		<quality>
			<id>58e6a651-cdd7-4144-a2cc-4cee24526e92</id>
			<name>Indomitable (Physical)</name>
			<karma>8</karma>
			<limit>no</limit>
			<category>Positive</category>
			<bonus>
				<physicallimit>Rating</physicallimit>
			</bonus>
			<source>SR5</source>
			<page>75</page>
		</quality>
		<quality>
			<id>b9f1dbeb-1728-4250-a066-4773f758fe6a</id>
			<name>Indomitable (Social)</name>
			<karma>8</karma>
			<limit>no</limit>
			<category>Positive</category>
			<bonus>
				<sociallimit>Rating</sociallimit>
			</bonus>
			<source>SR5</source>
			<page>75</page>
		</quality>
		<quality>
			<id>27c7ea84-bfe4-47e1-8382-38d9a5c8e680</id>
			<name>Juryrigger</name>
			<karma>10</karma>
			<category>Positive</category>
			<bonus />
			<source>SR5</source>
			<page>75</page>
		</quality>
		<quality>
			<id>78f7456d-78b8-461e-a2b2-bd0d63c48712</id>
			<name>Lucky</name>
			<karma>12</karma>
			<category>Positive</category>
			<bonus>
				<specificattribute>
					<name>EDG</name>
					<max>1</max>
				</specificattribute>
			</bonus>
			<forbidden>
				<oneof>
					<quality>Exceptional Attribute</quality>
				</oneof>
			</forbidden>
			<source>SR5</source>
			<page>76</page>
		</quality>
		<quality>
			<id>f80ef6fc-e844-441c-81e3-b1264b34a4e7</id>
			<name>Magic Resistance (Rating 1)</name>
			<karma>6</karma>
			<limit>4</limit>
			<category>Positive</category>
			<bonus />
			<forbidden>
				<oneof>
					<quality>Adept</quality>
					<quality>Magician</quality>
					<quality>Mystic Adept</quality>
					<quality>Aspected Magician</quality>
					<quality>Magic Resistance (Rating 2)</quality>
					<quality>Magic Resistance (Rating 3)</quality>
					<quality>Magic Resistance (Rating 4)</quality>
				</oneof>
			</forbidden>
			<source>SR5</source>
			<page>76</page>
		</quality>
		<quality>
			<id>4779f545-b27d-42d9-8664-269253e2f901</id>
			<name>Magic Resistance (Rating 2)</name>
			<karma>12</karma>
			<limit>4</limit>
			<category>Positive</category>
			<bonus />
			<forbidden>
				<oneof>
					<quality>Adept</quality>
					<quality>Magician</quality>
					<quality>Mystic Adept</quality>
					<quality>Aspected Magician</quality>
					<quality>Magic Resistance (Rating 1)</quality>
					<quality>Magic Resistance (Rating 3)</quality>
					<quality>Magic Resistance (Rating 4)</quality>
				</oneof>
			</forbidden>
			<source>SR5</source>
			<page>76</page>
		</quality>
		<quality>
			<id>c55ac86e-212e-4e18-a9c2-68304b6bea89</id>
			<name>Magic Resistance (Rating 3)</name>
			<karma>18</karma>
			<limit>4</limit>
			<category>Positive</category>
			<bonus />
			<forbidden>
				<oneof>
					<quality>Adept</quality>
					<quality>Magician</quality>
					<quality>Mystic Adept</quality>
					<quality>Aspected Magician</quality>
					<quality>Magic Resistance (Rating 2)</quality>
					<quality>Magic Resistance (Rating 1)</quality>
					<quality>Magic Resistance (Rating 4)</quality>
				</oneof>
			</forbidden>
			<source>SR5</source>
			<page>76</page>
		</quality>
		<quality>
			<id>2f239f68-c93f-4ab9-b9a0-44386b4ea190</id>
			<name>Magic Resistance (Rating 4)</name>
			<karma>24</karma>
			<limit>4</limit>
			<category>Positive</category>
			<bonus />
			<forbidden>
				<oneof>
					<quality>Adept</quality>
					<quality>Magician</quality>
					<quality>Mystic Adept</quality>
					<quality>Aspected Magician</quality>
					<quality>Magic Resistance (Rating 2)</quality>
					<quality>Magic Resistance (Rating 3)</quality>
					<quality>Magic Resistance (Rating 1)</quality>
				</oneof>
			</forbidden>
			<source>SR5</source>
			<page>76</page>
		</quality>
		<quality>
			<id>ced3fecf-2277-4b20-b1e0-894162ca9ae2</id>
			<name>Mentor Spirit</name>
			<karma>5</karma>
			<category>Positive</category>
			<bonus>
				<selectmentorspirit />
			</bonus>
			<required>
				<oneof>
					<quality>Adept</quality>
					<quality>Aspected Magician</quality>
					<quality>Magician</quality>
					<quality>Mystic Adept</quality>
				</oneof>
			</required>
			<source>SR5</source>
			<page>76</page>
		</quality>
		<quality>
			<id>225f0d31-8c03-4283-9a22-558ab01a6c47</id>
			<name>Natural Athlete</name>
			<karma>7</karma>
			<category>Positive</category>
			<bonus>
				<specificskill>
					<name>Running</name>
					<bonus>2</bonus>
					<applytorating>yes</applytorating>
				</specificskill>
				<specificskill>
					<name>Gymnastics</name>
					<bonus>2</bonus>
					<applytorating>yes</applytorating>
				</specificskill>
			</bonus>
			<source>SR5</source>
			<page>76</page>
		</quality>
		<quality>
			<id>52648a83-1d2a-4b04-b7fc-ee5a62bce4f7</id>
			<name>Natural Hardening</name>
			<karma>10</karma>
			<category>Positive</category>
			<bonus>
				<livingpersona>
					<biofeedback>1</biofeedback>
				</livingpersona>
			</bonus>
			<source>SR5</source>
			<page>76</page>
		</quality>
		<quality>
			<id>8d558134-210d-4c96-b487-021a44409075</id>
			<name>Natural Immunity (Natural)</name>
			<karma>4</karma>
			<limit>no</limit>
			<category>Positive</category>
			<bonus>
				<selecttext />
			</bonus>
			<source>SR5</source>
			<page>76</page>
		</quality>
		<quality>
			<id>ce7634aa-0729-423d-bc38-d6f56416b904</id>
			<name>Natural Immunity (Synthetic)</name>
			<karma>10</karma>
			<limit>no</limit>
			<category>Positive</category>
			<bonus>
				<selecttext />
			</bonus>
			<source>SR5</source>
			<page>76</page>
		</quality>
		<quality>
			<id>9d3be1d9-1309-45e7-8bd9-1f5a3ede3522</id>
			<name>Photographic Memory</name>
			<karma>6</karma>
			<category>Positive</category>
			<bonus>
				<memory>2</memory>
			</bonus>
			<source>SR5</source>
			<page>76</page>
		</quality>
		<quality>
			<id>291efdb6-a8b8-49ce-b2be-72f9d3f8a243</id>
			<name>Quick Healer</name>
			<karma>3</karma>
			<category>Positive</category>
			<bonus />
			<source>SR5</source>
			<page>77</page>
		</quality>
		<quality>
			<id>e160111a-5fe3-4154-9d5a-82330c9b32fc</id>
			<name>Resistance to Pathogens</name>
			<karma>4</karma>
			<category>Positive</category>
			<bonus />
			<forbidden>
				<oneof>
					<quality>Resistance to Toxins</quality>
					<quality>Resistance to Pathogens and Toxins</quality>
				</oneof>
			</forbidden>
			<source>SR5</source>
			<page>77</page>
		</quality>
		<quality>
			<id>c74c9ed8-a917-4809-9e8a-5717dd16619b</id>
			<name>Resistance to Toxins</name>
			<karma>4</karma>
			<category>Positive</category>
			<bonus />
			<forbidden>
				<oneof>
					<quality>Resistance to Pathogens</quality>
					<quality>Resistance to Pathogens and Toxins</quality>
				</oneof>
			</forbidden>
			<source>SR5</source>
			<page>77</page>
		</quality>
		<quality>
			<name>Resistance to Pathogens/Toxins</name>
			<karma>8</karma>
			<category>Positive</category>
			<bonus />
			<forbidden>
				<oneof>
					<quality>Resistance to Pathogens</quality>
					<quality>Resistance to Toxins</quality>
				</oneof>
			</forbidden>
			<source>SR5</source>
			<page>77</page>
		</quality>	
		<quality>
			<name>Resistance to Pathogens and Toxins</name>
			<hide>yes</hide>
			<karma>8</karma>
			<category>Positive</category>
			<bonus />
			<forbidden>
				<oneof>
					<quality>Resistance to Pathogens</quality>
					<quality>Resistance to Toxins</quality>
				</oneof>
			</forbidden>
			<source>SR5</source>
			<page>77</page>
		</quality>
		<quality>
			<id>c067baa6-0dfa-4783-a0c8-0873564f0308</id>
			<name>Spirit Affinity</name>
			<karma>7</karma>
			<category>Positive</category>
			<bonus>
				<selecttext />
			</bonus>
			<required>
				<oneof>
					<quality>Magician</quality>
					<quality>Mystic Adept</quality>
					<quality>Aspected Magician</quality>
				</oneof>
			</required>
			<source>SR5</source>
			<page>77</page>
		</quality>
		<quality>
			<id>00cc6499-db13-447e-8116-278d317a9e31</id>
			<name>Toughness</name>
			<karma>9</karma>
			<category>Positive</category>
			<bonus>
				<damageresistance>1</damageresistance>
			</bonus>
			<source>SR5</source>
			<page>77</page>
		</quality>
		<quality>
			<id>18d2a522-6460-4654-916b-a96631f11323</id>
			<name>Will to Live (Rating 1)</name>
			<karma>3</karma>
			<limit>3</limit>
			<category>Positive</category>
			<bonus>
				<conditionmonitor>
					<overflow>1</overflow>
				</conditionmonitor>
			</bonus>
			<forbidden>
				<oneof>
					<quality>Will to Live (Rating 2)</quality>
					<quality>Will to Live (Rating 3)</quality>
				</oneof>
			</forbidden>
			<source>SR5</source>
			<page>77</page>
		</quality>
		<quality>
			<id>5b785abd-91b7-4a94-8856-e98e71a32118</id>
			<name>Will to Live (Rating 2)</name>
			<karma>6</karma>
			<limit>3</limit>
			<category>Positive</category>
			<bonus>
				<conditionmonitor>
					<overflow>2</overflow>
				</conditionmonitor>
			</bonus>
			<forbidden>
				<oneof>
					<quality>Will to Live (Rating 1)</quality>
					<quality>Will to Live (Rating 3)</quality>
				</oneof>
			</forbidden>
			<source>SR5</source>
			<page>77</page>
		</quality>
		<quality>
			<id>2916b7de-7265-4e31-b872-074863c5aff3</id>
			<name>Will to Live (Rating 3)</name>
			<karma>9</karma>
			<limit>3</limit>
			<category>Positive</category>
			<bonus>
				<conditionmonitor>
					<overflow>3</overflow>
				</conditionmonitor>
			</bonus>
			<forbidden>
				<oneof>
					<quality>Will to Live (Rating 2)</quality>
					<quality>Will to Live (Rating 1)</quality>
				</oneof>
			</forbidden>
			<source>SR5</source>
			<page>77</page>
		</quality>
		<quality>
			<id>fb9eab85-ae9a-4d03-8c3f-70b6a32d5e17</id>
			<name>Deus Vult!</name>
			<karma>4</karma>
			<category>Positive</category>
			<bonus />
			<source>AP</source>
			<page>16</page>
		</quality>
		<quality>
			<id>204d2317-77cd-448c-9506-091269d1e58a</id>
			<name>My Country, Right or Wrong</name>
			<karma>4</karma>
			<category>Positive</category>
			<bonus />
			<source>AP</source>
			<page>17</page>
		</quality>
		<quality>
			<id>3e175d5e-3935-4273-ac08-7e99fecd7fae</id>
			<name>Out For Myself</name>
			<karma>4</karma>
			<category>Positive</category>
			<bonus />
			<source>AP</source>
			<page>17</page>
		</quality>
		<quality>
			<id>03d5c621-7883-492e-988b-5aafdebc855d</id>
			<name>Strive For Perfection</name>
			<karma>12</karma>
			<category>Positive</category>
			<bonus />
			<source>AP</source>
			<page>17</page>
		</quality>
		<quality>
			<id>5150f4f0-5193-4f02-8914-d70e831e3567</id>
			<name>Acrobatic Defender</name>
			<karma>4</karma>
			<category>Positive</category>
			<bonus />
			<source>RG</source>
			<page>127</page>
		</quality>
		<quality>
			<id>1d0c4278-501d-456f-ab63-69afee6fbf95</id>
			<name>Agile Defender</name>
			<karma>3</karma>
			<category>Positive</category>
			<bonus />
			<source>RG</source>
			<page>127</page>
		</quality>
		<quality>
			<id>31108c89-a67c-47d4-a757-db4e22e2f607</id>
			<name>Brand Loyalty (Manufacturer)</name>
			<karma>3</karma>
			<category>Positive</category>
			<bonus>
				<selecttext />
			</bonus>
			<source>RG</source>
			<page>127</page>
		</quality>
		<quality>
			<id>348d7043-7a1c-498f-85eb-3339be9941d1</id>
			<name>Brand Loyalty (Product)</name>
			<karma>3</karma>
			<category>Positive</category>
			<bonus>
				<selecttext />
			</bonus>
			<source>RG</source>
			<page>127</page>
		</quality>
		<quality>
			<id>98644894-e3a4-41f2-9b7e-91feb74d0334</id>
			<name>One Trick Pony</name>
			<karma>7</karma>
			<category>Positive</category>
			<bonus>
				<martialart>One Trick Pony</martialart>
			</bonus>
			<source>RG</source>
			<page>127</page>
		</quality>
		<quality>
			<id>b5f6d958-2563-431b-a7a4-a9028a9f0277</id>
			<name>Perceptive Defender</name>
			<karma>4</karma>
			<category>Positive</category>
			<bonus />
			<source>RG</source>
			<page>127</page>
		</quality>
		<quality>
			<id>1675810d-0f77-42f9-848a-eaa929cb3a20</id>
			<name>Sharpshooter</name>
			<karma>4</karma>
			<category>Positive</category>
			<bonus />
			<source>RG</source>
			<page>127</page>
		</quality>
		<quality>
			<id>0c23861e-36d1-4454-b327-0d8118d02d60</id>
			<name>Too Pretty To Hit</name>
			<karma>3</karma>
			<category>Positive</category>
			<bonus />
			<source>RG</source>
			<page>127</page>
		</quality>
		<quality>
			<id>da4f7e4a-0e7e-45e6-a872-643bdecb183e</id>
			<name>Radiation Sponge</name>
			<karma>5</karma>
			<category>Positive</category>
			<bonus />
			<forbidden>
				<oneof>
					<quality>Rad-Tolerant</quality>
				</oneof>
			</forbidden>
			<source>RG</source>
			<page>169</page>
		</quality>
		<quality>
			<id>01bba489-52a2-4a80-845e-61905a970626</id>
			<name>Rad-Tolerant</name>
			<karma>3</karma>
			<category>Positive</category>
			<bonus />
			<forbidden>
				<oneof>
					<quality>Radiation Sponge</quality>
				</oneof>
			</forbidden>
			<source>RG</source>
			<page>169</page>
		</quality>
		<quality>
			<id>8826405e-a995-4687-b7c8-4e1e51fef3f0</id>
			<name>Spacer</name>
			<karma>3</karma>
			<category>Positive</category>
			<bonus />
			<source>RG</source>
			<page>169</page>
		</quality>
		<quality>
			<id>8ec5c9bb-aeb9-42f2-a436-a60f764adfe4</id>
			<name>Low-Light Vision</name>
			<karma>0</karma>
			<hide>yes</hide>
			<category>Positive</category>
			<bonus />
			<source>SR5</source>
			<page>66</page>
		</quality>
		<quality>
			<id>02e76a38-304e-4a0e-93a3-ad2938306afc</id>
			<name>Thermographic Vision</name>
			<karma>0</karma>
			<hide>yes</hide>
			<category>Positive</category>
			<bonus />
			<source>SR5</source>
			<page>66</page>
		</quality>
		<quality>
			<id>0e741331-d776-4be8-abc5-4101228abdef</id>
			<name>Magician</name>
			<karma>30</karma>
			<category>Positive</category>
			<bonus />
			<source>SR5</source>
			<page>69</page>
			<contributetolimit>no</contributetolimit>
			<forbidden>
				<oneof>
					<quality>Adept</quality>
					<quality>Mystic Adept</quality>
					<quality>Aspected Magician</quality>
					<quality>Technomancer</quality>
				</oneof>
			</forbidden>
		</quality>
		<quality>
			<id>55247bdc-c313-4614-ae15-5012308096ff</id>
			<name>Adept</name>
			<karma>20</karma>
			<category>Positive</category>
			<bonus />
			<source>SR5</source>
			<page>69</page>
			<forbidden>
				<oneof>
					<quality>Magician</quality>
					<quality>Mystic Adept</quality>
					<quality>Aspected Magician</quality>
					<quality>Technomancer</quality>
				</oneof>
			</forbidden>
			<contributetolimit>no</contributetolimit>
		</quality>
		<quality>
			<id>9d53e1e4-3f31-40cb-bfbe-4b94f5ba757e</id>
			<name>Mystic Adept</name>
			<karma>35</karma>
			<category>Positive</category>
			<bonus />
			<source>SR5</source>
			<page>69</page>
			<forbidden>
				<oneof>
					<quality>Magician</quality>
					<quality>Adept</quality>
					<quality>Aspected Magician</quality>
					<quality>Technomancer</quality>
				</oneof>
			</forbidden>
			<contributetolimit>no</contributetolimit>
		</quality>
		<quality>
			<id>c4b35412-bd91-45b4-b428-29da7edd5ff4</id>
			<name>Technomancer</name>
			<karma>15</karma>
			<category>Positive</category>
			<bonus />
			<source>SR5</source>
			<page>69</page>
			<forbidden>
				<oneof>
					<quality>Magician</quality>
					<quality>Mystic Adept</quality>
					<quality>Aspected Magician</quality>
					<quality>Adept</quality>
				</oneof>
			</forbidden>
			<contributetolimit>no</contributetolimit>			
		</quality>
		<quality>
			<id>4adeb2d4-e42e-4b7a-9a5d-3df325ae59a5</id>
			<name>Aspected Magician</name>
			<karma>15</karma>
			<category>Positive</category>
			<bonus />
			<source>SR5</source>
			<page>69</page>
			<forbidden>
				<oneof>
					<quality>Magician</quality>
					<quality>Mystic Adept</quality>
					<quality>Adept</quality>
					<quality>Technomancer</quality>
				</oneof>
			</forbidden>
			<contributetolimit>no</contributetolimit>			
		</quality>
		<quality>
			<id>ea7cced4-a201-44a2-9a1b-e10180b1df81</id>
			<name>Addiction (Mild)</name>
			<karma>-4</karma>
			<category>Negative</category>
			<limit>no</limit>
			<bonus>
				<selecttext />
			</bonus>
			<source>SR5</source>
			<page>77</page>
		</quality>
		<quality>
			<id>9a52a300-4d90-4b1f-a113-d0e40a410063</id>
			<name>Addiction (Moderate)</name>
			<karma>-9</karma>
			<category>Negative</category>
			<limit>no</limit>
			<bonus>
				<selecttext />
			</bonus>
			<source>SR5</source>
			<page>78</page>
		</quality>
		<quality>
			<id>b5fa94e6-03fb-4d00-b368-86c318f79c09</id>
			<name>Addiction (Severe)</name>
			<karma>-20</karma>
			<category>Negative</category>
			<limit>no</limit>
			<bonus>
				<selecttext />
			</bonus>
			<source>SR5</source>
			<page>78</page>
		</quality>
		<quality>
			<id>0886bbb3-f5a9-4583-bcea-d6723889c80d</id>
			<name>Addiction (Burnout)</name>
			<karma>-25</karma>
			<category>Negative</category>
			<limit>no</limit>
			<bonus>
				<selecttext />
				<social>-3</social>
			</bonus>
			<source>SR5</source>
			<page>78</page>
		</quality>
		<quality>
			<id>b7841930-0c7b-4be4-b1cf-86debc41aa95</id>
			<name>Allergy (Uncommon, Mild)</name>
			<karma>-5</karma>
			<category>Negative</category>
			<limit>no</limit>
			<bonus>
				<selecttext />
			</bonus>
			<source>SR5</source>
			<page>78</page>
		</quality>
		<quality>
			<id>f3ad08be-a7a4-4965-bb38-f8db9016c94e</id>
			<name>Allergy (Uncommon, Moderate)</name>
			<karma>-10</karma>
			<category>Negative</category>
			<limit>no</limit>
			<bonus>
				<selecttext />
			</bonus>
			<source>SR5</source>
			<page>78</page>
		</quality>
		<quality>
			<id>84a43000-9ae4-4391-b156-d5fbc9a092de</id>
			<name>Allergy (Uncommon, Severe)</name>
			<karma>-15</karma>
			<category>Negative</category>
			<limit>no</limit>
			<bonus>
				<selecttext />
			</bonus>
			<source>SR5</source>
			<page>78</page>
		</quality>
		<quality>
			<id>cfdc255a-bb46-4d9c-8960-e4181455f4e3</id>
			<name>Allergy (Uncommon, Extreme)</name>
			<karma>-20</karma>
			<category>Negative</category>
			<limit>no</limit>
			<bonus>
				<selecttext />
			</bonus>
			<source>SR5</source>
			<page>78</page>
		</quality>
		<quality>
			<id>e89db285-8db9-4a9c-80cb-94d87b86a80b</id>
			<name>Allergy (Common, Mild)</name>
			<karma>-10</karma>
			<category>Negative</category>
			<metagenetic>yes</metagenetic>
			<limit>no</limit>
			<bonus>
				<selecttext />
			</bonus>
			<source>SR5</source>
			<page>78</page>
		</quality>
		<quality>
			<id>90188ca7-0ccb-4198-b199-dcf33e029d74</id>
			<name>Allergy (Common, Moderate)</name>
			<karma>-15</karma>
			<category>Negative</category>
			<metagenetic>yes</metagenetic>
			<limit>no</limit>
			<bonus>
				<selecttext />
			</bonus>
			<source>SR5</source>
			<page>78</page>
		</quality>
		<quality>
			<id>df14fb6e-456d-4d24-83e8-b1c97576dce2</id>
			<name>Allergy (Common, Severe)</name>
			<karma>-20</karma>
			<category>Negative</category>
			<metagenetic>yes</metagenetic>
			<limit>no</limit>
			<bonus>
				<selecttext />
			</bonus>
			<source>SR5</source>
			<page>78</page>
		</quality>
		<quality>
			<id>8a40007a-9876-4998-a7c9-047248cfbc52</id>
			<name>Allergy (Common, Extreme)</name>
			<karma>-25</karma>
			<category>Negative</category>
			<limit>no</limit>
			<bonus>
				<selecttext />
			</bonus>
			<source>SR5</source>
			<page>78</page>
		</quality>
		<quality>
			<id>94a09a8d-d582-44f0-9f2c-71f7ba94e767</id>
			<name>Astral Beacon</name>
			<karma>-10</karma>
			<category>Negative</category>
			<bonus />
			<required>
				<oneof>
					<quality>Adept</quality>
					<quality>Aspected Magician</quality>
					<quality>Magician</quality>
					<quality>Mystic Adept</quality>
				</oneof>
			</required>
			<forbidden>
				<oneof>
					<quality>Astral Chameleon</quality>
				</oneof>
			</forbidden>
			<source>SR5</source>
			<page>78</page>
		</quality>
		<quality>
			<id>bc5f41ca-1549-4367-9c12-afa403182f8c</id>
			<name>Bad Luck</name>
			<karma>-12</karma>
			<category>Negative</category>
			<source>SR5</source>
			<page>79</page>
		</quality>
		<quality>
			<id>25356bae-efcc-46c6-9c4f-66909b9b7233</id>
			<name>Bad Rep</name>
			<karma>-7</karma>
			<category>Negative</category>
			<bonus>
				<notoriety>3</notoriety>
			</bonus>
			<source>SR5</source>
			<page>79</page>
		</quality>
		<quality>
			<id>dda02333-10e3-4295-9392-691ff3a7bd4a</id>
			<name>Code of Honor</name>
			<karma>-15</karma>
			<category>Negative</category>
			<bonus>
				<selecttext />
			</bonus>
			<source>SR5</source>
			<page>79</page>
		</quality>
		<quality>
			<id>86b259fd-17c8-4ae5-b246-49782e7c5047</id>
			<name>Codeblock</name>
			<karma>-10</karma>
			<category>Negative</category>
			<bonus>
				<selecttext />
			</bonus>
			<source>SR5</source>
			<page>80</page>
		</quality>
		<quality>
			<id>62c7ed8f-b534-41e3-84ac-29534826d476</id>
			<name>Combat Paralysis</name>
			<karma>-12</karma>
			<category>Negative</category>
			<bonus />
			<source>SR5</source>
			<page>80</page>
		</quality>
		<quality>
			<id>2b9a495d-b735-416b-a000-f648c3b4191a</id>
			<name>Dependent (Nuisance)</name>
			<karma>-3</karma>
			<category>Negative</category>
			<bonus>
				<lifestylecost>10</lifestylecost>
			</bonus>
			<forbidden>
				<oneof>
					<quality>Dependent (Inconvenience)</quality>
					<quality>Dependent (Demanding)</quality>
				</oneof>
			</forbidden>
			<source>SR5</source>
			<page>80</page>
		</quality>
		<quality>
			<id>cc857826-3bb2-466d-987b-7d56a337bc08</id>
			<name>Dependent (Inconvenience)</name>
			<karma>-6</karma>
			<category>Negative</category>
			<bonus>
				<lifestylecost>20</lifestylecost>
			</bonus>
			<forbidden>
				<oneof>
					<quality>Dependent (Nuisance)</quality>
					<quality>Dependent (Demanding)</quality>
				</oneof>
			</forbidden>
			<source>SR5</source>
			<page>80</page>
		</quality>
		<quality>
			<id>066a2de9-1717-44ca-a8c6-90366890574a</id>
			<name>Dependent (Demanding)</name>
			<karma>-9</karma>
			<category>Negative</category>
			<bonus>
				<lifestylecost>30</lifestylecost>
			</bonus>
			<forbidden>
				<oneof>
					<quality>Dependent (Nuisance)</quality>
					<quality>Dependent (Inconvenience)</quality>
				</oneof>
			</forbidden>
			<source>SR5</source>
			<page>80</page>
		</quality>
		<quality>
			<id>a030d7e2-755b-4f71-b848-ad9772fba242</id>
			<name>Distinctive Style</name>
			<karma>-5</karma>
			<category>Negative</category>
			<bonus />
			<forbidden>
				<oneof>
					<quality>Blandness</quality>
				</oneof>
			</forbidden>
			<source>SR5</source>
			<page>80</page>
		</quality>
		<quality>
			<id>7036225b-d0f0-4c86-85b7-cc4d46943113</id>
			<name>Elf Poser</name>
			<karma>-6</karma>
			<category>Negative</category>
			<bonus />
			<required>
				<allof>
					<metatype>Human</metatype>
				</allof>
			</required>
			<source>SR5</source>
			<page>81</page>
		</quality>
		<quality>
			<id>de12b672-f60a-486d-85f6-b94a80a058da</id>
			<name>Gremlins (Rating 1)</name>
			<karma>-4</karma>
			<limit>4</limit>
			<category>Negative</category>
			<bonus />
			<source>SR5</source>
			<page>81</page>
		</quality>
		<quality>
			<id>b71cecd5-7197-4372-bcf8-d55bf1c5d328</id>
			<name>Gremlins (Rating 2)</name>
			<karma>-8</karma>
			<limit>4</limit>
			<category>Negative</category>
			<bonus />
			<source>SR5</source>
			<page>81</page>
		</quality>
		<quality>
			<id>1e819d6e-0ddb-441e-9025-f286fecf93e3</id>
			<name>Gremlins (Rating 3)</name>
			<karma>-12</karma>
			<limit>4</limit>
			<category>Negative</category>
			<bonus />
			<source>SR5</source>
			<page>81</page>
		</quality>
		<quality>
			<id>564284b5-da31-4915-bc69-a893ab25b519</id>
			<name>Gremlins (Rating 4)</name>
			<karma>-16</karma>
			<limit>4</limit>
			<category>Negative</category>
			<bonus />
			<source>SR5</source>
			<page>81</page>
		</quality>
		<quality>
			<id>216290b9-053d-4f6d-81c9-d1fe8ae346be</id>
			<name>Incompetent</name>
			<karma>-5</karma>
			<category>Negative</category>
			<bonus>
				<selectskillgroup>
					<max>-13</max>
				</selectskillgroup>
			</bonus>
			<source>SR5</source>
			<page>81</page>
		</quality>
		<quality>
			<id>0cf25fda-725b-49fd-a8cf-de589e938065</id>
			<name>Insomnia (Basic)</name>
			<karma>-10</karma>
			<category>Negative</category>
			<bonus />
			<source>SR5</source>
			<page>81</page>
		</quality>
		<quality>
			<id>149e6bf7-a6b4-4893-b755-4d983372079c</id>
			<name>Insomnia (Full)</name>
			<karma>-15</karma>
			<category>Negative</category>
			<bonus />
			<source>SR5</source>
			<page>81</page>
		</quality>
		<quality>
			<id>c9cd05ad-cd3c-451e-8285-e0fb1d95ebc1</id>
			<name>Loss of Confidence</name>
			<karma>-5</karma>
			<category>Negative</category>
			<bonus>
				<selectskill>
					<bonus>-2</bonus>
				</selectskill>
			</bonus>
			<source>SR5</source>
			<page>82</page>
		</quality>
		<quality>
			<id>9ba327d2-38c5-4a25-ae44-25e98f0bbf03</id>
			<name>Low Pain Tolerance</name>
			<karma>-9</karma>
			<category>Negative</category>
			<bonus>
				<conditionmonitor>
					<threshold>-1</threshold>
				</conditionmonitor>
			</bonus>
			<source>SR5</source>
			<page>82</page>
		</quality>
		<quality>
			<id>075447a2-5730-4750-a19f-1a5c6086903d</id>
			<name>Ork Poser</name>
			<karma>-6</karma>
			<category>Negative</category>
			<required>
				<oneof>
					<metatype>Human</metatype>
					<metatype>Elf</metatype>
				</oneof>
			</required>
			<source>SR5</source>
			<page>82</page>
		</quality>
		<quality>
			<id>d6843e67-0837-4353-a5db-f4c320560ddb</id>
			<name>Prejudiced (Common, Biased)</name>
			<karma>-5</karma>
			<category>Negative</category>
			<limit>no</limit>
			<bonus>
				<selecttext />
			</bonus>
			<source>SR5</source>
			<page>82</page>
		</quality>
		<quality>
			<id>9a76f104-a472-4b6a-b5b7-a8f5248f65a9</id>
			<name>Prejudiced (Common, Outspoken)</name>
			<karma>-7</karma>
			<category>Negative</category>
			<limit>no</limit>
			<bonus>
				<selecttext />
			</bonus>
			<source>SR5</source>
			<page>82</page>
		</quality>
		<quality>
			<id>1dc88694-8519-4fb0-b8c9-c5a823084730</id>
			<name>Prejudiced (Common, Radical)</name>
			<karma>-10</karma>
			<category>Negative</category>
			<limit>no</limit>
			<bonus>
				<selecttext />
			</bonus>
			<source>SR5</source>
			<page>82</page>
		</quality>
		<quality>
			<id>b0640207-7965-4f1a-a28c-0dd5e24d2d8c</id>
			<name>Prejudiced (Specific, Biased)</name>
			<karma>-3</karma>
			<category>Negative</category>
			<limit>no</limit>
			<bonus>
				<selecttext />
			</bonus>
			<source>SR5</source>
			<page>82</page>
		</quality>
		<quality>
			<id>53ddd66b-ad89-43eb-9174-cbff6ed2a9c3</id>
			<name>Prejudiced (Specific, Outspoken)</name>
			<karma>-5</karma>
			<category>Negative</category>
			<limit>no</limit>
			<bonus>
				<selecttext />
			</bonus>
			<source>SR5</source>
			<page>82</page>
		</quality>
		<quality>
			<id>100cf04a-51e5-477a-a57c-2dae699f7f04</id>
			<name>Prejudiced (Specific, Radical)</name>
			<karma>-8</karma>
			<category>Negative</category>
			<limit>no</limit>
			<bonus>
				<selecttext />
			</bonus>
			<source>SR5</source>
			<page>82</page>
		</quality>
		<quality>
			<id>69984296-4057-4a0f-964e-a0efb4bfc7ce</id>
			<name>Scorched</name>
			<karma>-10</karma>
			<category>Negative</category>
			<bonus />
			<source>SR5</source>
			<page>83</page>
		</quality>
		<quality>
			<id>13fd45c3-e031-4452-8bf8-31829d2401f9</id>
			<name>Sensitive System</name>
			<karma>-12</karma>
			<category>Negative</category>
			<bonus>
				<sensitivesystem />
			</bonus>
			<source>SR5</source>
			<page>83</page>
		</quality>
		<quality>
			<id>b2210e9a-ab8a-45f9-b5db-13f6923c2d22</id>
			<name>Simsense Vertigo</name>
			<karma>-5</karma>
			<category>Negative</category>
			<bonus />
			<source>SR5</source>
			<page>83</page>
		</quality>
		<quality>
			<id>e00623e1-54b0-4a91-b234-3c7e141deef4</id>
			<name>SINner (Corporate)</name>
			<karma>-25</karma>
			<category>Negative</category>
			<bonus>
				<selecttext />
			</bonus>
			<forbidden>
				<oneof>
					<quality>SINner (Criminal)</quality>
					<quality>SINner (National)</quality>
					<quality>SINner (Corporate Limited)</quality>
				</oneof>
			</forbidden>
			<source>SR5</source>
			<page>85</page>
		</quality>
		<quality>
			<id>9ac85feb-ae1e-4996-8514-3570d411e1d5</id>
			<name>SINner (National)</name>
			<karma>-5</karma>
			<category>Negative</category>
			<bonus>
				<selecttext />
			</bonus>
			<forbidden>
				<oneof>
					<quality>SINner (Criminal)</quality>
					<quality>SINner (Corporate)</quality>
					<quality>SINner (Corporate Limited)</quality>
				</oneof>
			</forbidden>
			<source>SR5</source>
			<page>84</page>
		</quality>
		<quality>
			<id>318d2edd-833b-48c5-a3e1-343bf03848a5</id>
			<name>SINner (Corporate Limited)</name>
			<karma>-15</karma>
			<category>Negative</category>
			<bonus>
				<selecttext />
			</bonus>
			<forbidden>
				<oneof>
					<quality>SINner (Criminal)</quality>
					<quality>SINner (National)</quality>
					<quality>SINner (Corporate)</quality>
				</oneof>
			</forbidden>
			<source>SR5</source>
			<page>84</page>
		</quality>
		<quality>
			<id>d9479e5c-d44a-45b9-8fb4-d1e08a9487b2</id>
			<name>SINner (Criminal)</name>
			<karma>-10</karma>
			<category>Negative</category>
			<bonus>
				<selecttext />
			</bonus>
			<forbidden>
				<oneof>
					<quality>SINner (Corporate)</quality>
					<quality>SINner (National)</quality>
					<quality>SINner (Corporate Limited)</quality>
				</oneof>
			</forbidden>
			<source>SR5</source>
			<page>84</page>
		</quality>
		<quality>
			<id>8ba2830a-3f10-4877-9752-93be051b205b</id>
			<name>Social Stress</name>
			<karma>-8</karma>
			<category>Negative</category>
			<bonus />
			<source>SR5</source>
			<page>85</page>
		</quality>
		<quality>
			<id>40c06974-a85b-4f2b-9558-51c140c16d87</id>
			<name>Spirit Bane</name>
			<karma>-7</karma>
			<category>Negative</category>
			<bonus>
				<selecttext />
			</bonus>
			<source>SR5</source>
			<page>85</page>
			<required>
				<oneof>
					<quality>Aspected Magician</quality>
					<quality>Magician</quality>
					<quality>Mystic Adept</quality>
				</oneof>
			</required>
		</quality>
		<quality>
			<id>f0873c37-4f09-41cd-be81-88e8df5b42ae</id>
			<name>Uncouth</name>
			<karma>-14</karma>
			<category>Negative</category>
			<bonus>
				<uncouth />
			</bonus>
			<source>SR5</source>
			<page>85</page>
		</quality>
		<quality>
			<id>c6a2aa0f-76fd-432b-85bb-3ef2c2857525</id>
			<name>Consummate Professional</name>
			<karma>-3</karma>
			<category>Negative</category>
			<bonus />
			<source>AP</source>
			<page>17</page>
		</quality>
		<quality>
			<id>8d2b32ec-2ddf-40dd-a29b-bf2e85a3d8ca</id>
			<name>Combat Junkie</name>
			<karma>-7</karma>
			<category>Negative</category>
			<bonus />
			<source>RG</source>
			<page>127</page>
		</quality>
		<quality>
			<id>f810fb60-8e1f-4111-a4f3-b652e91693ca</id>
			<name>Blighted (6 Months)</name>
			<karma>-5</karma>
			<category>Negative</category>
			<bonus />
			<source>RG</source>
			<page>169</page>
		</quality>
		<quality>
			<id>94cbe9bc-fabc-4126-81f8-3e31c7ed85f8</id>
			<name>Blighted (12 Months)</name>
			<karma>-10</karma>
			<category>Negative</category>
			<bonus />
			<source>RG</source>
			<page>169</page>
		</quality>
		<quality>
			<id>6be0022f-f8c8-4c51-808c-d339d3e8fecb</id>
			<name>Blighted (24 Months)</name>
			<karma>-15</karma>
			<category>Negative</category>
			<bonus />
			<source>RG</source>
			<page>169</page>
		</quality>
		<quality>
			<id>e7c16580-6705-4a93-a9be-dbea90efd2eb</id>
			<name>Earther</name>
			<karma>-3</karma>
			<category>Negative</category>
			<bonus />
			<source>RG</source>
			<page>169</page>
		</quality>
		<quality>
			<id>d8362a78-54e9-4dbe-8388-6ba0a7b9df31</id>
			<name>Uneducated</name>
			<karma>-8</karma>
			<category>Negative</category>
			<bonus>
				<uneducated />
			</bonus>
			<source>SR5</source>
			<page>87</page>
		</quality>
		<quality>
			<id>e96c7280-b9b0-4112-8b65-a3568c7ca13e</id>
			<name>Unsteady Hands</name>
			<karma>-7</karma>
			<category>Negative</category>
			<bonus />
			<source>SR5</source>
			<page>87</page>
		</quality>
		<quality>
			<id>0a7bcb95-dd9c-4e3e-ab0a-291a352ac1d4</id>
			<name>Weak Immune System</name>
			<karma>-10</karma>
			<category>Negative</category>
			<bonus />
			<source>SR5</source>
			<page>87</page>
		</quality>
		<quality>
			<id>15b8fbbd-9d6f-43e4-acf3-97badf073ac4</id>
			<name>The Artisan's Way</name>
			<karma>20</karma>
			<category>Positive</category>
			<bonus />
			<forbidden>
				<oneof>
					<quality>The Artist's Way</quality>
					<quality>The Athlete's Way</quality>
					<quality>The Beast's Way</quality>
					<quality>The Burnout's Way</quality>
					<quality>The Invisible Way</quality>
					<quality>The Magician's Way</quality>
					<quality>The Speaker's Way</quality>
					<quality>The Spiritual Way</quality>
					<quality>The Warrior's Way</quality>
				</oneof>
			</forbidden>
			<required>
				<oneof>
					<quality>Adept</quality>
					<quality>Mystic Adept</quality>
				</oneof>
			</required>
			<source>SG</source>
			<page>176</page>
		</quality>
		<quality>
			<id>a61e2873-fe15-40f5-9ce3-07caa1f824d2</id>
			<name>The Artist's Way</name>
			<karma>20</karma>
			<category>Positive</category>
			<bonus />
			<forbidden>
				<oneof>
					<quality>The Artisan's Way</quality>
					<quality>The Athlete's Way</quality>
					<quality>The Beast's Way</quality>
					<quality>The Burnout's Way</quality>
					<quality>The Invisible Way</quality>
					<quality>The Magician's Way</quality>
					<quality>The Speaker's Way</quality>
					<quality>The Spiritual Way</quality>
					<quality>The Warrior's Way</quality>
				</oneof>
			</forbidden>
			<required>
				<oneof>
					<quality>Adept</quality>
					<quality>Mystic Adept</quality>
				</oneof>
			</required>
			<source>SG</source>
			<page>176</page>
		</quality>
		<quality>
			<id>3f536570-2f0c-40b1-a056-d310e29e983d</id>
			<name>The Athlete's Way</name>
			<karma>20</karma>
			<category>Positive</category>
			<bonus />
			<forbidden>
				<oneof>
					<quality>The Artisan's Way</quality>
					<quality>The Artisan's Way</quality>
					<quality>The Beast's Way</quality>
					<quality>The Burnout's Way</quality>
					<quality>The Invisible Way</quality>
					<quality>The Magician's Way</quality>
					<quality>The Speaker's Way</quality>
					<quality>The Spiritual Way</quality>
					<quality>The Warrior's Way</quality>
				</oneof>
			</forbidden>
			<required>
				<oneof>
					<quality>Adept</quality>
					<quality>Mystic Adept</quality>
				</oneof>
			</required>
			<source>SG</source>
			<page>176</page>
		</quality>
		<quality>
			<id>2e7424d3-5d11-4c9d-ba92-f0431bb86786</id>
			<name>The Beast's Way</name>
			<karma>20</karma>
			<category>Positive</category>
			<bonus />
			<forbidden>
				<oneof>
					<quality>The Artisan's Way</quality>
					<quality>The Athlete's Way</quality>
					<quality>The Artisan's Way</quality>
					<quality>The Burnout's Way</quality>
					<quality>The Invisible Way</quality>
					<quality>The Magician's Way</quality>
					<quality>The Speaker's Way</quality>
					<quality>The Spiritual Way</quality>
					<quality>The Warrior's Way</quality>
				</oneof>
			</forbidden>
			<required>
				<oneof>
					<quality>Adept</quality>
					<quality>Mystic Adept</quality>
				</oneof>
			</required>
			<source>SG</source>
			<page>176</page>
		</quality>
		<quality>
			<id>7da60a93-aa53-478c-8d08-18b5638d9b87</id>
			<name>The Burnout's Way</name>
			<karma>15</karma>
			<category>Positive</category>
			<bonus />
			<forbidden>
				<oneof>
					<quality>The Artisan's Way</quality>
					<quality>The Athlete's Way</quality>
					<quality>The Beast's Way</quality>
					<quality>The Artisan's Way</quality>
					<quality>The Invisible Way</quality>
					<quality>The Magician's Way</quality>
					<quality>The Speaker's Way</quality>
					<quality>The Spiritual Way</quality>
					<quality>The Warrior's Way</quality>
				</oneof>
				<required>
					<oneof>
						<quality>Adept</quality>
						<quality>Mystic Adept</quality>
					</oneof>
				</required>
			</forbidden>
			<source>SG</source>
			<page>177</page>
		</quality>
		<quality>
			<id>01181bb0-2a94-43f1-8a97-41347eac3843</id>
			<name>The Invisible Way</name>
			<karma>20</karma>
			<category>Positive</category>
			<bonus />
			<forbidden>
				<oneof>
					<quality>The Artisan's Way</quality>
					<quality>The Athlete's Way</quality>
					<quality>The Beast's Way</quality>
					<quality>The Burnout's Way</quality>
					<quality>The Artisan's Way</quality>
					<quality>The Magician's Way</quality>
					<quality>The Speaker's Way</quality>
					<quality>The Spiritual Way</quality>
					<quality>The Warrior's Way</quality>
				</oneof>
			</forbidden>
			<required>
				<oneof>
					<quality>Adept</quality>
					<quality>Mystic Adept</quality>
				</oneof>
			</required>
			<source>SG</source>
			<page>177</page>
		</quality>
		<quality>
			<id>64165b48-d67e-4bb8-b662-ca45fbf5b3c0</id>
			<name>The Magician's Way</name>
			<karma>20</karma>
			<category>Positive</category>
			<bonus />
			<forbidden>
				<oneof>
					<quality>The Artisan's Way</quality>
					<quality>The Athlete's Way</quality>
					<quality>The Beast's Way</quality>
					<quality>The Burnout's Way</quality>
					<quality>The Invisible Way</quality>
					<quality>The Artisan's Way</quality>
					<quality>The Speaker's Way</quality>
					<quality>The Spiritual Way</quality>
					<quality>The Warrior's Way</quality>
				</oneof>
			</forbidden>
			<required>
				<oneof>
					<quality>Adept</quality>
					<quality>Mystic Adept</quality>
				</oneof>
			</required>
			<source>SG</source>
			<page>178</page>
		</quality>
		<quality>
			<id>88dd98ab-2f09-4ba9-b5c1-ff788c31fbac</id>
			<name>The Speaker's Way</name>
			<karma>20</karma>
			<category>Positive</category>
			<bonus />
			<forbidden>
				<oneof>
					<quality>The Artisan's Way</quality>
					<quality>The Athlete's Way</quality>
					<quality>The Beast's Way</quality>
					<quality>The Burnout's Way</quality>
					<quality>The Invisible Way</quality>
					<quality>The Magician's Way</quality>
					<quality>The Artisan's Way</quality>
					<quality>The Spiritual Way</quality>
					<quality>The Warrior's Way</quality>
				</oneof>
			</forbidden>
			<required>
				<oneof>
					<quality>Adept</quality>
					<quality>Mystic Adept</quality>
				</oneof>
			</required>
			<source>SG</source>
			<page>178</page>
		</quality>
		<quality>
			<id>1a530492-7036-49fe-9ff1-ff84c9ed5d0a</id>
			<name>The Spiritual Way</name>
			<karma>20</karma>
			<category>Positive</category>
			<bonus />
			<forbidden>
				<oneof>
					<quality>The Artisan's Way</quality>
					<quality>The Athlete's Way</quality>
					<quality>The Beast's Way</quality>
					<quality>The Burnout's Way</quality>
					<quality>The Invisible Way</quality>
					<quality>The Magician's Way</quality>
					<quality>The Speaker's Way</quality>
					<quality>The Artisan's Way</quality>
					<quality>The Warrior's Way</quality>
				</oneof>
			</forbidden>
			<required>
				<oneof>
					<quality>Adept</quality>
					<quality>Mystic Adept</quality>
				</oneof>
			</required>
			<source>SG</source>
			<page>178</page>
		</quality>
		<quality>
			<id>32d0d753-9dad-4074-ab38-2d1ff5069a6a</id>
			<name>The Warrior's Way</name>
			<karma>20</karma>
			<category>Positive</category>
			<bonus />
			<forbidden>
				<oneof>
					<quality>The Artisan's Way</quality>
					<quality>The Athlete's Way</quality>
					<quality>The Beast's Way</quality>
					<quality>The Burnout's Way</quality>
					<quality>The Invisible Way</quality>
					<quality>The Magician's Way</quality>
					<quality>The Speaker's Way</quality>
					<quality>The Spiritual Way</quality>
					<quality>The Artisan's Way</quality>
				</oneof>
			</forbidden>
			<required>
				<oneof>
					<quality>Adept</quality>
					<quality>Mystic Adept</quality>
				</oneof>
			</required>
			<source>SG</source>
			<page>178</page>
		</quality>
		<quality>
			<id>a8747e12-08b1-4665-8e48-23c30c047be6</id>
			<name>Gifted Healer</name>
			<karma>2</karma>
			<category>Positive</category>
			<bonus>
				<selecttext />
			</bonus>
			<source>BB</source>
			<page>11</page>
		</quality>
		<quality>
			<id>97e9b186-8924-4885-a948-3c781244a5cb</id>
			<name>Aged (Rating 1)</name>
			<karma>-7</karma>
			<category>Negative</category>
			<bonus>
				<specificattribute>
					<name>BOD</name>
					<max>-1</max>
				</specificattribute>
				<specificattribute>
					<name>STR</name>
					<max>-1</max>
				</specificattribute>
				<specificattribute>
					<name>AGI</name>
					<max>-1</max>
				</specificattribute>
				<specificattribute>
					<name>REA</name>
					<max>-1</max>
				</specificattribute>
				<knowldgeskillpoints>
					<val>5</val>
				</knowldgeskillpoints>
			</bonus>
			<forbidden>
				<oneof>
					<quality>Aged (Rating 2)</quality>
					<quality>Aged (Rating 3)</quality>
				</oneof>
			</forbidden>
			<source>BB</source>
			<page>12</page>
		</quality>
		<quality>
			<id>dd0b1ba0-6262-4eb9-9784-c4d29d6b7771</id>
			<name>Aged (Rating 2)</name>
			<karma>-14</karma>
			<category>Negative</category>
			<bonus>
				<specificattribute>
					<name>BOD</name>
					<max>-2</max>
				</specificattribute>
				<specificattribute>
					<name>STR</name>
					<max>-2</max>
				</specificattribute>
				<specificattribute>
					<name>AGI</name>
					<max>-2</max>
				</specificattribute>
				<specificattribute>
					<name>REA</name>
					<max>-2</max>
				</specificattribute>
				<knowldgeskillpoints>
					<val>10</val>
				</knowldgeskillpoints>
			</bonus>
			<forbidden>
				<oneof>
					<quality>Aged (Rating 1)</quality>
					<quality>Aged (Rating 3)</quality>
				</oneof>
			</forbidden>
			<source>BB</source>
			<page>12</page>
		</quality>
		<quality>
			<id>d93fdb8e-c8ca-4699-a610-75cad195b50d</id>
			<name>Aged (Rating 3)</name>
			<karma>-21</karma>
			<category>Negative</category>
			<bonus>
				<specificattribute>
					<name>BOD</name>
					<max>-3</max>
				</specificattribute>
				<specificattribute>
					<name>STR</name>
					<max>-3</max>
				</specificattribute>
				<specificattribute>
					<name>AGI</name>
					<max>-3</max>
				</specificattribute>
				<specificattribute>
					<name>REA</name>
					<max>-3</max>
				</specificattribute>
				<knowldgeskillpoints>
					<val>15</val>
				</knowldgeskillpoints>
			</bonus>
			<forbidden>
				<oneof>
					<quality>Aged (Rating 2)</quality>
					<quality>Aged (Rating 1)</quality>
				</oneof>
			</forbidden>
			<source>BB</source>
			<page>12</page>
		</quality>
		<quality>
			<id>d537536d-893d-4bd6-89c6-03b7dd5bd24c</id>
			<name>Illness (Rating 1)</name>
			<karma>-5</karma>
			<category>Negative</category>
			<bonus />
			<forbidden>
				<oneof>
					<quality>Illness (Rating 2)</quality>
					<quality>Illness (Rating 3)</quality>
				</oneof>
			</forbidden>
			<source>BB</source>
			<page>12</page>
		</quality>
		<quality>
			<id>16c8e91c-0d65-42bb-bc85-4af17c681714</id>
			<name>Illness (Rating 2)</name>
			<karma>-10</karma>
			<category>Negative</category>
			<bonus />
			<forbidden>
				<oneof>
					<quality>Illness (Rating 1)</quality>
					<quality>Illness (Rating 3)</quality>
				</oneof>
			</forbidden>
			<source>BB</source>
			<page>12</page>
		</quality>
		<quality>
			<id>cea9bcde-4cbf-475e-b641-b6385d518543</id>
			<name>Illness (Rating 3)</name>
			<karma>-15</karma>
			<category>Negative</category>
			<bonus />
			<forbidden>
				<oneof>
					<quality>Illness (Rating 2)</quality>
					<quality>Illness (Rating 1)</quality>
				</oneof>
			</forbidden>
			<source>BB</source>
			<page>12</page>
		</quality>
		<quality>
			<id>08cceb0d-4fbe-44c8-97ca-e9ec24b692df</id>
			<name>Pregnant</name>
			<karma>-9</karma>
			<category>Negative</category>
			<bonus />
			<source>BB</source>
			<page>12</page>
		</quality>
		<quality>
			<id>34d7e834-4fbe-49b1-86e8-a9ff354fd972</id>
			<name>Spirit Champion</name>
			<karma>14</karma>
			<category>Positive</category>
			<bonus />
			<source>SG</source>
			<page>199</page>
		</quality>
		<quality>
			<id>94a4cc04-d856-418f-ac60-165f327433d5</id>
			<name>Spirit Pariah</name>
			<karma>-14</karma>
			<category>Negative</category>
			<bonus />
			<source>SG</source>
			<page>199</page>
		</quality>
		<quality>
			<id>4e2ddf3d-802f-4206-85ce-81f1defa528f</id>
			<name>College Education</name>
			<karma>2</karma>
			<category>Positive</category>
			<bonus>
				<limitmodifier>
					<limit>Mental</limit>
					<value>1</value>
					<condition>Only for Academic Knowledge Skills</condition>
				</limitmodifier>
			</bonus>
			<source>SASS</source>
			<page>31</page>
		</quality>
		<quality>
			<id>fd9b9b6d-c969-40f1-8dc7-61f8e5d9cd4d</id>
			<name>Inspired</name>
			<karma>4</karma>
			<category>Positive</category>
			<bonus />
			<source>SASS</source>
			<page>31</page>
		</quality>
		<quality>
			<name>Changeling (Class I SURGE)</name>
			<karma>10</karma>
			<category>Positive</category>
			<forbidden>
				<oneof>
					<quality>Changeling (Class II SURGE)</quality>
					<quality>Changeling (Class III SURGE)</quality>
				</oneof>
			</forbidden>
			<source>RF</source>
			<page>103</page>
			<contributetolimit>no</contributetolimit>
		</quality>
		<quality>
			<name>Changeling (Class II SURGE)</name>
			<karma>15</karma>
			<category>Positive</category>
			<forbidden>
				<oneof>
					<quality>Changeling (Class I SURGE)</quality>
					<quality>Changeling (Class III SURGE)</quality>
				</oneof>
			</forbidden>
			<source>RF</source>
			<page>103</page>
			<contributetolimit>no</contributetolimit>
		</quality>
		<quality>
			<name>Changeling (Class III SURGE)</name>
			<karma>30</karma>
			<category>Positive</category>
			<forbidden>
				<oneof>
					<quality>Changeling (Class I SURGE)</quality>
					<quality>Changeling (Class II SURGE)</quality>
				</oneof>
			</forbidden>
			<source>RF</source>
			<page>103</page>
			<contributetolimit>no</contributetolimit>
		</quality>
		<quality>
			<name>360-degree Eyesight</name>
			<karma>4</karma>
			<category>Positive</category>
			<bonus />
			<required>
				<oneof>
					<quality>Changeling (Class I SURGE)</quality>
					<quality>Changeling (Class II SURGE)</quality>
					<quality>Changeling (Class III SURGE)</quality>
				</oneof>
			</required>
			<source>RF</source>
			<page>111</page>
			<metagenetic>yes</metagenetic>
		</quality>
		<quality>
			<name>Animal Pelage (Quills)</name>
			<karma>5</karma>
			<category>Positive</category>
			<bonus />
			<required>
				<oneof>
					<quality>Changeling (Class I SURGE)</quality>
					<quality>Changeling (Class II SURGE)</quality>
					<quality>Changeling (Class III SURGE)</quality>
				</oneof>
			</required>
			<forbidden>
				<oneof>
					<quality>Feathers</quality>
					<quality>Scales</quality>
				</oneof>
			</forbidden>
			<source>RF</source>
			<page>111</page>
			<metagenetic>yes</metagenetic>
		</quality>
		<quality>
			<name>Animal Pelage (Insulating Pelt)</name>
			<karma>4</karma>
			<category>Positive</category>
			<bonus />
			<required>
				<oneof>
					<quality>Changeling (Class I SURGE)</quality>
					<quality>Changeling (Class II SURGE)</quality>
					<quality>Changeling (Class III SURGE)</quality>
				</oneof>
			</required>
			<forbidden>
				<oneof>
					<quality>Feathers</quality>
					<quality>Scales</quality>
				</oneof>
			</forbidden>
			<source>RF</source>
			<page>111</page>
			<metagenetic>yes</metagenetic>
		</quality>
		<quality>
			<name>Animal Pelage (Camo Fur)</name>
			<karma>3</karma>
			<category>Positive</category>
			<bonus />
			<required>
				<oneof>
					<quality>Changeling (Class I SURGE)</quality>
					<quality>Changeling (Class II SURGE)</quality>
					<quality>Changeling (Class III SURGE)</quality>
				</oneof>
			</required>
			<forbidden>
				<oneof>
					<quality>Feathers</quality>
					<quality>Scales</quality>
				</oneof>
			</forbidden>
			<source>RF</source>
			<page>111</page>
			<metagenetic>yes</metagenetic>
		</quality>
		<quality>
			<name>Arcane Arrester</name>
			<karma>10</karma>
			<category>Positive</category>
			<bonus />
			<required>
				<oneof>
					<quality>Changeling (Class I SURGE)</quality>
					<quality>Changeling (Class II SURGE)</quality>
					<quality>Changeling (Class III SURGE)</quality>
				</oneof>
			</required>
			<forbidden>
				<oneof>
					<quality>Magic Resistance (Rating 1)</quality>
					<quality>Magic Resistance (Rating 2)</quality>
					<quality>Magic Resistance (Rating 3)</quality>
					<quality>Magic Resistance (Rating 4)</quality>
					<quality>Arcane Arrester II</quality>
				</oneof>
			</forbidden>
			<source>RF</source>
			<page>111</page>
			<metagenetic>yes</metagenetic>
		</quality>		
		<quality>
			<name>Arcane Arrester II</name>
			<karma>20</karma>
			<category>Positive</category>
			<bonus />
			<required>
				<oneof>
					<quality>Changeling (Class I SURGE)</quality>
					<quality>Changeling (Class II SURGE)</quality>
					<quality>Changeling (Class III SURGE)</quality>
				</oneof>
			</required>
			<forbidden>
				<oneof>
					<quality>Magic Resistance (Rating 1)</quality>
					<quality>Magic Resistance (Rating 2)</quality>
					<quality>Magic Resistance (Rating 3)</quality>
					<quality>Magic Resistance (Rating 4)</quality>
					<quality>Arcane Arrester I</quality>
				</oneof>
			</forbidden>
			<source>RF</source>
			<page>111</page>
			<metagenetic>yes</metagenetic>
		</quality>
		<quality>
			<name>Balance Receptor</name>
			<karma>6</karma>
			<category>Positive</category>
			<bonus />
			<required>
				<oneof>
					<quality>Changeling (Class I SURGE)</quality>
					<quality>Changeling (Class II SURGE)</quality>
					<quality>Changeling (Class III SURGE)</quality>
				</oneof>
			</required>
			<source>RF</source>
			<page>112</page>
		</quality>
		<quality>
			<name>Beak</name>
			<karma>3</karma>
			<category>Positive</category>
			<bonus>
				<lifestylecost>-10</lifestylecost>
			</bonus>
			<required>
				<oneof>
					<quality>Changeling (Class I SURGE)</quality>
					<quality>Changeling (Class II SURGE)</quality>
					<quality>Changeling (Class III SURGE)</quality>
				</oneof>
			</required>
			<source>RF</source>
			<page>112</page>
			<metagenetic>yes</metagenetic>
		</quality>
		<quality>
			<name>Raptor Beak</name>
			<karma>5</karma>
			<category>Positive</category>
			<bonus>
				<lifestylecost>-10</lifestylecost>
			</bonus>
			<addweapon>Raptor Beak</addweapon>
			<required>
				<oneof>
					<quality>Changeling (Class I SURGE)</quality>
					<quality>Changeling (Class II SURGE)</quality>
					<quality>Changeling (Class III SURGE)</quality>
				</oneof>
			</required>
			<source>RF</source>
			<page>112</page>
			<metagenetic>yes</metagenetic>
		</quality>
		<quality>
			<name>Bicardiac</name>
			<karma>4</karma>
			<category>Positive</category>
			<bonus />
			<required>
				<oneof>
					<quality>Changeling (Class I SURGE)</quality>
					<quality>Changeling (Class II SURGE)</quality>
					<quality>Changeling (Class III SURGE)</quality>
				</oneof>
			</required>
			<source>RF</source>
			<page>112</page>
			<metagenetic>yes</metagenetic>
		</quality>
		<quality>
			<name>Biosonar</name>
			<karma>4</karma>
			<category>Positive</category>
			<bonus />
			<required>
				<oneof>
					<quality>Changeling (Class I SURGE)</quality>
					<quality>Changeling (Class II SURGE)</quality>
					<quality>Changeling (Class III SURGE)</quality>
				</oneof>
			</required>
			<source>RF</source>
			<page>112</page>
			<metagenetic>yes</metagenetic>
		</quality>
		<quality>
			<name>Bone Spikes</name>
			<karma>5</karma>
			<category>Positive</category>
			<bonus>
				<unarmeddvphysical />
				<unarmeddv>2</unarmeddv>
			</bonus>
			<required>
				<oneof>
					<quality>Changeling (Class I SURGE)</quality>
					<quality>Changeling (Class II SURGE)</quality>
					<quality>Changeling (Class III SURGE)</quality>
				</oneof>
			</required>
			<source>RF</source>
			<page>112</page>
			<metagenetic>yes</metagenetic>
		</quality>
		<quality>
			<name>Broadened Auditory System (Infrasound)</name>
			<karma>4</karma>
			<category>Positive</category>
			<bonus />
			<required>
				<oneof>
					<quality>Changeling (Class I SURGE)</quality>
					<quality>Changeling (Class II SURGE)</quality>
					<quality>Changeling (Class III SURGE)</quality>
				</oneof>
			</required>
			<source>RF</source>
			<page>111</page>
			<metagenetic>yes</metagenetic>
		</quality>
		<quality>
			<name>Broadened Auditory System (Ultrasound)</name>
			<karma>4</karma>
			<category>Positive</category>
			<bonus />
			<required>
				<oneof>
					<quality>Changeling (Class I SURGE)</quality>
					<quality>Changeling (Class II SURGE)</quality>
					<quality>Changeling (Class III SURGE)</quality>
				</oneof>
			</required>
			<source>RF</source>
			<page>111</page>
			<metagenetic>yes</metagenetic>
		</quality>
		<quality>
			<name>Camouflage</name>
			<karma>4</karma>
			<category>Positive</category>
			<bonus />
			<required>
				<oneof>
					<quality>Changeling (Class I SURGE)</quality>
					<quality>Changeling (Class II SURGE)</quality>
					<quality>Changeling (Class III SURGE)</quality>
				</oneof>
			</required>
			<source>RF</source>
			<page>113</page>
			<metagenetic>yes</metagenetic>
		</quality>
		<quality>
			<name>Dynamic Coloration</name>
			<karma>8</karma>
			<category>Positive</category>
			<bonus />
			<required>
				<oneof>
					<quality>Changeling (Class I SURGE)</quality>
					<quality>Changeling (Class II SURGE)</quality>
					<quality>Changeling (Class III SURGE)</quality>
				</oneof>
			</required>
			<source>RF</source>
			<page>113</page>
			<metagenetic>yes</metagenetic>
		</quality>
		<quality>
			<name>Celerity</name>
			<karma>6</karma>
			<category>Positive</category>
			<bonus>
				<movementpercent>50</movementpercent>
			</bonus>
			<required>
				<oneof>
					<quality>Changeling (Class I SURGE)</quality>
					<quality>Changeling (Class II SURGE)</quality>
					<quality>Changeling (Class III SURGE)</quality>
				</oneof>
			</required>
			<forbidden>
				<oneof>
					<quality>Satyr Legs</quality>
				</oneof>
			</forbidden>
			<source>RF</source>
			<page>113</page>
			<metagenetic>yes</metagenetic>
		</quality>		
		<quality>
			<name>Claws</name>
			<karma>3</karma>
			<category>Positive</category>
			<bonus />
			<addweapon>Digging Claws</addweapon>
			<required>
				<oneof>
					<quality>Changeling (Class I SURGE)</quality>
					<quality>Changeling (Class II SURGE)</quality>
					<quality>Changeling (Class III SURGE)</quality>
				</oneof>
			</required>
			<forbidden>
				<oneof>
					<quality>Razor Claws</quality>
					<quality>Retractable Claws</quality>
				</oneof>
			</forbidden>
			<source>RF</source>
			<page>113</page>
			<metagenetic>yes</metagenetic>
		</quality>		
		<quality>
			<name>Razor Claws</name>
			<karma>5</karma>
			<category>Positive</category>
			<bonus />
			<addweapon>Razor Claws</addweapon>
			<required>
				<oneof>
					<quality>Changeling (Class I SURGE)</quality>
					<quality>Changeling (Class II SURGE)</quality>
					<quality>Changeling (Class III SURGE)</quality>
				</oneof>
			</required>
			<forbidden>
				<oneof>
					<quality>Claws</quality>
					<quality>Retractable Claws</quality>
				</oneof>
			</forbidden>
			<source>RF</source>
			<page>113</page>
			<metagenetic>yes</metagenetic>
		</quality>
		<quality>
			<name>Retractable Claws</name>
			<karma>7</karma>
			<category>Positive</category>
			<bonus />
			<addweapon>Retractable Claws</addweapon>
			<required>
				<oneof>
					<quality>Changeling (Class I SURGE)</quality>
					<quality>Changeling (Class II SURGE)</quality>
					<quality>Changeling (Class III SURGE)</quality>
				</oneof>
			</required>
			<forbidden>
				<oneof>
					<quality>Razor Claws</quality>
					<quality>Claws</quality>
				</oneof>
			</forbidden>
			<source>RF</source>
			<page>113</page>
			<metagenetic>yes</metagenetic>
		</quality>
		<quality>
			<name>Climate Adaptation (Arctic)</name>
			<karma>4</karma>
			<category>Positive</category>
			<bonus />
			<required>
				<oneof>
					<quality>Changeling (Class I SURGE)</quality>
					<quality>Changeling (Class II SURGE)</quality>
					<quality>Changeling (Class III SURGE)</quality>
				</oneof>
			</required>
			<forbidden>
				<oneof>
					<quality>Climate Adaptation (Desert)</quality>
				</oneof>
			</forbidden>
			<source>RF</source>
			<page>113</page>
		</quality>
		<quality>
			<name>Climate Adaptation (Desert)</name>
			<karma>4</karma>
			<category>Positive</category>
			<bonus />
			<required>
				<oneof>
					<quality>Changeling (Class I SURGE)</quality>
					<quality>Changeling (Class II SURGE)</quality>
					<quality>Changeling (Class III SURGE)</quality>
				</oneof>
			</required>
			<forbidden>
				<oneof>
					<quality>Climate Adaptation (Arctic)</quality>
				</oneof>
			</forbidden>
			<source>RF</source>
			<page>113</page>
			<metagenetic>yes</metagenetic>
		</quality>
		<quality>
			<name>Corrosive Spit</name>
			<karma>5</karma>
			<category>Positive</category>
			<bonus />
			<required>
				<oneof>
					<quality>Changeling (Class I SURGE)</quality>
					<quality>Changeling (Class II SURGE)</quality>
					<quality>Changeling (Class III SURGE)</quality>
				</oneof>
			</required>
			<forbidden>
				<oneof>
					<quality>Natural Venom</quality>
				</oneof>
			</forbidden>
			<source>RF</source>
			<page>113</page>
			<metagenetic>yes</metagenetic>
		</quality>
		<quality>
			<name>Dermal Alteration (Bark Skin)</name>
			<karma>5</karma>
			<category>Positive</category>
			<bonus>
				<armor>2</armor>
			</bonus>
			<required>
				<oneof>
					<quality>Changeling (Class I SURGE)</quality>
					<quality>Changeling (Class II SURGE)</quality>
					<quality>Changeling (Class III SURGE)</quality>
				</oneof>
			</required>
			<forbidden>
				<oneof>
					<quality>Dermal Alteration (Blubber)</quality>
					<quality>Dermal Alteration (Dragon Skin)</quality>
					<quality>Dermal Alteration (Granite Shell)</quality>
					<quality>Dermal Alteration (Rhino Hide)</quality>
				</oneof>
			</forbidden>
			<source>RF</source>
			<page>113</page>
			<metagenetic>yes</metagenetic>
		</quality>
		<quality>
			<name>Dermal Alteration (Blubber)</name>
			<karma>3</karma>
			<category>Positive</category>
			<bonus />
			<required>
				<oneof>
					<quality>Changeling (Class I SURGE)</quality>
					<quality>Changeling (Class II SURGE)</quality>
					<quality>Changeling (Class III SURGE)</quality>
				</oneof>
			</required>
			<forbidden>
				<oneof>
					<quality>Dermal Alteration (Bark Skin)</quality>
					<quality>Dermal Alteration (Dragon Skin)</quality>
					<quality>Dermal Alteration (Granite Shell)</quality>
					<quality>Dermal Alteration (Rhino Hide)</quality>
				</oneof>
			</forbidden>
			<source>RF</source>
			<page>112</page>
			<metagenetic>yes</metagenetic>
		</quality>
		<quality>
			<name>Dermal Alteration (Dragon Skin)</name>
			<karma>3</karma>
			<category>Positive</category>
			<bonus />
			<required>
				<oneof>
					<quality>Changeling (Class I SURGE)</quality>
					<quality>Changeling (Class II SURGE)</quality>
					<quality>Changeling (Class III SURGE)</quality>
				</oneof>
			</required>
			<forbidden>
				<oneof>
					<quality>Dermal Alteration (Bark Skin)</quality>
					<quality>Dermal Alteration (Blubber)</quality>
					<quality>Dermal Alteration (Granite Shell)</quality>
					<quality>Dermal Alteration (Rhino Hide)</quality>
				</oneof>
			</forbidden>
			<source>RF</source>
			<page>113</page>
			<metagenetic>yes</metagenetic>
		</quality>
		<quality>
			<name>Dermal Alteration (Granite Shell)</name>
			<karma>15</karma>
			<category>Positive</category>
			<bonus>
				<armor>4</armor>
			</bonus>
			<required>
				<oneof>
					<quality>Changeling (Class I SURGE)</quality>
					<quality>Changeling (Class II SURGE)</quality>
					<quality>Changeling (Class III SURGE)</quality>
				</oneof>
			</required>
			<forbidden>
				<oneof>
					<quality>Dermal Alteration (Bark Skin)</quality>
					<quality>Dermal Alteration (Blubber)</quality>
					<quality>Dermal Alteration (Dragon Skin)</quality>
					<quality>Dermal Alteration (Rhino Hide)</quality>
				</oneof>
			</forbidden>
			<source>RF</source>
			<page>113</page>
			<metagenetic>yes</metagenetic>
		</quality>
		<quality>
			<name>Dermal Alteration (Rhino Hide)</name>
			<karma>7</karma>
			<category>Positive</category>
			<bonus>
				<armor>3</armor>
			</bonus>
			<required>
				<oneof>
					<quality>Changeling (Class I SURGE)</quality>
					<quality>Changeling (Class II SURGE)</quality>
					<quality>Changeling (Class III SURGE)</quality>
				</oneof>
			</required>
			<forbidden>
				<oneof>
					<quality>Dermal Alteration (Bark Skin)</quality>
					<quality>Dermal Alteration (Blubber)</quality>
					<quality>Dermal Alteration (Dragon Skin)</quality>
					<quality>Dermal Alteration (Granite Shell)</quality>
				</oneof>
			</forbidden>
			<source>RF</source>
			<page>113</page>
			<metagenetic>yes</metagenetic>
		</quality>
		<quality>
			<name>Dermal Deposits</name>
			<karma>3</karma>
			<category>Positive</category>
			<bonus>
				<armor>1</armor>
			</bonus>
			<required>
				<oneof>
					<quality>Changeling (Class I SURGE)</quality>
					<quality>Changeling (Class II SURGE)</quality>
					<quality>Changeling (Class III SURGE)</quality>
				</oneof>
			</required>
			<source>RF</source>
			<page>114</page>
			<metagenetic>yes</metagenetic>
		</quality>
		<quality>
			<name>Defensive Secretion</name>
			<karma>4</karma>
			<category>Positive</category>
			<bonus />
			<required>
				<oneof>
					<quality>Changeling (Class I SURGE)</quality>
					<quality>Changeling (Class II SURGE)</quality>
					<quality>Changeling (Class III SURGE)</quality>
				</oneof>
			</required>
			<source>RF</source>
			<page>114</page>
			<metagenetic>yes</metagenetic>
		</quality>
		<quality>
			<name>Electroception (Electrosense)</name>
			<karma>4</karma>
			<category>Positive</category>
			<bonus />
			<required>
				<oneof>
					<quality>Changeling (Class I SURGE)</quality>
					<quality>Changeling (Class II SURGE)</quality>
					<quality>Changeling (Class III SURGE)</quality>
				</oneof>
			</required>
			<source>RF</source>
			<page>114</page>
			<metagenetic>yes</metagenetic>
		</quality>
		<quality>
			<name>Electroception (Technosense)</name>
			<karma>7</karma>
			<category>Positive</category>
			<bonus />
			<required>
				<oneof>
					<quality>Changeling (Class I SURGE)</quality>
					<quality>Changeling (Class II SURGE)</quality>
					<quality>Changeling (Class III SURGE)</quality>
				</oneof>
			</required>
			<source>RF</source>
			<page>114</page>
			<metagenetic>yes</metagenetic>
		</quality>
		<quality>
			<name>Elongated Limbs</name>
			<karma>4</karma>
			<category>Positive</category>
			<bonus>
				<reach>1</reach>
			</bonus>
			<required>
				<oneof>
					<quality>Changeling (Class I SURGE)</quality>
					<quality>Changeling (Class II SURGE)</quality>
					<quality>Changeling (Class III SURGE)</quality>
				</oneof>
			</required>
			<source>RF</source>
			<page>113</page>
			<metagenetic>yes</metagenetic>
		</quality>
		<quality>
			<name>Fangs</name>
			<karma>4</karma>
			<category>Positive</category>
			<bonus />
			<addweapon>Fangs</addweapon>
			<required>
				<oneof>
					<quality>Changeling (Class I SURGE)</quality>
					<quality>Changeling (Class II SURGE)</quality>
					<quality>Changeling (Class III SURGE)</quality>
				</oneof>
			</required>
			<source>RF</source>
			<page>115</page>
			<metagenetic>yes</metagenetic>
		</quality>
		<quality>
			<name>Frog Tongue</name>
			<karma>4</karma>
			<category>Positive</category>
			<bonus />
			<required>
				<oneof>
					<quality>Changeling (Class I SURGE)</quality>
					<quality>Changeling (Class II SURGE)</quality>
					<quality>Changeling (Class III SURGE)</quality>
				</oneof>
			</required>
			<source>RF</source>
			<page>115</page>
			<metagenetic>yes</metagenetic>
		</quality>
		<quality>
			<name>Functional Tail (Balance)</name>
			<karma>6</karma>
			<category>Positive</category>
			<bonus>
				<specificskill>
					<name>Gymnastics</name>
					<bonus>1</bonus>
				</specificskill>
			</bonus>
			<required>
				<oneof>
					<quality>Changeling (Class I SURGE)</quality>
					<quality>Changeling (Class II SURGE)</quality>
					<quality>Changeling (Class III SURGE)</quality>
				</oneof>
			</required>
			<forbidden>
				<oneof>
					<quality>Vestigial Tail</quality>
					<quality>Functional Tail (Paddle)</quality>
					<quality>Functional Tail (Prehensile)</quality>
					<quality>Functional Tail (Thagomizer)</quality>
				</oneof>
			</forbidden>
			<source>RF</source>
			<page>115</page>
			<metagenetic>yes</metagenetic>
		</quality>
		<quality>
			<name>Functional Tail (Paddle)</name>
			<karma>4</karma>
			<category>Positive</category>
			<bonus>
				<specificskill>
					<name>Swimming</name>
					<bonus>2</bonus>
				</specificskill>
			</bonus>
			<required>
				<oneof>
					<quality>Changeling (Class I SURGE)</quality>
					<quality>Changeling (Class II SURGE)</quality>
					<quality>Changeling (Class III SURGE)</quality>
				</oneof>
			</required>
			<forbidden>
				<oneof>
					<quality>Vestigial Tail</quality>
					<quality>Functional Tail (Balance)</quality>
					<quality>Functional Tail (Prehensile)</quality>
					<quality>Functional Tail (Thagomizer)</quality>
				</oneof>
			</forbidden>
			<source>RF</source>
			<page>115</page>
			<metagenetic>yes</metagenetic>
		</quality>
		<quality>
			<name>Functional Tail (Prehensile)</name>
			<karma>7</karma>
			<category>Positive</category>
			<bonus />
			<required>
				<oneof>
					<quality>Changeling (Class I SURGE)</quality>
					<quality>Changeling (Class II SURGE)</quality>
					<quality>Changeling (Class III SURGE)</quality>
				</oneof>
			</required>
			<forbidden>
				<oneof>
					<quality>Vestigial Tail</quality>
					<quality>Functional Tail (Balance)</quality>
					<quality>Functional Tail (Paddle)</quality>
					<quality>Functional Tail (Thagomizer)</quality>
				</oneof>
			</forbidden>
			<source>RF</source>
			<page>115</page>
			<metagenetic>yes</metagenetic>
		</quality>
		<quality>
			<name>Functional Tail (Thagomizer)</name>
			<karma>5</karma>
			<category>Positive</category>
			<bonus />
			<addweapon>Functional Tail (Thagomizer)</addweapon>
			<required>
				<oneof>
					<quality>Changeling (Class I SURGE)</quality>
					<quality>Changeling (Class II SURGE)</quality>
					<quality>Changeling (Class III SURGE)</quality>
				</oneof>
			</required>
			<forbidden>
				<oneof>
					<quality>Vestigial Tail</quality>
					<quality>Functional Tail (Balance)</quality>
					<quality>Functional Tail (Paddle)</quality>
					<quality>Functional Tail (Prehensile)</quality>
				</oneof>
			</forbidden>
			<source>RF</source>
			<page>115</page>
			<metagenetic>yes</metagenetic>
		</quality>
		<quality>
			<name>Gills (Air)</name>
			<karma>4</karma>
			<category>Positive</category>
			<bonus />
			<required>
				<oneof>
					<quality>Changeling (Class I SURGE)</quality>
					<quality>Changeling (Class II SURGE)</quality>
					<quality>Changeling (Class III SURGE)</quality>
				</oneof>
			</required>
			<forbidden>
				<oneof>
					<quality>Gills (Aqua)</quality>
					<quality>Gills (Full)</quality>
				</oneof>
			</forbidden>
			<source>RF</source>
			<page>115</page>
			<metagenetic>yes</metagenetic>
		</quality>
		<quality>
			<name>Gills (Aqua)</name>
			<karma>4</karma>
			<category>Positive</category>
			<bonus />
			<required>
				<oneof>
					<quality>Changeling (Class I SURGE)</quality>
					<quality>Changeling (Class II SURGE)</quality>
					<quality>Changeling (Class III SURGE)</quality>
				</oneof>
			</required>
			<forbidden>
				<oneof>
					<quality>Gills (Air)</quality>
					<quality>Gills (Full)</quality>
				</oneof>
			</forbidden>
			<source>RF</source>
			<page>115</page>
			<metagenetic>yes</metagenetic>
		</quality>
		<quality>
			<name>Gills (Full)</name>
			<karma>6</karma>
			<category>Positive</category>
			<bonus />
			<required>
				<oneof>
					<quality>Changeling (Class I SURGE)</quality>
					<quality>Changeling (Class II SURGE)</quality>
					<quality>Changeling (Class III SURGE)</quality>
				</oneof>
			</required>
			<forbidden>
				<oneof>
					<quality>Gills (Aqua)</quality>
					<quality>Gills (Air)</quality>
				</oneof>
			</forbidden>
			<source>RF</source>
			<page>115</page>
			<metagenetic>yes</metagenetic>
		</quality>
		<quality>
			<name>Glamour</name>
			<karma>12</karma>
			<category>Positive</category>
			<bonus>
				<limitmodifier>
					<limit>Social</limit>
					<value>2</value>
				</limitmodifier>
				<skillcategory>
					<name>Social Active</name>
					<bonus>1</bonus>
					<exclude>Intimidation</exclude>
				</skillcategory>
			</bonus>
			<addqualities>
				<addquality>Distinctive Style</addquality>
			</addqualities>
			<required>
				<oneof>
					<quality>Changeling (Class I SURGE)</quality>
					<quality>Changeling (Class II SURGE)</quality>
					<quality>Changeling (Class III SURGE)</quality>
				</oneof>
			</required>
			<source>RF</source>
			<page>115</page>
			<metagenetic>yes</metagenetic>
		</quality>
		<quality>
			<name>Greasy Skin</name>
			<karma>3</karma>
			<category>Positive</category>
			<bonus />
			<required>
				<oneof>
					<quality>Changeling (Class I SURGE)</quality>
					<quality>Changeling (Class II SURGE)</quality>
					<quality>Changeling (Class III SURGE)</quality>
				</oneof>
			</required>
			<source>RF</source>
			<page>116</page>
		</quality>
		<quality>
			<name>Goring Horns</name>
			<karma>5</karma>
			<category>Positive</category>
			<bonus />
			<addweapon>Goring Horns</addweapon>
			<required>
				<oneof>
					<quality>Changeling (Class I SURGE)</quality>
					<quality>Changeling (Class II SURGE)</quality>
					<quality>Changeling (Class III SURGE)</quality>
				</oneof>
			</required>
			<source>RF</source>
			<page>115</page>
			<metagenetic>yes</metagenetic>
		</quality>
		<quality>
			<name>Keen-Eared</name>
			<karma>3</karma>
			<category>Positive</category>
			<bonus />
			<required>
				<oneof>
					<quality>Changeling (Class I SURGE)</quality>
					<quality>Changeling (Class II SURGE)</quality>
					<quality>Changeling (Class III SURGE)</quality>
				</oneof>
			</required>
			<source>RF</source>
			<page>116</page>
		</quality>
		<quality>
			<name>Larger Tusks</name>
			<karma>5</karma>
			<category>Positive</category>
			<bonus />
			<addweapon>Larger Tusks</addweapon>
			<required>
				<oneof>
					<quality>Changeling (Class I SURGE)</quality>
					<quality>Changeling (Class II SURGE)</quality>
					<quality>Changeling (Class III SURGE)</quality>
				</oneof>
			</required>
			<source>RF</source>
			<page>116</page>
			<metagenetic>yes</metagenetic>
		</quality>
		<quality>
			<name>Low-Light Vision</name>
			<karma>4</karma>
			<category>Positive</category>
			<bonus />
			<required>
				<oneof>
					<quality>Changeling (Class I SURGE)</quality>
					<quality>Changeling (Class II SURGE)</quality>
					<quality>Changeling (Class III SURGE)</quality>
				</oneof>
			</required>
			<source>RF</source>
			<page>116</page>
			<metagenetic>yes</metagenetic>
		</quality>
		<quality>
			<name>Low-Light Vision (Feline)</name>
			<karma>2</karma>
			<category>Positive</category>
			<bonus />
			<required>
				<oneof>
					<quality>Changeling (Class I SURGE)</quality>
					<quality>Changeling (Class II SURGE)</quality>
					<quality>Changeling (Class III SURGE)</quality>
				</oneof>
			</required>
			<source>RF</source>
			<page>116</page>
			<metagenetic>yes</metagenetic>
		</quality>
		<quality>
			<name>Magic Sense</name>
			<karma>7</karma>
			<category>Positive</category>
			<bonus />
			<required>
				<oneof>
					<quality>Changeling (Class I SURGE)</quality>
					<quality>Changeling (Class II SURGE)</quality>
					<quality>Changeling (Class III SURGE)</quality>
				</oneof>
			</required>
			<source>RF</source>
			<page>116</page>
			<metagenetic>yes</metagenetic>
		</quality>
		<quality>
			<name>Magnetoception</name>
			<karma>4</karma>
			<category>Positive</category>
			<bonus>
				<specificskill>
					<name>Navigation</name>
					<bonus>1</bonus>
				</specificskill>
			</bonus>
			<required>
				<oneof>
					<quality>Changeling (Class I SURGE)</quality>
					<quality>Changeling (Class II SURGE)</quality>
					<quality>Changeling (Class III SURGE)</quality>
				</oneof>
			</required>
			<source>RF</source>
			<page>116</page>
			<metagenetic>yes</metagenetic>
		</quality>
		<quality>
			<name>Marsupial Pouch</name>
			<karma>3</karma>
			<category>Positive</category>
			<bonus />
			<required>
				<oneof>
					<quality>Changeling (Class I SURGE)</quality>
					<quality>Changeling (Class II SURGE)</quality>
					<quality>Changeling (Class III SURGE)</quality>
				</oneof>
			</required>
			<source>RF</source>
			<page>116</page>
			<metagenetic>yes</metagenetic>
		</quality>
		<quality>
			<name>Metagenetic Improvement</name>
			<karma>15</karma>
			<category>Positive</category>
			<limit>no</limit>
			<bonus>
				<selectattribute>
					<excludeattribute>EDG</excludeattribute>
					<excludeattribute>MAG</excludeattribute>
					<excludeattribute>RES</excludeattribute>
					<max>1</max>
					<min>1</min>
				</selectattribute>
			</bonus>
			<required>
				<oneof>
					<quality>Changeling (Class I SURGE)</quality>
					<quality>Changeling (Class II SURGE)</quality>
					<quality>Changeling (Class III SURGE)</quality>
				</oneof>
			</required>
			<source>RF</source>
			<page>116</page>
			<metagenetic>yes</metagenetic>
		</quality>
		<quality>
			<name>Metahuman Traits</name>
			<karma>2</karma>
			<category>Positive</category>
			<bonus>
				<selecttext />
			</bonus>
			<required>
				<oneof>
					<quality>Changeling (Class I SURGE)</quality>
					<quality>Changeling (Class II SURGE)</quality>
					<quality>Changeling (Class III SURGE)</quality>
				</oneof>
				<allof>
					<metatype>Human</metatype>
				</allof>
			</required>
			<source>RF</source>
			<page>116</page>
			<metagenetic>yes</metagenetic>
		</quality>
		<quality>
			<name>Monkey Paws</name>
			<karma>4</karma>
			<category>Positive</category>
			<bonus />
			<required>
				<oneof>
					<quality>Changeling (Class I SURGE)</quality>
					<quality>Changeling (Class II SURGE)</quality>
					<quality>Changeling (Class III SURGE)</quality>
				</oneof>
			</required>
			<source>RF</source>
			<page>116</page>
			<metagenetic>yes</metagenetic>
		</quality>
		<quality>
			<name>Nasty Vibe</name>
			<karma>5</karma>
			<category>Positive</category>
			<bonus>
				<specificskill>
					<name>Intimidation</name>
					<bonus>2</bonus>
				</specificskill>
			</bonus>
			<required>
				<oneof>
					<quality>Changeling (Class I SURGE)</quality>
					<quality>Changeling (Class II SURGE)</quality>
					<quality>Changeling (Class III SURGE)</quality>
				</oneof>
			</required>
			<source>RF</source>
			<page>117</page>
			<metagenetic>yes</metagenetic>
		</quality>
		<quality>
			<name>Natural Venom (Exhaled, Mild)</name>
			<karma>6</karma>
			<category>Positive</category>
			<bonus />
			<required>
				<oneof>
					<quality>Changeling (Class I SURGE)</quality>
					<quality>Changeling (Class II SURGE)</quality>
					<quality>Changeling (Class III SURGE)</quality>
				</oneof>
			</required>
			<forbidden>
				<oneof>
					<quality>Corrosive Spit</quality>
					<quality>Natural Venom (Exhaled, Moderate)</quality>
					<quality>Natural Venom (Exhaled, Serious)</quality>
					<quality>Natural Venom (Exhaled, Deadly)</quality>
					<quality>Natural Venom (Spat, Mild)</quality>
					<quality>Natural Venom (Spat, Moderate)</quality>
					<quality>Natural Venom (Spat, Serious)</quality>
					<quality>Natural Venom (Spat, Deadly)</quality>
					<quality>Natural Venom (Injected, Mild)</quality>
					<quality>Natural Venom (Injected, Moderate)</quality>
					<quality>Natural Venom (Injected, Serious)</quality>
					<quality>Natural Venom (Injected, Deadly)</quality>
				</oneof>
			</forbidden>
			<source>RF</source>
			<page>117</page>
			<metagenetic>yes</metagenetic>
		</quality>
		<quality>
			<name>Natural Venom (Exhaled, Moderate)</name>
			<karma>8</karma>
			<category>Positive</category>
			<bonus />
			<required>
				<oneof>
					<quality>Changeling (Class I SURGE)</quality>
					<quality>Changeling (Class II SURGE)</quality>
					<quality>Changeling (Class III SURGE)</quality>
				</oneof>
			</required>
			<forbidden>
				<oneof>
					<quality>Corrosive Spit</quality>
					<quality>Natural Venom (Exhaled, Mild)</quality>
					<quality>Natural Venom (Exhaled, Serious)</quality>
					<quality>Natural Venom (Exhaled, Deadly)</quality>
					<quality>Natural Venom (Spat, Mild)</quality>
					<quality>Natural Venom (Spat, Moderate)</quality>
					<quality>Natural Venom (Spat, Serious)</quality>
					<quality>Natural Venom (Spat, Deadly)</quality>
					<quality>Natural Venom (Injected, Mild)</quality>
					<quality>Natural Venom (Injected, Moderate)</quality>
					<quality>Natural Venom (Injected, Serious)</quality>
					<quality>Natural Venom (Injected, Deadly)</quality>
				</oneof>
			</forbidden>
			<source>RF</source>
			<page>117</page>
			<metagenetic>yes</metagenetic>
		</quality>
		<quality>
			<name>Natural Venom (Exhaled, Serious)</name>
			<karma>13</karma>
			<category>Positive</category>
			<bonus />
			<required>
				<oneof>
					<quality>Changeling (Class I SURGE)</quality>
					<quality>Changeling (Class II SURGE)</quality>
					<quality>Changeling (Class III SURGE)</quality>
				</oneof>
			</required>
			<forbidden>
				<oneof>
					<quality>Corrosive Spit</quality>
					<quality>Natural Venom (Exhaled, Moderate)</quality>
					<quality>Natural Venom (Exhaled, Mild)</quality>
					<quality>Natural Venom (Exhaled, Deadly)</quality>
					<quality>Natural Venom (Spat, Mild)</quality>
					<quality>Natural Venom (Spat, Moderate)</quality>
					<quality>Natural Venom (Spat, Serious)</quality>
					<quality>Natural Venom (Spat, Deadly)</quality>
					<quality>Natural Venom (Injected, Mild)</quality>
					<quality>Natural Venom (Injected, Moderate)</quality>
					<quality>Natural Venom (Injected, Serious)</quality>
					<quality>Natural Venom (Injected, Deadly)</quality>
				</oneof>
			</forbidden>
			<source>RF</source>
			<page>117</page>
			<metagenetic>yes</metagenetic>
		</quality>
		<quality>
			<name>Natural Venom (Exhaled, Deadly)</name>
			<karma>18</karma>
			<category>Positive</category>
			<bonus />
			<required>
				<oneof>
					<quality>Changeling (Class I SURGE)</quality>
					<quality>Changeling (Class II SURGE)</quality>
					<quality>Changeling (Class III SURGE)</quality>
				</oneof>
			</required>
			<forbidden>
				<oneof>
					<quality>Corrosive Spit</quality>
					<quality>Natural Venom (Exhaled, Moderate)</quality>
					<quality>Natural Venom (Exhaled, Serious)</quality>
					<quality>Natural Venom (Exhaled, Mild)</quality>
					<quality>Natural Venom (Spat, Mild)</quality>
					<quality>Natural Venom (Spat, Moderate)</quality>
					<quality>Natural Venom (Spat, Serious)</quality>
					<quality>Natural Venom (Spat, Deadly)</quality>
					<quality>Natural Venom (Injected, Mild)</quality>
					<quality>Natural Venom (Injected, Moderate)</quality>
					<quality>Natural Venom (Injected, Serious)</quality>
					<quality>Natural Venom (Injected, Deadly)</quality>
				</oneof>
			</forbidden>
			<source>RF</source>
			<page>117</page>
			<metagenetic>yes</metagenetic>
		</quality>
		<quality>
			<name>Natural Venom (Spat, Mild)</name>
			<karma>8</karma>
			<category>Positive</category>
			<bonus />
			<required>
				<oneof>
					<quality>Changeling (Class I SURGE)</quality>
					<quality>Changeling (Class II SURGE)</quality>
					<quality>Changeling (Class III SURGE)</quality>
				</oneof>
			</required>
			<forbidden>
				<oneof>
					<quality>Corrosive Spit</quality>
					<quality>Natural Venom (Exhaled, Moderate)</quality>
					<quality>Natural Venom (Exhaled, Serious)</quality>
					<quality>Natural Venom (Exhaled, Deadly)</quality>
					<quality>Natural Venom (Exhaled, Mild)</quality>
					<quality>Natural Venom (Spat, Moderate)</quality>
					<quality>Natural Venom (Spat, Serious)</quality>
					<quality>Natural Venom (Spat, Deadly)</quality>
					<quality>Natural Venom (Injected, Mild)</quality>
					<quality>Natural Venom (Injected, Moderate)</quality>
					<quality>Natural Venom (Injected, Serious)</quality>
					<quality>Natural Venom (Injected, Deadly)</quality>
				</oneof>
			</forbidden>
			<source>RF</source>
			<page>117</page>
			<metagenetic>yes</metagenetic>
		</quality>
		<quality>
			<name>Natural Venom (Spat, Moderate)</name>
			<karma>10</karma>
			<category>Positive</category>
			<bonus />
			<required>
				<oneof>
					<quality>Changeling (Class I SURGE)</quality>
					<quality>Changeling (Class II SURGE)</quality>
					<quality>Changeling (Class III SURGE)</quality>
				</oneof>
			</required>
			<forbidden>
				<oneof>
					<quality>Corrosive Spit</quality>
					<quality>Natural Venom (Exhaled, Moderate)</quality>
					<quality>Natural Venom (Exhaled, Serious)</quality>
					<quality>Natural Venom (Exhaled, Deadly)</quality>
					<quality>Natural Venom (Spat, Mild)</quality>
					<quality>Natural Venom (Exhaled, Mild)</quality>
					<quality>Natural Venom (Spat, Serious)</quality>
					<quality>Natural Venom (Spat, Deadly)</quality>
					<quality>Natural Venom (Injected, Mild)</quality>
					<quality>Natural Venom (Injected, Moderate)</quality>
					<quality>Natural Venom (Injected, Serious)</quality>
					<quality>Natural Venom (Injected, Deadly)</quality>
				</oneof>
			</forbidden>
			<source>RF</source>
			<page>117</page>
			<metagenetic>yes</metagenetic>
		</quality>
		<quality>
			<name>Natural Venom (Spat, Serious)</name>
			<karma>15</karma>
			<category>Positive</category>
			<bonus />
			<required>
				<oneof>
					<quality>Changeling (Class I SURGE)</quality>
					<quality>Changeling (Class II SURGE)</quality>
					<quality>Changeling (Class III SURGE)</quality>
				</oneof>
			</required>
			<forbidden>
				<oneof>
					<quality>Corrosive Spit</quality>
					<quality>Natural Venom (Exhaled, Mild)</quality>
					<quality>Natural Venom (Exhaled, Moderate)</quality>
					<quality>Natural Venom (Exhaled, Serious)</quality>
					<quality>Natural Venom (Exhaled, Deadly)</quality>
					<quality>Natural Venom (Spat, Mild)</quality>
					<quality>Natural Venom (Spat, Moderate)</quality>
					<quality>Natural Venom (Spat, Deadly)</quality>
					<quality>Natural Venom (Injected, Mild)</quality>
					<quality>Natural Venom (Injected, Moderate)</quality>
					<quality>Natural Venom (Injected, Serious)</quality>
					<quality>Natural Venom (Injected, Deadly)</quality>
				</oneof>
			</forbidden>
			<source>RF</source>
			<page>117</page>
			<metagenetic>yes</metagenetic>
		</quality>
		<quality>
			<name>Natural Venom (Spat, Deadly)</name>
			<karma>20</karma>
			<category>Positive</category>
			<bonus />
			<required>
				<oneof>
					<quality>Changeling (Class I SURGE)</quality>
					<quality>Changeling (Class II SURGE)</quality>
					<quality>Changeling (Class III SURGE)</quality>
				</oneof>
			</required>
			<forbidden>
				<oneof>
					<quality>Corrosive Spit</quality>
					<quality>Natural Venom (Exhaled, Mild)</quality>
					<quality>Natural Venom (Exhaled, Moderate)</quality>
					<quality>Natural Venom (Exhaled, Serious)</quality>
					<quality>Natural Venom (Exhaled, Deadly)</quality>
					<quality>Natural Venom (Spat, Mild)</quality>
					<quality>Natural Venom (Spat, Moderate)</quality>
					<quality>Natural Venom (Spat, Serious)</quality>
					<quality>Natural Venom (Injected, Mild)</quality>
					<quality>Natural Venom (Injected, Moderate)</quality>
					<quality>Natural Venom (Injected, Serious)</quality>
					<quality>Natural Venom (Injected, Deadly)</quality>
				</oneof>
			</forbidden>
			<source>RF</source>
			<page>117</page>
			<metagenetic>yes</metagenetic>
		</quality>
		<quality>
			<name>Natural Venom (Injected, Mild)</name>
			<karma>3</karma>
			<category>Positive</category>
			<bonus />
			<required>
				<oneof>
					<quality>Changeling (Class I SURGE)</quality>
					<quality>Changeling (Class II SURGE)</quality>
					<quality>Changeling (Class III SURGE)</quality>
				</oneof>
				<allof>
					<quality>Fangs</quality>
				</allof>
			</required>
			<forbidden>
				<oneof>
					<quality>Corrosive Spit</quality>
					<quality>Natural Venom (Exhaled, Mild)</quality>
					<quality>Natural Venom (Exhaled, Moderate)</quality>
					<quality>Natural Venom (Exhaled, Serious)</quality>
					<quality>Natural Venom (Exhaled, Deadly)</quality>
					<quality>Natural Venom (Spat, Mild)</quality>
					<quality>Natural Venom (Spat, Moderate)</quality>
					<quality>Natural Venom (Spat, Serious)</quality>
					<quality>Natural Venom (Spat, Deadly)</quality>
					<quality>Natural Venom (Injected, Moderate)</quality>
					<quality>Natural Venom (Injected, Serious)</quality>
					<quality>Natural Venom (Injected, Deadly)</quality>
				</oneof>
			</forbidden>
			<source>RF</source>
			<page>117</page>
			<metagenetic>yes</metagenetic>
		</quality>
		<quality>
			<name>Natural Venom (Injected, Moderate)</name>
			<karma>5</karma>
			<category>Positive</category>
			<bonus />
			<required>
				<oneof>
					<quality>Changeling (Class I SURGE)</quality>
					<quality>Changeling (Class II SURGE)</quality>
					<quality>Changeling (Class III SURGE)</quality>
				</oneof>
				<allof>
					<quality>Fangs</quality>
				</allof>
			</required>
			<forbidden>
				<oneof>
					<quality>Corrosive Spit</quality>
					<quality>Natural Venom (Exhaled, Mild)</quality>
					<quality>Natural Venom (Exhaled, Moderate)</quality>
					<quality>Natural Venom (Exhaled, Serious)</quality>
					<quality>Natural Venom (Exhaled, Deadly)</quality>
					<quality>Natural Venom (Spat, Mild)</quality>
					<quality>Natural Venom (Spat, Moderate)</quality>
					<quality>Natural Venom (Spat, Serious)</quality>
					<quality>Natural Venom (Spat, Deadly)</quality>
					<quality>Natural Venom (Injected, Mild)</quality>
					<quality>Natural Venom (Injected, Serious)</quality>
					<quality>Natural Venom (Injected, Deadly)</quality>
				</oneof>
			</forbidden>
			<source>RF</source>
			<page>117</page>
			<metagenetic>yes</metagenetic>
		</quality>
		<quality>
			<name>Natural Venom (Injected, Serious)</name>
			<karma>10</karma>
			<category>Positive</category>
			<bonus />
			<required>
				<oneof>
					<quality>Changeling (Class I SURGE)</quality>
					<quality>Changeling (Class II SURGE)</quality>
					<quality>Changeling (Class III SURGE)</quality>
				</oneof>
				<allof>
					<quality>Fangs</quality>
				</allof>
			</required>
			<forbidden>
				<oneof>
					<quality>Corrosive Spit</quality>
					<quality>Natural Venom (Exhaled, Mild)</quality>
					<quality>Natural Venom (Exhaled, Moderate)</quality>
					<quality>Natural Venom (Exhaled, Serious)</quality>
					<quality>Natural Venom (Exhaled, Deadly)</quality>
					<quality>Natural Venom (Spat, Mild)</quality>
					<quality>Natural Venom (Spat, Moderate)</quality>
					<quality>Natural Venom (Spat, Serious)</quality>
					<quality>Natural Venom (Spat, Deadly)</quality>
					<quality>Natural Venom (Injected, Mild)</quality>
					<quality>Natural Venom (Injected, Moderate)</quality>
					<quality>Natural Venom (Injected, Deadly)</quality>
				</oneof>
			</forbidden>
			<source>RF</source>
			<page>117</page>
			<metagenetic>yes</metagenetic>
		</quality>
		<quality>
			<name>Natural Venom (Injected, Deadly)</name>
			<karma>15</karma>
			<category>Positive</category>
			<bonus />
			<required>
				<oneof>
					<quality>Changeling (Class I SURGE)</quality>
					<quality>Changeling (Class II SURGE)</quality>
					<quality>Changeling (Class III SURGE)</quality>
				</oneof>
				<allof>
					<quality>Fangs</quality>
				</allof>
			</required>
			<forbidden>
				<oneof>
					<quality>Corrosive Spit</quality>
					<quality>Natural Venom (Exhaled, Mild)</quality>
					<quality>Natural Venom (Exhaled, Moderate)</quality>
					<quality>Natural Venom (Exhaled, Serious)</quality>
					<quality>Natural Venom (Exhaled, Deadly)</quality>
					<quality>Natural Venom (Spat, Mild)</quality>
					<quality>Natural Venom (Spat, Moderate)</quality>
					<quality>Natural Venom (Spat, Serious)</quality>
					<quality>Natural Venom (Spat, Deadly)</quality>
					<quality>Natural Venom (Injected, Mild)</quality>
					<quality>Natural Venom (Injected, Serious)</quality>
					<quality>Natural Venom (Injected, Moderate)</quality>
				</oneof>
			</forbidden>
			<source>RF</source>
			<page>117</page>
			<metagenetic>yes</metagenetic>
		</quality>
		<quality>
			<name>Ogre Stomach</name>
			<karma>8</karma>
			<category>Positive</category>
			<bonus>
				<lifestylecost>-20</lifestylecost>
			</bonus>
			<required>
				<oneof>
					<quality>Changeling (Class I SURGE)</quality>
					<quality>Changeling (Class II SURGE)</quality>
					<quality>Changeling (Class III SURGE)</quality>
				</oneof>
			</required>
			<source>RF</source>
			<page>117</page>
			<metagenetic>yes</metagenetic>
		</quality>
		<quality>
			<name>Photometabolism</name>
			<karma>4</karma>
			<category>Positive</category>
			<bonus>
				<lifestylecost>-10</lifestylecost>
			</bonus>
			<required>
				<oneof>
					<quality>Changeling (Class I SURGE)</quality>
					<quality>Changeling (Class II SURGE)</quality>
					<quality>Changeling (Class III SURGE)</quality>
				</oneof>
			</required>
			<forbidden>
				<oneof>
					<quality>Nocturnal</quality>
				</oneof>
			</forbidden>
			<source>RF</source>
			<page>117</page>
			<metagenetic>yes</metagenetic>
		</quality>
		<quality>
			<name>Proboscis</name>
			<karma>5</karma>
			<category>Positive</category>
			<bonus />
			<required>
				<oneof>
					<quality>Changeling (Class I SURGE)</quality>
					<quality>Changeling (Class II SURGE)</quality>
					<quality>Changeling (Class III SURGE)</quality>
				</oneof>
			</required>
			<source>RF</source>
			<page>117</page>
			<metagenetic>yes</metagenetic>
		</quality>
		<quality>
			<name>Satyr Legs</name>
			<karma>10</karma>
			<category>Positive</category>
			<bonus>
				<movementpercent>50</movementpercent>
			</bonus>
			<required>
				<oneof>
					<quality>Changeling (Class I SURGE)</quality>
					<quality>Changeling (Class II SURGE)</quality>
					<quality>Changeling (Class III SURGE)</quality>
				</oneof>
			</required>
			<source>RF</source>
			<page>118</page>
			<metagenetic>yes</metagenetic>
		</quality>
		<quality>
			<name>Setae</name>
			<karma>4</karma>
			<category>Positive</category>
			<bonus />
			<required>
				<oneof>
					<quality>Changeling (Class I SURGE)</quality>
					<quality>Changeling (Class II SURGE)</quality>
					<quality>Changeling (Class III SURGE)</quality>
				</oneof>
			</required>
			<source>RF</source>
			<page>118</page>
			<metagenetic>yes</metagenetic>
		</quality>
		<quality>
			<name>Shiva Arms (1 Pair)</name>
			<karma>8</karma>
			<category>Positive</category>
			<limit>no</limit>
			<bonus />
			<required>
				<oneof>
					<quality>Changeling (Class I SURGE)</quality>
					<quality>Changeling (Class II SURGE)</quality>
					<quality>Changeling (Class III SURGE)</quality>
				</oneof>
			</required>
			<forbidden>
				<oneof>
					<quality>Shiva Arms (2 Pairs)</quality>
				</oneof>
			</forbidden>
			<source>RF</source>
			<page>118</page>
			<metagenetic>yes</metagenetic>
		</quality>		
		<quality>
			<name>Shiva Arms (2 Pairs)</name>
			<karma>16</karma>
			<category>Positive</category>
			<limit>no</limit>
			<bonus />
			<required>
				<oneof>
					<quality>Changeling (Class I SURGE)</quality>
					<quality>Changeling (Class II SURGE)</quality>
					<quality>Changeling (Class III SURGE)</quality>
				</oneof>
			</required>
			<forbidden>
				<oneof>
					<quality>Shiva Arms (1 Pair)</quality>
				</oneof>
			</forbidden>
			<source>RF</source>
			<page>118</page>
			<metagenetic>yes</metagenetic>
		</quality>
		<quality>
			<name>Thermal Sensitivity</name>
			<karma>4</karma>
			<category>Positive</category>
			<bonus />
			<required>
				<oneof>
					<quality>Changeling (Class I SURGE)</quality>
					<quality>Changeling (Class II SURGE)</quality>
					<quality>Changeling (Class III SURGE)</quality>
				</oneof>
			</required>
			<source>RF</source>
			<page>118</page>
			<metagenetic>yes</metagenetic>
		</quality>
		<quality>
			<name>Thermographic Vision (SURGE)</name>
			<karma>3</karma>
			<category>Positive</category>
			<bonus />
			<required>
				<oneof>
					<quality>Changeling (Class I SURGE)</quality>
					<quality>Changeling (Class II SURGE)</quality>
					<quality>Changeling (Class III SURGE)</quality>
				</oneof>
			</required>
			<source>RF</source>
			<page>118</page>
			<metagenetic>yes</metagenetic>
		</quality>
		<quality>
			<name>Thorns</name>
			<karma>2</karma>
			<category>Positive</category>
			<bonus>
				<unarmeddv>1</unarmeddv>
				<skillcategory>
					<name>Physical Active</name>
					<bonus>-1</bonus>
				</skillcategory>
			</bonus>
			<required>
				<oneof>
					<quality>Changeling (Class I SURGE)</quality>
					<quality>Changeling (Class II SURGE)</quality>
					<quality>Changeling (Class III SURGE)</quality>
				</oneof>
			</required>
			<source>RF</source>
			<page>118</page>
			<metagenetic>yes</metagenetic>
		</quality>
		<quality>
			<name>Underwater Vision</name>
			<karma>3</karma>
			<category>Positive</category>
			<bonus />
			<required>
				<oneof>
					<quality>Changeling (Class I SURGE)</quality>
					<quality>Changeling (Class II SURGE)</quality>
					<quality>Changeling (Class III SURGE)</quality>
				</oneof>
			</required>
			<source>RF</source>
			<page>118</page>
			<metagenetic>yes</metagenetic>
		</quality>
		<quality>
			<name>Vomeronasal Organ</name>
			<karma>3</karma>
			<category>Positive</category>
			<bonus />
			<required>
				<oneof>
					<quality>Changeling (Class I SURGE)</quality>
					<quality>Changeling (Class II SURGE)</quality>
					<quality>Changeling (Class III SURGE)</quality>
				</oneof>
			</required>
			<source>RF</source>
			<page>118</page>
			<metagenetic>yes</metagenetic>
		</quality>
		<quality>
			<name>Webbed Digits</name>
			<karma>4</karma>
			<category>Positive</category>
			<bonus>
				<specificskill>
					<name>Swimming</name>
					<bonus>2</bonus>
				</specificskill>
			</bonus>
			<required>
				<oneof>
					<quality>Changeling (Class I SURGE)</quality>
					<quality>Changeling (Class II SURGE)</quality>
					<quality>Changeling (Class III SURGE)</quality>
				</oneof>
			</required>
			<source>RF</source>
			<page>119</page>
			<metagenetic>yes</metagenetic>
		</quality>
		<quality>
			<name>Adiposis</name>
			<karma>-10</karma>
			<category>Negative</category>
			<bonus>
				<movementpercent>-50</movementpercent>
				<skillcategory>
					<name>Physical Active</name>
					<bonus>-1</bonus>
				</skillcategory>
				<specificskill>
					<name>Dodge</name>
					<bonus>-3</bonus>
				</specificskill>
			</bonus>
			<source>RF</source>
			<page>119</page>
			<metagenetic>yes</metagenetic>
		</quality>
		<quality>
			<name>Astral Hazing (non-Awakened)</name>
			<karma>-5</karma>
			<category>Negative</category>
			<bonus />
			<forbidden>
				<oneof>
					<quality>Astral Hazing (Awakened)</quality>
					<quality>Aspected Magician</quality>
					<quality>Magician</quality>
					<quality>Mystic Adept</quality>
					<quality>Adept</quality>
				</oneof>
			</forbidden>
			<source>RF</source>
			<page>119</page>
			<metagenetic>yes</metagenetic>
		</quality>
		<quality>
			<name>Astral Hazing (Awakened)</name>
			<karma>-15</karma>
			<category>Negative</category>
			<bonus />
			<forbidden>
				<oneof>
					<quality>Astral Hazing (non-Awakened)</quality>
				</oneof>
			</forbidden>
			<source>RF</source>
			<page>119</page>
			<metagenetic>yes</metagenetic>
		</quality>
		<quality>
			<name>Berserker</name>
			<karma>-6</karma>
			<category>Negative</category>
			<bonus />
			<source>RF</source>
			<page>119</page>
			<metagenetic>yes</metagenetic>
		</quality>
		<quality>
			<name>Bioluminescence</name>
			<karma>-5</karma>
			<category>Negative</category>
			<bonus />
			<source>RF</source>
			<page>119</page>
			<metagenetic>yes</metagenetic>
		</quality>
		<quality>
			<name>Cephalopod Skull</name>
			<karma>-6</karma>
			<category>Negative</category>
			<bonus />
			<source>RF</source>
			<page>120</page>
			<metagenetic>yes</metagenetic>
		</quality>
		<quality>
			<name>Cold-Blooded</name>
			<karma>-5</karma>
			<category>Negative</category>
			<bonus />
			<source>RF</source>
			<page>120</page>
			<metagenetic>yes</metagenetic>
		</quality>
		<quality>
			<name>Critter Spook</name>
			<karma>-5</karma>
			<category>Negative</category>
			<bonus />
			<source>RF</source>
			<page>120</page>
			<metagenetic>yes</metagenetic>
		</quality>
		<quality>
			<name>Cyclopean Eye</name>
			<karma>-10</karma>
			<category>Negative</category>
			<bonus />
			<forbidden>
				<oneof>
					<quality>Third Eye</quality>
				</oneof>
			</forbidden>
			<source>RF</source>
			<page>120</page>
			<metagenetic>yes</metagenetic>
		</quality>
		<quality>
			<name>Deformity (Picasso)</name>
			<karma>-5</karma>
			<category>Negative</category>
			<bonus>
				<specificskill>
					<name>Perception</name>
					<bonus>-2</bonus>
				</specificskill>
			</bonus>
			<source>RF</source>
			<page>120</page>
			<metagenetic>yes</metagenetic>
		</quality>
		<quality>
			<name>Deformity (Quasimodo)</name>
			<karma>-15</karma>
			<category>Negative</category>
			<bonus>
				<skillcategory>
					<name>Physical Active</name>
					<bonus>-2</bonus>
				</skillcategory>
			</bonus>
			<source>RF</source>
			<page>120</page>
			<metagenetic>yes</metagenetic>
		</quality>
		<quality>
			<name>Extravagant Eyes</name>
			<karma>-2</karma>
			<category>Negative</category>
			<bonus />
			<source>RF</source>
			<page>120</page>
			<metagenetic>yes</metagenetic>
		</quality>
		<quality>
			<name>Feathers</name>
			<karma>-5</karma>
			<category>Negative</category>
			<bonus />
			<forbidden>
				<oneof>
					<quality>Animal Pelage (Quills)</quality>
					<quality>Animal Pelage (Insulating Pelt)</quality>
					<quality>Animal Pelage (Camo Fur)</quality>
					<quality>Mood Hair</quality>
					<quality>Scales</quality>
				</oneof>
			</forbidden>
			<source>RF</source>
			<page>120</page>
			<metagenetic>yes</metagenetic>
		</quality>
		<quality>
			<name>Impaired Attribute</name>
			<karma>-8</karma>
			<category>Negative</category>
			<limit>no</limit>
			<bonus>
				<selectattribute>
					<excludeattribute>EDG</excludeattribute>
					<excludeattribute>MAG</excludeattribute>
					<excludeattribute>RES</excludeattribute>
					<max>-2</max>
				</selectattribute>
			</bonus>
			<source>RF</source>
			<page>120</page>
			<metagenetic>yes</metagenetic>
		</quality>
		<quality>
			<name>Insectoid Features</name>
			<karma>-6</karma>
			<category>Negative</category>
			<bonus />
			<source>RF</source>
			<page>121</page>
			<metagenetic>yes</metagenetic>
		</quality>
		<quality>
			<name>Mood Hair</name>
			<karma>-4</karma>
			<category>Negative</category>
			<bonus />
			<forbidden>
				<oneof>
					<quality>Feathers</quality>
					<quality>Scales</quality>
				</oneof>
			</forbidden>
			<source>RF</source>
			<page>121</page>
			<metagenetic>yes</metagenetic>
		</quality>
		<quality>
			<name>Neoteny</name>
			<karma>-6</karma>
			<category>Negative</category>
			<bonus>
				<conditionmonitor>
					<physical>-2</physical>
					<lifestylecost>10</lifestylecost>
				</conditionmonitor>
			</bonus>
			<source>RF</source>
			<page>121</page>
			<metagenetic>yes</metagenetic>
		</quality>
		<quality>
			<name>Nocturnal</name>
			<karma>-4</karma>
			<category>Negative</category>
			<bonus />
			<forbidden>
				<oneof>
					<quality>Photometabolism</quality>
				</oneof>
			</forbidden>
			<source>RF</source>
			<page>121</page>
			<metagenetic>yes</metagenetic>
		</quality>
		<quality>
			<name>Progeria</name>
			<karma>-9</karma>
			<category>Negative</category>
			<bonus>
				<skillcategory>
					<name>Physical Active</name>
					<bonus>-2</bonus>
				</skillcategory>
			</bonus>
			<source>RF</source>
			<page>121</page>
			<metagenetic>yes</metagenetic>
		</quality>
		<quality>
			<name>Scales</name>
			<karma>-5</karma>
			<category>Negative</category>
			<bonus />
			<forbidden>
				<oneof>
					<quality>Animal Pelage (Quills)</quality>
					<quality>Animal Pelage (Insulating Pelt)</quality>
					<quality>Animal Pelage (Camo Fur)</quality>
					<quality>Feathers</quality>
					<quality>Mood Hair</quality>
				</oneof>
			</forbidden>
			<source>RF</source>
			<page>121</page>
			<metagenetic>yes</metagenetic>
		</quality>
		<quality>
			<name>Scent Glands</name>
			<karma>-4</karma>
			<category>Negative</category>
			<bonus />
			<source>RF</source>
			<page>121</page>
			<metagenetic>yes</metagenetic>
		</quality>
		<quality>
			<name>Slow Healer</name>
			<karma>-3</karma>
			<category>Negative</category>
			<bonus />
			<source>RF</source>
			<page>122</page>
			<metagenetic>yes</metagenetic>
		</quality>
		<quality>
			<name>Striking Skin Pigmentation</name>
			<karma>-4</karma>
			<category>Negative</category>
			<bonus />
			<source>RF</source>
			<page>122</page>
			<metagenetic>yes</metagenetic>
		</quality>
		<quality>
			<name>Stubby Arms</name>
			<karma>-10</karma>
			<category>Negative</category>
			<bonus>
				<reach>-1</reach>
			</bonus>
			<source>RF</source>
			<page>122</page>
			<metagenetic>yes</metagenetic>
		</quality>
		<quality>
			<name>Symbiosis</name>
			<karma>-5</karma>
			<category>Negative</category>
			<bonus />
			<source>RF</source>
			<page>122</page>
			<metagenetic>yes</metagenetic>
		</quality>
		<quality>
			<name>Third Eye</name>
			<karma>-3</karma>
			<category>Negative</category>
			<bonus />
			<forbidden>
				<oneof>
					<quality>Cyclopean Eye</quality>
				</oneof>
			</forbidden>
			<source>RF</source>
			<page>122</page>
			<metagenetic>yes</metagenetic>
		</quality>
		<quality>
			<name>Unusual Hair</name>
			<karma>-3</karma>
			<category>Negative</category>
			<bonus />
			<source>RF</source>
			<page>122</page>
			<metagenetic>yes</metagenetic>
		</quality>
		<quality>
			<name>Vestigial Tail</name>
			<karma>-5</karma>
			<category>Negative</category>
			<bonus />
			<forbidden>
				<oneof>
					<quality>Functional Tail (Balance)</quality>
					<quality>Functional Tail (Paddle)</quality>
					<quality>Functional Tail (Prehensile)</quality>
					<quality>Functional Tail (Thagomizer)</quality>
				</oneof>
			</forbidden>
			<source>RF</source>
			<page>123</page>
			<metagenetic>yes</metagenetic>
		</quality>
		<quality>
			<name>Adrenaline Surge</name>
			<karma>12</karma>
			<category>Positive</category>
			<bonus />
			<source>RF</source>
			<page>145</page>
		</quality>
		<quality>
			<name>Animal Empathy</name>
			<karma>3</karma>
			<category>Positive</category>
			<bonus />
			<source>RF</source>
			<page>145</page>
		</quality>
		<quality>
			<name>Black Market Pipeline</name>
			<karma>10</karma>
			<category>Positive</category>
			<bonus />
			<source>RF</source>
			<page>145</page>
		</quality>
		<quality>
			<name>Born Rich</name>
			<karma>5</karma>
			<category>Positive</category>
			<bonus />
			<source>RF</source>
			<page>145</page>
		</quality>
		<quality>
			<name>City Slicker</name>
			<karma>7</karma>
			<category>Positive</category>
			<bonus />
			<source>RF</source>
			<page>145</page>
		</quality>
		<quality>
			<name>College Education.RF</name>
			<karma>4</karma>
			<category>Positive</category>
      <bonus>
        <collegeeducation />
      </bonus>
			<source>RF</source>
			<page>145</page>
		</quality>
		<quality>
			<name>Common Sense</name>
			<karma>3</karma>
			<category>Positive</category>
			<bonus />
			<source>RF</source>
			<page>145</page>
		</quality>	
		<quality>
			<name>Daredevil</name>
			<karma>6</karma>
			<category>Positive</category>
			<bonus />
			<source>RF</source>
			<page>146</page>
		</quality>
		<quality>
			<name>Digital Doppelganger</name>
			<karma>7</karma>
			<category>Positive</category>
			<bonus />
			<source>RF</source>
			<page>146</page>
		</quality>
		<quality>
			<name>Disgraced</name>
			<karma>2</karma>
			<category>Positive</category>
			<bonus />
			<source>RF</source>
			<page>146</page>
		</quality>
		<quality>
			<name>Erased</name>
			<karma>8</karma>
			<category>Positive</category>
			<bonus />
			<source>RF</source>
			<page>146</page>
		</quality>
		<quality>
			<name>Fame: Local</name>
			<karma>4</karma>
			<category>Positive</category>
			<bonus>
				<limitmodifier>
					<limit>Social</limit>
					<value>1</value>
					<condition>Limited to Single Sprawl</condition>
					<skillcategory>
						<name>Social Active</name>
						<bonus>1</bonus>
					</skillcategory>
				</limitmodifier>
			</bonus>
			<forbidden>
				<oneof>
					<quality>Fame: National</quality>
					<quality>Fame: Megacorporate</quality>
					<quality>Fame: Global</quality>			
				</oneof>
			</forbidden>
			<source>RF</source>
			<page>146</page>
		</quality>
		<quality>
			<name>Fame: National</name>
			<karma>8</karma>
			<category>Positive</category>
			<bonus>
				<limitmodifier>
					<limit>Social</limit>
					<value>1</value>
					<condition>Limited to Single Nation</condition>
					<condition>Must have 4+ Ranks in National Language</condition>
					<skillcategory>
						<name>Social Active</name>
						<bonus>2</bonus>
					</skillcategory>
				</limitmodifier>
			</bonus>
			<forbidden>
				<oneof>
					<quality>Fame: Local</quality>
					<quality>Fame: Megacorporate</quality>
					<quality>Fame: Global</quality>			
				</oneof>
			</forbidden>
			<source>RF</source>
			<page>146</page>
		</quality>
		<quality>
			<name>Fame: Megacorporate</name>
			<karma>12</karma>
			<category>Positive</category>
			<bonus>
				<limitmodifier>
					<limit>Social</limit>
					<value>2</value>
					<condition>Limited to Single Megacorp</condition>
					<skillcategory>
						<name>Social Active</name>
						<bonus>2</bonus>
					</skillcategory>
				</limitmodifier>
			</bonus>
			<forbidden>
				<oneof>
					<quality>Fame: National</quality>
					<quality>Fame: Local</quality>
					<quality>Fame: Global</quality>			
				</oneof>
			</forbidden>
			<source>RF</source>
			<page>147</page>
		</quality>
		<quality>
			<name>Fame: Global</name>
			<karma>16</karma>
			<category>Positive</category>
			<bonus>
				<limitmodifier>
					<limit>Social</limit>
					<value>3</value>
					<skillcategory>
						<name>Social Active</name>
						<bonus>3</bonus>
					</skillcategory>
				</limitmodifier>
			</bonus>
			<forbidden>
				<oneof>
					<quality>Fame: National</quality>
					<quality>Fame: Megacorporate</quality>
					<quality>Fame: Local</quality>			
				</oneof>
			</forbidden>
			<source>RF</source>
			<page>147</page>
		</quality>
		<quality>
			<name>Friends in High Places</name>
			<karma>8</karma>
			<category>Positive</category>
      <bonus>
        <friendsinhighplaces />
      </bonus>
			<source>RF</source>
			<page>147</page>
		</quality>
		<quality>
			<name>Hawk Eye</name>
			<karma>3</karma>
			<category>Positive</category>
			<bonus />
			<source>RF</source>
			<page>147</page>
		</quality>
		<quality>
			<name>Inspired.RF</name>
			<karma>4</karma>
			<category>Positive</category>
			<bonus>
				<selectskill limittoskill="Artisan, Performance">
					<val>1</val>
				</selectskill>
			</bonus>
			<source>RF</source>
			<page>147</page>
		</quality>
		<quality>
			<name>Jack of All Trades Master of None</name>
			<karma>2</karma>
			<category>Positive</category>
      <bonus>
        <jackofalltrades />
      </bonus>
			<source>RF</source>
			<page>147</page>
		</quality>
		<quality>
			<name>Lightning Reflexes</name>
			<karma>20</karma>
			<category>Positive</category>
			<bonus>
				<initiative>1</initiative>
				<initiativepass>1</initiativepass>
			</bonus>
			<source>RF</source>
			<page>148</page>
		</quality>
		<quality>
			<name>Linguist</name>
			<karma>4</karma>
			<category>Positive</category>
			<bonus />
			<source>RF</source>
			<page>148</page>
		</quality>
		<quality>
			<name>Made Man</name>
			<karma>5</karma>
			<category>Positive</category>
			<bonus />
			<source>RF</source>
			<page>148</page>
		</quality>
		<quality>
			<name>Night Vision</name>
			<karma>2</karma>
			<category>Positive</category>
			<bonus />
			<source>RF</source>
			<page>148</page>
		</quality>
		<quality>
			<name>Outdoorsman</name>
			<karma>3</karma>
			<category>Positive</category>
			<bonus />
			<source>RF</source>
			<page>148</page>
		</quality>
		<quality>
			<name>Overclocker</name>
			<karma>5</karma>
			<category>Positive</category>
			<bonus />
			<source>RF</source>
			<page>148</page>
		</quality>
		<quality>
			<name>Perceptive I</name>
			<karma>5</karma>
			<category>Positive</category>
			<bonus />
			<forbidden>
				<oneof>
					<quality>Perceptive II</quality>
				</oneof>
			</forbidden>
			<source>RF</source>
			<page>148</page>
		</quality>
		<quality>
			<name>Perceptive II</name>
			<karma>10</karma>
			<category>Positive</category>
			<bonus />
			<forbidden>
				<oneof>
					<quality>Perceptive I</quality>
				</oneof>
			</forbidden>
			<source>RF</source>
			<page>148</page>
		</quality>
		<quality>
			<name>Perfect Time</name>
			<karma>5</karma>
			<category>Positive</category>
			<bonus />
			<source>RF</source>
			<page>148</page>
		</quality>
		<quality>
			<name>Poor Link</name>
			<karma>8</karma>
			<category>Positive</category>
			<bonus />
			<source>RF</source>
			<page>148</page>
		</quality>
		<quality>
			<name>Privileged Family Name</name>
			<karma>7</karma>
			<category>Positive</category>
			<bonus />
			<required>
				<oneof>
					<quality>SINner (National)</quality>
					<quality>SINner (Corporate Limited)</quality>
				</oneof>
			</required>
			<source>RF</source>
			<page>149</page>
		</quality>
		<quality>
			<name>Restricted Gear</name>
			<karma>10</karma>
			<category>Positive</category>
			<limit>3</limit>
			<bonus>
				<selecttext />
			</bonus>
			<source>RF</source>
			<page>149</page>
		</quality>
		<quality>
			<name>Restricted Gear II</name>
			<karma>10</karma>
			<category>Positive</category>
			<limit>3</limit>
			<bonus>
				<selecttext />
			</bonus>
			<required>
				<allof>
					<quality>Restricted Gear</quality>
				</allof>
			</required>
			<source>RF</source>
			<page>149</page>
		</quality>
		<quality>
			<name>Restricted Gear III</name>
			<karma>10</karma>
			<category>Positive</category>
			<limit>3</limit>
			<bonus>
				<selecttext />
			</bonus>
			<required>
				<allof>
					<quality>Restricted Gear II</quality>
				</allof>
			</required>
			<source>RF</source>
			<page>149</page>
		</quality>
		<quality>
			<name>School of Hard Knocks</name>
			<karma>4</karma>
			<category>Positive</category>
			<bonus>
			<schoolofhardknocks />
			</bonus>
			<source>RF</source>
			<page>149</page>
		</quality>
		<quality>
			<name>Sense of Direction</name>
			<karma>3</karma>
			<category>Positive</category>
			<bonus>
				<specificskill>
					<name>Navigation</name>
					<bonus>1</bonus>
				</specificskill>
			</bonus>
			<source>RF</source>
			<page>149</page>
		</quality>
		<quality>
			<name>Sensei</name>
			<karma>5</karma>
			<category>Positive</category>
			<bonus />
			<source>RF</source>
			<page>149</page>
		</quality>
		<quality>
			<name>Solid Rep</name>
			<karma>2</karma>
			<category>Positive</category>
			<bonus>
				<selecttext />
			</bonus>
			<source>RF</source>
			<page>149</page>
		</quality>
		<quality>
			<name>Legendary Rep</name>
			<karma>4</karma>
			<category>Positive</category>
			<bonus>
				<selecttext />
			</bonus>
			<source>RF</source>
			<page>149</page>
		</quality>
		<quality>
			<name>Speed Reading</name>
			<karma>2</karma>
			<category>Positive</category>
			<bonus />
			<source>RF</source>
			<page>149</page>
		</quality>
		<quality>
			<name>Spike Resistance I</name>
			<karma>10</karma>
			<category>Positive</category>
			<bonus />
			<source>RF</source>
			<page>150</page>
		</quality>
		<quality>
			<name>Spike Resistance II</name>
			<karma>20</karma>
			<category>Positive</category>
			<bonus />
			<source>RF</source>
			<page>150</page>
		</quality>
		<quality>
			<name>Spike Resistance III</name>
			<karma>30</karma>
			<category>Positive</category>
			<bonus />
			<source>RF</source>
			<page>150</page>
		</quality>
		<quality>
			<name>Spirit Whisperer</name>
			<karma>8</karma>
			<category>Positive</category>
			<bonus />
			<required>
				<oneof>
					<quality>Aspected Magician</quality>
					<quality>Magician</quality>
					<quality>Mystic Adept</quality>
				</oneof>
			</required>
			<source>RF</source>
			<page>150</page>
		</quality>
		<quality>
			<name>Steely Eyed Wheelman</name>
			<karma>2</karma>
			<category>Positive</category>
			<bonus />
			<source>RF</source>
			<page>150</page>
		</quality>
		<quality>
			<name>Technical School Education</name>
			<karma>4</karma>
			<category>Positive</category>
			<bonus />
			<source>RF</source>
			<page>150</page>
		</quality>
		<quality>
			<name>Tough as Nails Physical I</name>
			<karma>5</karma>
			<category>Positive</category>
			<bonus>
				<conditionmonitor>
					<physical>1</physical>
				</conditionmonitor>
			</bonus>
			<forbidden>
				<oneof>
					<quality>Tough as Nails Physical II</quality>
					<quality>Tough as Nails Physical III</quality>
				</oneof>
			</forbidden>
			<source>RF</source>
			<page>150</page>
		</quality>
		<quality>
			<name>Tough as Nails Physical II</name>
			<karma>10</karma>
			<category>Positive</category>
			<bonus>
				<conditionmonitor>
					<physical>2</physical>
				</conditionmonitor>
			</bonus>
			<forbidden>
				<oneof>
					<quality>Tough as Nails Physical I</quality>
					<quality>Tough as Nails Physical III</quality>
				</oneof>
			</forbidden>
			<source>RF</source>
			<page>150</page>
		</quality>
		<quality>
			<name>Tough as Nails Physical III</name>
			<karma>15</karma>
			<category>Positive</category>
			<bonus>
				<conditionmonitor>
					<physical>3</physical>
				</conditionmonitor>
			</bonus>
			<forbidden>
				<oneof>
					<quality>Tough as Nails Physical I</quality>
					<quality>Tough as Nails Physical II</quality>
				</oneof>
			</forbidden>
			<source>RF</source>
			<page>150</page>
		</quality>
		<quality>
			<name>Tough as Nails Stun I</name>
			<karma>5</karma>
			<category>Positive</category>
			<bonus>
				<conditionmonitor>
					<stun>1</stun>
				</conditionmonitor>
			</bonus>
			<forbidden>
				<oneof>
					<quality>Tough as Nails Stun II</quality>
					<quality>Tough as Nails Stun III</quality>
				</oneof>
			</forbidden>
			<source>RF</source>
			<page>150</page>
		</quality>
		<quality>
			<name>Tough as Nails Stun II</name>
			<karma>10</karma>
			<category>Positive</category>
			<bonus>
				<conditionmonitor>
					<stun>2</stun>
				</conditionmonitor>
			</bonus>
			<forbidden>
				<oneof>
					<quality>Tough as Nails Stun I</quality>
					<quality>Tough as Nails Stun III</quality>
				</oneof>
			</forbidden>
			<source>RF</source>
			<page>150</page>
		</quality>
		<quality>
			<name>Tough as Nails Stun III</name>
			<karma>15</karma>
			<category>Positive</category>
			<bonus>
				<conditionmonitor>
					<stun>3</stun>
				</conditionmonitor>
			</bonus>
			<forbidden>
				<oneof>
					<quality>Tough as Nails Stun I</quality>
					<quality>Tough as Nails Stun II</quality>
				</oneof>
			</forbidden>
			<source>RF</source>
			<page>150</page>
		</quality>
		<quality>
			<name>Trust Fund I</name>
			<karma>5</karma>
			<category>Positive</category>
			<bonus />
			<required>
				<oneof>
					<quality>SINner (National)</quality>
					<quality>SINner (Corporate Limited)</quality>
				</oneof>
			</required>
			<source>RF</source>
			<page>151</page>
		</quality>
		<quality>
			<name>Trust Fund II</name>
			<karma>10</karma>
			<category>Positive</category>
			<bonus />
			<required>
				<oneof>
					<quality>SINner (National)</quality>
					<quality>SINner (Corporate Limited)</quality>
				</oneof>
			</required>
			<source>RF</source>
			<page>151</page>
		</quality>
		<quality>
			<name>Trust Fund III</name>
			<karma>15</karma>
			<category>Positive</category>
			<bonus />
			<required>
				<oneof>
					<quality>SINner (National)</quality>
					<quality>SINner (Corporate Limited)</quality>
				</oneof>
			</required>
			<source>RF</source>
			<page>151</page>
		</quality>
		<quality>
			<name>Trust Fund IV</name>
			<karma>20</karma>
			<category>Positive</category>
			<bonus />
			<required>
				<oneof>
					<quality>SINner (National)</quality>
					<quality>SINner (Corporate Limited)</quality>
				</oneof>
			</required>
			<source>RF</source>
			<page>151</page>
		</quality>
		<quality>
			<name>Trustworthy</name>
			<karma>15</karma>
			<category>Positive</category>
			<bonus>
				<limitmodifier>
					<limit>Social</limit>
					<value>2</value>
					<condition>Situations involving trust.</condition>
				</limitmodifier>
				<skillgroup>
					<name>Influence</name>
					<bonus>1</bonus>
				</skillgroup>
			</bonus>
			<source>RF</source>
			<page>151</page>
		</quality>
		<quality>
			<name>Vehicle Empathy</name>
			<karma>7</karma>
			<category>Positive</category>
			<bonus>
				<skillcategory>
					<name>Vehicle Active</name>
					<exclude>Gunnery</exclude>
					<bonus>1</bonus>
				</skillcategory>
			</bonus>
			<source>RF</source>
			<page>151</page>
		</quality>
		<quality>
			<name>Water Sprite</name>
			<karma>6</karma>
			<category>Positive</category>
			<bonus>
				<selectskill limittoskill="Diving, Swimming">
					<val>2</val>
				</selectskill>
			</bonus>
			<source>RF</source>
			<page>151</page>
		</quality>
		<quality>
			<name>Witness My Hate</name>
			<karma>7</karma>
			<category>Positive</category>
			<bonus />
			<source>RF</source>
			<page>151</page>
		</quality>


		<quality>
			<name>Albinism I</name>
			<karma>-4</karma>
			<category>Negative</category>
			<bonus />
			<forbidden>
				<oneof>
					<quality>Albinism II</quality>			
				</oneof>
			</forbidden>
			<source>RF</source>
			<page>151</page>
		</quality>
		<quality>
			<name>Albinism II</name>
			<karma>-8</karma>
			<category>Negative</category>
			<bonus />
			<forbidden>
				<oneof>
					<quality>Albinism I</quality>
					<cyberwares>
						<cyberwarecontains>Cybereyes</cyberwarecontains>
					</cyberwares>
				</oneof>
			</forbidden>
			<source>RF</source>
			<page>151</page>
		</quality>
		<quality>
			<name>Amnesia (Surface Loss)</name>
			<karma>-4</karma>
			<category>Negative</category>
			<bonus />
			<forbidden>
				<oneof>
					<quality>Amnesia (Neural Deletion)</quality>			
				</oneof>
			</forbidden>
			<source>RF</source>
			<page>152</page>
		</quality>
		<quality>
			<name>Amnesia (Neural Deletion)</name>
			<karma>-8</karma>
			<category>Negative</category>
			<bonus />
			<forbidden>
				<oneof>
					<quality>Amnesia (Surface Loss)</quality>			
				</oneof>
			</forbidden>
			<source>RF</source>
			<page>152</page>
		</quality>
		<quality>
			<name>Asthma</name>
			<karma>-8</karma>
			<category>Negative</category>
			<bonus />
			<source>RF</source>
			<page>152</page>
		</quality>
		<quality>
			<name>Bi-Polar</name>
			<karma>-7</karma>
			<category>Negative</category>
			<bonus />
			<source>RF</source>
			<page>152</page>
		</quality>
		<quality>
			<name>Big Regret</name>
			<karma>-5</karma>
			<category>Negative</category>
			<bonus />
			<source>RF</source>
			<page>153</page>
		</quality>
		<quality>
			<name>Blind (Mundane)</name>
			<karma>-15</karma>
			<category>Negative</category>
			<bonus />
			<forbidden>
				<oneof>
					<quality>Magician</quality>
					<quality>Aspected Magician</quality>
					<quality>Reduced Sense (Sight)</quality>
				</oneof>
			</forbidden>
			<source>RF</source>
			<page>153</page>
		</quality>
		<quality>
			<name>Blind (Mage)</name>
			<karma>-5</karma>
			<category>Negative</category>
			<bonus />
			<forbidden>
				<oneof>
					<quality>Reduced Sense (Sight)</quality>
				</oneof>
			</forbidden>
			<required>
				<oneof>
					<power>Astral Perception</power>
					<quality>Magician</quality>
					<quality>Aspected Magician</quality>		  
				</oneof>
			</required>
			<source>RF</source>
			<page>153</page>
		</quality>
		<quality>
			<name>Borrowed Time</name>
			<karma>-20</karma>
			<category>Negative</category>
			<bonus />
			<source>RF</source>
			<page>153</page>
		</quality>
		<quality>
			<name>Computer Illiterate</name>
			<karma>-7</karma>
			<category>Negative</category>
			<bonus>
				<skillgroup>
					<name>Electronics</name>
					<bonus>-4</bonus>
				</skillgroup>
			</bonus>
			<source>RF</source>
			<page>153</page>
		</quality>
		<quality>
			<name>Creature of Comfort (Middle)</name>
			<karma>-10</karma>
			<category>Negative</category>
			<bonus />
			<forbidden>
				<oneof>
					<quality>Creature of Comfort (High)</quality>
					<quality>Creature of Comfort (Luxury)</quality>			
				</oneof>
			</forbidden>
			<source>RF</source>
			<page>153</page>
		</quality>
		<quality>
			<name>Creature of Comfort (High)</name>
			<karma>-17</karma>
			<category>Negative</category>
			<bonus />
			<forbidden>
				<oneof>
					<quality>Creature of Comfort (Middle)</quality>
					<quality>Creature of Comfort (Luxury)</quality>			
				</oneof>
			</forbidden>
			<source>RF</source>
			<page>153</page>
		</quality>
		<quality>
			<name>Creature of Comfort (Luxury)</name>
			<karma>-25</karma>
			<category>Negative</category>
			<bonus />
			<forbidden>
				<oneof>
					<quality>Creature of Comfort (Middle)</quality>
					<quality>Creature of Comfort (High)</quality>			
				</oneof>
			</forbidden>
			<source>RF</source>
			<page>153</page>
		</quality>
		<quality>
			<name>Day Job (10 hrs)</name>
			<karma>-5</karma>
			<category>Negative</category>
			<bonus />
			<forbidden>
				<oneof>
					<quality>Day Job (20 hrs)</quality>
					<quality>Day Job (40 hrs)</quality>			
				</oneof>
			</forbidden>
			<source>RF</source>
			<page>154</page>
		</quality>
		<quality>
			<name>Day Job (20 hrs)</name>
			<karma>-10</karma>
			<category>Negative</category>
			<bonus />
			<forbidden>
				<oneof>
					<quality>Day Job (10 hrs)</quality>
					<quality>Day Job (40 hrs)</quality>			
				</oneof>
			</forbidden>
			<source>RF</source>
			<page>154</page>
		</quality>
		<quality>
			<name>Day Job (40 hrs)</name>
			<karma>-15</karma>
			<category>Negative</category>
			<bonus />
			<forbidden>
				<oneof>
					<quality>Day Job (10 hrs)</quality>
					<quality>Day Job (20 hrs)</quality>			
				</oneof>
			</forbidden>
			<source>RF</source>
			<page>154</page>
		</quality>
		<quality>
			<name>Deaf</name>
			<karma>-15</karma>
			<category>Negative</category>
			<bonus />
			<forbidden>
				<oneof>
					<quality>Reduced Sense (Hearing)</quality>			
				</oneof>
			</forbidden>
			<source>RF</source>
			<page>154</page>
		</quality>
		<quality>
			<name>Did You Just Call Me Dumb?</name>
			<karma>-3</karma>
			<category>Negative</category>
			<bonus />
			<source>RF</source>
			<page>154</page>
		</quality>
		<quality>
			<name>Dimmer Bulb I</name>
			<karma>-5</karma>
			<category>Negative</category>
			<bonus>
				<selecttext />
			</bonus>
			<source>RF</source>
			<page>154</page>
		</quality>
		<quality>
			<name>Dimmer Bulb II</name>
			<karma>-5</karma>
			<category>Negative</category>
			<bonus>
				<selecttext />
			</bonus>
			<required>
				<oneof>
					<quality>Dimmer Bulb I</quality>		  
				</oneof>
			</required>
			<source>RF</source>
			<page>154</page>
		</quality>
		<quality>
			<name>Dimmer Bulb III</name>
			<karma>-5</karma>
			<category>Negative</category>
			<bonus>
				<selecttext />
			</bonus>
			<required>
				<oneof>
					<quality>Dimmer Bulb II</quality>		  
				</oneof>
			</required>
			<source>RF</source>
			<page>154</page>
		</quality>
		<quality>
			<name>Driven</name>
			<karma>-2</karma>
			<category>Negative</category>
			<bonus />
			<source>RF</source>
			<page>154</page>
		</quality>
		<quality>
			<name>Emotional Attachment</name>
			<karma>-5</karma>
			<category>Negative</category>
			<bonus />
			<source>RF</source>
			<page>154</page>
		</quality>
		<quality>
			<name>Ex-Con</name>
			<karma>-15</karma>
			<category>Negative</category>
			<bonus>
				<freepositivequalities>-10</freepositivequalities>
			</bonus>
			<addqualities>
				<addquality>SINner (Criminal)</addquality>
			</addqualities>
			<source>RF</source>
			<page>155</page>
		</quality>
		<quality>
			<name>Flashbacks I</name>
			<karma>-7</karma>
			<category>Negative</category>
			<bonus />
			<source>RF</source>
			<page>155</page>
		</quality>
		<quality>
			<name>Flashbacks II</name>
			<karma>-15</karma>
			<category>Negative</category>
			<bonus />
			<source>RF</source>
			<page>155</page>
		</quality>
		<quality>
			<name>Hobo with a Shotgun</name>
			<karma>-10</karma>
			<category>Negative</category>
			<bonus />
			<source>RF</source>
			<page>155</page>
		</quality>
		<quality>
			<name>Hung Out to Dry</name>
			<karma>-8</karma>
			<category>Negative</category>
			<bonus />
			<source>RF</source>
			<page>155</page>
		</quality>
		<quality>
			<name>Illiterate</name>
			<karma>-5</karma>
			<category>Negative</category>
			<bonus />
			<source>RF</source>
			<page>155</page>
		</quality>
		<quality>
			<name>In Debt I</name>
			<karma>-1</karma>
			<category>Negative</category>
			<bonus>
				<nuyenamt>5000</nuyenamt>
			</bonus>
			<forbidden>
				<oneof>
					<quality>In Debt II</quality>
					<quality>In Debt III</quality>
					<quality>In Debt IV</quality>
					<quality>In Debt V</quality>
					<quality>In Debt VI</quality>
					<quality>In Debt VII</quality>
					<quality>In Debt VIII</quality>
					<quality>In Debt IX</quality>
					<quality>In Debt X</quality>
					<quality>In Debt XI</quality>
					<quality>In Debt XII</quality>
					<quality>In Debt XIII</quality>
					<quality>In Debt XIV</quality>
					<quality>In Debt XV</quality>			
				</oneof>
			</forbidden>
			<source>RF</source>
			<page>156</page>
		</quality>
		<quality>
			<name>In Debt II</name>
			<karma>-2</karma>
			<category>Negative</category>
			<bonus>
				<nuyenamt>10000</nuyenamt>
			</bonus>
			<forbidden>
				<oneof>
					<quality>In Debt I</quality>
					<quality>In Debt III</quality>
					<quality>In Debt IV</quality>
					<quality>In Debt V</quality>
					<quality>In Debt VI</quality>
					<quality>In Debt VII</quality>
					<quality>In Debt VIII</quality>
					<quality>In Debt IX</quality>
					<quality>In Debt X</quality>
					<quality>In Debt XI</quality>
					<quality>In Debt XII</quality>
					<quality>In Debt XIII</quality>
					<quality>In Debt XIV</quality>
					<quality>In Debt XV</quality>			
				</oneof>
			</forbidden>
			<source>RF</source>
			<page>156</page>
		</quality>
		<quality>
			<name>In Debt III</name>
			<karma>-3</karma>
			<category>Negative</category>
			<bonus>
				<nuyenamt>15000</nuyenamt>
			</bonus>
			<forbidden>
				<oneof>
					<quality>In Debt II</quality>
					<quality>In Debt I</quality>
					<quality>In Debt IV</quality>
					<quality>In Debt V</quality>
					<quality>In Debt VI</quality>
					<quality>In Debt VII</quality>
					<quality>In Debt VIII</quality>
					<quality>In Debt IX</quality>
					<quality>In Debt X</quality>
					<quality>In Debt XI</quality>
					<quality>In Debt XII</quality>
					<quality>In Debt XIII</quality>
					<quality>In Debt XIV</quality>
					<quality>In Debt XV</quality>			
				</oneof>
			</forbidden>
			<source>RF</source>
			<page>156</page>
		</quality>
		<quality>
			<name>In Debt IV</name>
			<karma>-4</karma>
			<category>Negative</category>
			<bonus>
				<nuyenamt>20000</nuyenamt>
			</bonus>
			<forbidden>
				<oneof>
					<quality>In Debt II</quality>
					<quality>In Debt III</quality>
					<quality>In Debt I</quality>
					<quality>In Debt V</quality>
					<quality>In Debt VI</quality>
					<quality>In Debt VII</quality>
					<quality>In Debt VIII</quality>
					<quality>In Debt IX</quality>
					<quality>In Debt X</quality>
					<quality>In Debt XI</quality>
					<quality>In Debt XII</quality>
					<quality>In Debt XIII</quality>
					<quality>In Debt XIV</quality>
					<quality>In Debt XV</quality>			
				</oneof>
			</forbidden>
			<source>RF</source>
			<page>156</page>
		</quality>
		<quality>
			<name>In Debt V</name>
			<karma>-5</karma>
			<category>Negative</category>
			<bonus>
				<nuyenamt>25000</nuyenamt>
			</bonus>
			<forbidden>
				<oneof>
					<quality>In Debt II</quality>
					<quality>In Debt III</quality>
					<quality>In Debt IV</quality>
					<quality>In Debt I</quality>
					<quality>In Debt VI</quality>
					<quality>In Debt VII</quality>
					<quality>In Debt VIII</quality>
					<quality>In Debt IX</quality>
					<quality>In Debt X</quality>
					<quality>In Debt XI</quality>
					<quality>In Debt XII</quality>
					<quality>In Debt XIII</quality>
					<quality>In Debt XIV</quality>
					<quality>In Debt XV</quality>			
				</oneof>
			</forbidden>
			<source>RF</source>
			<page>156</page>
		</quality>
		<quality>
			<name>In Debt VI</name>
			<karma>-6</karma>
			<category>Negative</category>
			<bonus>
				<nuyenamt>30000</nuyenamt>
			</bonus>
			<forbidden>
				<oneof>
					<quality>In Debt II</quality>
					<quality>In Debt III</quality>
					<quality>In Debt IV</quality>
					<quality>In Debt V</quality>
					<quality>In Debt I</quality>
					<quality>In Debt VII</quality>
					<quality>In Debt VIII</quality>
					<quality>In Debt IX</quality>
					<quality>In Debt X</quality>
					<quality>In Debt XI</quality>
					<quality>In Debt XII</quality>
					<quality>In Debt XIII</quality>
					<quality>In Debt XIV</quality>
					<quality>In Debt XV</quality>			
				</oneof>
			</forbidden>
			<source>RF</source>
			<page>156</page>
		</quality>
		<quality>
			<name>In Debt VII</name>
			<karma>-7</karma>
			<category>Negative</category>
			<bonus>
				<nuyenamt>35000</nuyenamt>
			</bonus>
			<forbidden>
				<oneof>
					<quality>In Debt II</quality>
					<quality>In Debt III</quality>
					<quality>In Debt IV</quality>
					<quality>In Debt V</quality>
					<quality>In Debt VI</quality>
					<quality>In Debt I</quality>
					<quality>In Debt VIII</quality>
					<quality>In Debt IX</quality>
					<quality>In Debt X</quality>
					<quality>In Debt XI</quality>
					<quality>In Debt XII</quality>
					<quality>In Debt XIII</quality>
					<quality>In Debt XIV</quality>
					<quality>In Debt XV</quality>			
				</oneof>
			</forbidden>
			<source>RF</source>
			<page>156</page>
		</quality>
		<quality>
			<name>In Debt VIII</name>
			<karma>-8</karma>
			<category>Negative</category>
			<bonus>
				<nuyenamt>40000</nuyenamt>
			</bonus>
			<forbidden>
				<oneof>
					<quality>In Debt II</quality>
					<quality>In Debt III</quality>
					<quality>In Debt IV</quality>
					<quality>In Debt V</quality>
					<quality>In Debt VI</quality>
					<quality>In Debt VII</quality>
					<quality>In Debt I</quality>
					<quality>In Debt IX</quality>
					<quality>In Debt X</quality>
					<quality>In Debt XI</quality>
					<quality>In Debt XII</quality>
					<quality>In Debt XIII</quality>
					<quality>In Debt XIV</quality>
					<quality>In Debt XV</quality>			
				</oneof>
			</forbidden>
			<source>RF</source>
			<page>156</page>
		</quality>
		<quality>
			<name>In Debt IX</name>
			<karma>-9</karma>
			<category>Negative</category>
			<bonus>
				<nuyenamt>45000</nuyenamt>
			</bonus>
			<forbidden>
				<oneof>
					<quality>In Debt II</quality>
					<quality>In Debt III</quality>
					<quality>In Debt IV</quality>
					<quality>In Debt V</quality>
					<quality>In Debt VI</quality>
					<quality>In Debt VII</quality>
					<quality>In Debt VIII</quality>
					<quality>In Debt I</quality>
					<quality>In Debt X</quality>
					<quality>In Debt XI</quality>
					<quality>In Debt XII</quality>
					<quality>In Debt XIII</quality>
					<quality>In Debt XIV</quality>
					<quality>In Debt XV</quality>			
				</oneof>
			</forbidden>
			<source>RF</source>
			<page>156</page>
		</quality>
		<quality>
			<name>In Debt X</name>
			<karma>-10</karma>
			<category>Negative</category>
			<bonus>
				<nuyenamt>50000</nuyenamt>
			</bonus>
			<forbidden>
				<oneof>
					<quality>In Debt II</quality>
					<quality>In Debt III</quality>
					<quality>In Debt IV</quality>
					<quality>In Debt V</quality>
					<quality>In Debt VI</quality>
					<quality>In Debt VII</quality>
					<quality>In Debt VIII</quality>
					<quality>In Debt IX</quality>
					<quality>In Debt I</quality>
					<quality>In Debt XI</quality>
					<quality>In Debt XII</quality>
					<quality>In Debt XIII</quality>
					<quality>In Debt XIV</quality>
					<quality>In Debt XV</quality>			
				</oneof>
			</forbidden>
			<source>RF</source>
			<page>156</page>
		</quality>
		<quality>
			<name>In Debt XI</name>
			<karma>-11</karma>
			<category>Negative</category>
			<bonus>
				<nuyenamt>55000</nuyenamt>
			</bonus>
			<forbidden>
				<oneof>
					<quality>In Debt II</quality>
					<quality>In Debt III</quality>
					<quality>In Debt IV</quality>
					<quality>In Debt V</quality>
					<quality>In Debt VI</quality>
					<quality>In Debt VII</quality>
					<quality>In Debt VIII</quality>
					<quality>In Debt IX</quality>
					<quality>In Debt X</quality>
					<quality>In Debt I</quality>
					<quality>In Debt XII</quality>
					<quality>In Debt XIII</quality>
					<quality>In Debt XIV</quality>
					<quality>In Debt XV</quality>			
				</oneof>
			</forbidden>
			<source>RF</source>
			<page>156</page>
		</quality>
		<quality>
			<name>In Debt XII</name>
			<karma>-12</karma>
			<category>Negative</category>
			<bonus>
				<nuyenamt>60000</nuyenamt>
			</bonus>
			<forbidden>
				<oneof>
					<quality>In Debt II</quality>
					<quality>In Debt III</quality>
					<quality>In Debt IV</quality>
					<quality>In Debt V</quality>
					<quality>In Debt VI</quality>
					<quality>In Debt VII</quality>
					<quality>In Debt VIII</quality>
					<quality>In Debt IX</quality>
					<quality>In Debt X</quality>
					<quality>In Debt XI</quality>
					<quality>In Debt I</quality>
					<quality>In Debt XIII</quality>
					<quality>In Debt XIV</quality>
					<quality>In Debt XV</quality>			
				</oneof>
			</forbidden>
			<source>RF</source>
			<page>156</page>
		</quality>
		<quality>
			<name>In Debt XIII</name>
			<karma>-13</karma>
			<category>Negative</category>
			<bonus>
				<nuyenamt>65000</nuyenamt>
			</bonus>
			<forbidden>
				<oneof>
					<quality>In Debt II</quality>
					<quality>In Debt III</quality>
					<quality>In Debt IV</quality>
					<quality>In Debt V</quality>
					<quality>In Debt VI</quality>
					<quality>In Debt VII</quality>
					<quality>In Debt VIII</quality>
					<quality>In Debt IX</quality>
					<quality>In Debt X</quality>
					<quality>In Debt XI</quality>
					<quality>In Debt XII</quality>
					<quality>In Debt I</quality>
					<quality>In Debt XIV</quality>
					<quality>In Debt XV</quality>			
				</oneof>
			</forbidden>
			<source>RF</source>
			<page>156</page>
		</quality>
		<quality>
			<name>In Debt XIV</name>
			<karma>-14</karma>
			<category>Negative</category>
			<bonus>
				<nuyenamt>70000</nuyenamt>
			</bonus>
			<forbidden>
				<oneof>
					<quality>In Debt II</quality>
					<quality>In Debt III</quality>
					<quality>In Debt IV</quality>
					<quality>In Debt V</quality>
					<quality>In Debt VI</quality>
					<quality>In Debt VII</quality>
					<quality>In Debt VIII</quality>
					<quality>In Debt IX</quality>
					<quality>In Debt X</quality>
					<quality>In Debt XI</quality>
					<quality>In Debt XII</quality>
					<quality>In Debt XIII</quality>
					<quality>In Debt I</quality>
					<quality>In Debt XV</quality>			
				</oneof>
			</forbidden>
			<source>RF</source>
			<page>156</page>
		</quality>
		<quality>
			<name>In Debt XV</name>
			<karma>-15</karma>
			<category>Negative</category>
			<bonus>
				<nuyenamt>75000</nuyenamt>
			</bonus>
			<forbidden>
				<oneof>
					<quality>In Debt II</quality>
					<quality>In Debt III</quality>
					<quality>In Debt IV</quality>
					<quality>In Debt V</quality>
					<quality>In Debt VI</quality>
					<quality>In Debt VII</quality>
					<quality>In Debt VIII</quality>
					<quality>In Debt IX</quality>
					<quality>In Debt X</quality>
					<quality>In Debt XI</quality>
					<quality>In Debt XII</quality>
					<quality>In Debt XIII</quality>
					<quality>In Debt XIV</quality>
					<quality>In Debt I</quality>			
				</oneof>
			</forbidden>
			<source>RF</source>
			<page>156</page>
		</quality>
		<quality>
			<name>Incomplete Deprogramming</name>
			<karma>-10</karma>
			<category>Negative</category>
			<bonus />
			<source>RF</source>
			<page>156</page>
		</quality>
		<quality>
			<name>Infirm I</name>
			<karma>-5</karma>
			<category>Negative</category>
			<bonus>
				<specificattribute>
					<name>BOD</name>
					<max>-1</max>
					<aug>-4</aug>
				</specificattribute>
				<specificattribute>
					<name>AGI</name>
					<max>-1</max>
					<aug>-4</aug>
				</specificattribute>
				<specificattribute>
					<name>REA</name>
					<max>-1</max>
					<aug>-4</aug>
				</specificattribute>
				<specificattribute>
					<name>STR</name>
					<max>-1</max>
					<aug>-4</aug>
				</specificattribute>
			</bonus>
			<forbidden>
				<oneof>
					<quality>Infirm II</quality>
					<quality>Infirm III</quality>
					<quality>Infirm IV</quality>
					<quality>Infirm V</quality>			
				</oneof>
			</forbidden>
			<source>RF</source>
			<page>156</page>
		</quality>
		<quality>
			<name>Infirm II</name>
			<karma>-10</karma>
			<category>Negative</category>
			<bonus>
				<specificattribute>
					<name>BOD</name>
					<max>-2</max>
					<aug>-4</aug>
				</specificattribute>
				<specificattribute>
					<name>AGI</name>
					<max>-2</max>
					<aug>-4</aug>
				</specificattribute>
				<specificattribute>
					<name>REA</name>
					<max>-2</max>
					<aug>-4</aug>
				</specificattribute>
				<specificattribute>
					<name>STR</name>
					<max>-2</max>
					<aug>-4</aug>
				</specificattribute>
			</bonus>
			<forbidden>
				<oneof>
					<quality>Infirm I</quality>
					<quality>Infirm III</quality>
					<quality>Infirm IV</quality>
					<quality>Infirm V</quality>			
				</oneof>
			</forbidden>
			<source>RF</source>
			<page>156</page>
		</quality>
		<quality>
			<name>Infirm III</name>
			<karma>-15</karma>
			<category>Negative</category>
			<bonus>
				<specificattribute>
					<name>BOD</name>
					<max>-3</max>
					<aug>-4</aug>
				</specificattribute>
				<specificattribute>
					<name>AGI</name>
					<max>-3</max>
					<aug>-4</aug>
				</specificattribute>
				<specificattribute>
					<name>REA</name>
					<max>-3</max>
					<aug>-4</aug>
				</specificattribute>
				<specificattribute>
					<name>STR</name>
					<max>-3</max>
					<aug>-4</aug>
				</specificattribute>
			</bonus>
			<forbidden>
				<oneof>
					<quality>Infirm II</quality>
					<quality>Infirm I</quality>
					<quality>Infirm IV</quality>
					<quality>Infirm V</quality>			
				</oneof>
			</forbidden>
			<source>RF</source>
			<page>156</page>
		</quality>
		<quality>
			<name>Infirm IV</name>
			<karma>-20</karma>
			<category>Negative</category>
			<bonus>
				<specificattribute>
					<name>BOD</name>
					<max>-4</max>
					<aug>-4</aug>
				</specificattribute>
				<specificattribute>
					<name>AGI</name>
					<max>-4</max>
					<aug>-4</aug>
				</specificattribute>
				<specificattribute>
					<name>REA</name>
					<max>-4</max>
					<aug>-4</aug>
				</specificattribute>
				<specificattribute>
					<name>STR</name>
					<max>-4</max>
					<aug>-4</aug>
				</specificattribute>
			</bonus>
			<forbidden>
				<oneof>
					<quality>Infirm II</quality>
					<quality>Infirm III</quality>
					<quality>Infirm I</quality>
					<quality>Infirm V</quality>			
				</oneof>
			</forbidden>
			<source>RF</source>
			<page>156</page>
		</quality>
		<quality>
			<name>Infirm V</name>
			<karma>-25</karma>
			<category>Negative</category>
			<bonus>
				<specificattribute>
					<name>BOD</name>
					<max>-5</max>
					<aug>-4</aug>
				</specificattribute>
				<specificattribute>
					<name>AGI</name>
					<max>-5</max>
					<aug>-4</aug>
				</specificattribute>
				<specificattribute>
					<name>REA</name>
					<max>-5</max>
					<aug>-4</aug>
				</specificattribute>
				<specificattribute>
					<name>STR</name>
					<max>-5</max>
					<aug>-4</aug>
				</specificattribute>
			</bonus>
			<forbidden>
				<oneof>
					<quality>Infirm II</quality>
					<quality>Infirm III</quality>
					<quality>Infirm IV</quality>
					<quality>Infirm I</quality>			
				</oneof>
			</forbidden>
			<source>RF</source>
			<page>156</page>
		</quality>
		<quality>
			<name>Liar</name>
			<karma>-7</karma>
			<category>Negative</category>
			<bonus>
				<limitmodifier>
					<limit>Social</limit>
					<value>-1</value>
					<condition>Neg Quality: Liar</condition>
				</limitmodifier>
			</bonus>
			<source>RF</source>
			<page>156</page>
		</quality>
		<quality>
			<name>Night Blindness</name>
			<karma>-6</karma>
			<category>Negative</category>
			<bonus />
			<source>RF</source>
			<page>156</page>
		</quality>
		<quality>
			<name>Oblivious I</name>
			<karma>-6</karma>
			<category>Negative</category>
			<bonus>
				<specificskill>
					<name>Perception</name>
					<bonus>-2</bonus>
				</specificskill>
			</bonus>
			<source>RF</source>
			<page>157</page>
		</quality>
		<quality>
			<name>Oblivious II</name>
			<karma>-10</karma>
			<category>Negative</category>
			<bonus>
				<specificskill>
					<name>Perception</name>
					<bonus>-2</bonus>
				</specificskill>
			</bonus>
			<source>RF</source>
			<page>157</page>
		</quality>
		<quality>
			<name>Pacifist I</name>
			<karma>-10</karma>
			<category>Negative</category>
			<bonus />
			<source>RF</source>
			<page>157</page>
		</quality>
		<quality>
			<name>Pacifist II</name>
			<karma>-15</karma>
			<category>Negative</category>
			<bonus />
			<source>RF</source>
			<page>157</page>
		</quality>
		<quality>
			<name>Paranoia</name>
			<karma>-7</karma>
			<category>Negative</category>
			<bonus />
			<source>RF</source>
			<page>157</page>
		</quality>
		<quality>
			<name>Paraplegic</name>
			<karma>-10</karma>
			<category>Negative</category>
			<bonus>
				<basiclifestylecost>10</basiclifestylecost>
			</bonus>
			<source>RF</source>
			<page>157</page>
		</quality>
		<quality>
			<name>Phobia (Uncommon, Mild)</name>
			<karma>-5</karma>
			<category>Negative</category>
			<bonus>
				<selecttext />
			</bonus>
			<source>RF</source>
			<page>157</page>
		</quality>
		<quality>
			<name>Phobia (Uncommon, Moderate)</name>
			<karma>-7</karma>
			<category>Negative</category>
			<bonus>
				<selecttext />
			</bonus>
			<source>RF</source>
			<page>157</page>
		</quality>
		<quality>
			<name>Phobia (Uncommon, Severe)</name>
			<karma>-12</karma>
			<category>Negative</category>
			<bonus>
				<selecttext />
			</bonus>
			<source>RF</source>
			<page>157</page>
		</quality>
		<quality>
			<name>Phobia (Common, Mild)</name>
			<karma>-8</karma>
			<category>Negative</category>
			<bonus>
				<selecttext />
			</bonus>
			<source>RF</source>
			<page>157</page>
		</quality>
		<quality>
			<name>Phobia (Common, Moderate)</name>
			<karma>-10</karma>
			<category>Negative</category>
			<bonus>
				<selecttext />
			</bonus>
			<source>RF</source>
			<page>157</page>
		</quality>
		<quality>
			<name>Phobia (Common, Severe)</name>
			<karma>-15</karma>
			<category>Negative</category>
			<bonus>
				<selecttext />
			</bonus>
			<source>RF</source>
			<page>157</page>
		</quality>
		<quality>
			<name>Pie Iesu Domine. Dona Eis Requiem.</name>
			<karma>-2</karma>
			<category>Negative</category>
			<addqualities>
				<addquality>High Pain Tolerance (Rating 1)</addquality>
			</addqualities>
			<source>RF</source>
			<page>158</page>
		</quality>
		<quality>
			<name>Poor Self Control (Braggart)</name>
			<karma>-5</karma>
			<category>Negative</category>
			<bonus />
			<source>RF</source>
			<page>158</page>
		</quality>
		<quality>
			<name>Poor Self Control (Compulsive I, Personal)</name>
			<karma>-4</karma>
			<category>Negative</category>
			<bonus>
				<selecttext />
			</bonus>
			<source>RF</source>
			<page>158</page>
		</quality>
		<quality>
			<name>Poor Self Control (Compulsive II, Personal)</name>
			<karma>-6</karma>
			<category>Negative</category>
			<bonus>
				<selecttext />
			</bonus>
			<source>RF</source>
			<page>158</page>
		</quality>
		<quality>
			<name>Poor Self Control (Compulsive III, Personal)</name>
			<karma>-8</karma>
			<category>Negative</category>
			<bonus>
				<selecttext />
			</bonus>
			<source>RF</source>
			<page>158</page>
		</quality>
		<quality>
			<name>Poor Self Control (Compulsive IV, Personal)</name>
			<karma>-10</karma>
			<category>Negative</category>
			<bonus>
				<selecttext />
			</bonus>
			<source>RF</source>
			<page>158</page>
		</quality>
		<quality>
			<name>Poor Self Control (Compulsive I, Public Single Aspect)</name>
			<karma>-5</karma>
			<category>Negative</category>
			<bonus>
				<selecttext />
			</bonus>
			<source>RF</source>
			<page>158</page>
		</quality>
		<quality>
			<name>Poor Self Control (Compulsive II, Public Single Aspect)</name>
			<karma>-7</karma>
			<category>Negative</category>
			<bonus>
				<selecttext />
			</bonus>
			<source>RF</source>
			<page>158</page>
		</quality>
		<quality>
			<name>Poor Self Control (Compulsive III, Public Single Aspect)</name>
			<karma>-9</karma>
			<category>Negative</category>
			<bonus>
				<selecttext />
			</bonus>
			<source>RF</source>
			<page>158</page>
		</quality>
		<quality>
			<name>Poor Self Control (Compulsive IV, Public Single Aspect)</name>
			<karma>-11</karma>
			<category>Negative</category>
			<bonus>
				<selecttext />
			</bonus>
			<source>RF</source>
			<page>158</page>
		</quality>
		<quality>
			<name>Poor Self Control (Compulsive I, Public Broad Aspect)</name>
			<karma>-6</karma>
			<category>Negative</category>
			<bonus>
				<selecttext />
			</bonus>
			<source>RF</source>
			<page>158</page>
		</quality>
		<quality>
			<name>Poor Self Control (Compulsive II, Public Broad Aspect)</name>
			<karma>-8</karma>
			<category>Negative</category>
			<bonus>
				<selecttext />
			</bonus>
			<source>RF</source>
			<page>158</page>
		</quality>
		<quality>
			<name>Poor Self Control (Compulsive III, Public Broad Aspect)</name>
			<karma>-10</karma>
			<category>Negative</category>
			<bonus>
				<selecttext />
			</bonus>
			<source>RF</source>
			<page>158</page>
		</quality>
		<quality>
			<name>Poor Self Control (Compulsive IV, Public Broad Aspect)</name>
			<karma>-12</karma>
			<category>Negative</category>
			<bonus>
				<selecttext />
			</bonus>
			<source>RF</source>
			<page>158</page>
		</quality>
		<quality>
			<name>Poor Self Control (Thrill Seeker)</name>
			<karma>-4</karma>
			<category>Negative</category>
			<bonus />
			<source>RF</source>
			<page>158</page>
		</quality>
		<quality>
			<name>Poor Self Control (Vindictive)</name>
			<karma>-5</karma>
			<category>Negative</category>
			<bonus />
			<source>RF</source>
			<page>158</page>
		</quality>
		<quality>
			<name>Poor Self Control (Combat Monster)</name>
			<karma>-10</karma>
			<category>Negative</category>
			<bonus />
			<source>RF</source>
			<page>158</page>
		</quality>
		<quality>
			<name>Records on File (Ares)</name>
			<karma>-1</karma>
			<category>Negative</category>
			<bonus />
			<source>RF</source>
			<page>158</page>
		</quality>
		<quality>
			<name>Records on File (EVO)</name>
			<karma>-1</karma>
			<category>Negative</category>
			<bonus />
			<source>RF</source>
			<page>158</page>
		</quality>
		<quality>
			<name>Records on File (Renraku)</name>
			<karma>-1</karma>
			<category>Negative</category>
			<bonus />
			<source>RF</source>
			<page>158</page>
		</quality>
		<quality>
			<name>Records on File (MCT)</name>
			<karma>-1</karma>
			<category>Negative</category>
			<bonus />
			<source>RF</source>
			<page>158</page>
		</quality>
		<quality>
			<name>Records on File (Wuxing)</name>
			<karma>-1</karma>
			<category>Negative</category>
			<bonus />
			<source>RF</source>
			<page>158</page>
		</quality>
		<quality>
			<name>Records on File (Aztechnology)</name>
			<karma>-1</karma>
			<category>Negative</category>
			<bonus />
			<source>RF</source>
			<page>158</page>
		</quality>
		<quality>
			<name>Records on File (Horizon)</name>
			<karma>-1</karma>
			<category>Negative</category>
			<bonus />
			<source>RF</source>
			<page>158</page>
		</quality>
		<quality>
			<name>Records on File (Neonet)</name>
			<karma>-1</karma>
			<category>Negative</category>
			<bonus />
			<source>RF</source>
			<page>158</page>
		</quality>
		<quality>
			<name>Records on File (Saeder-Krupp)</name>
			<karma>-1</karma>
			<category>Negative</category>
			<bonus />
			<source>RF</source>
			<page>158</page>
		</quality>
		<quality>
			<name>Records on File (Shiawase)</name>
			<karma>-1</karma>
			<category>Negative</category>
			<bonus />
			<source>RF</source>
			<page>158</page>
		</quality>
		<quality>
			<name>Reduced Sense (Smell)</name>
			<karma>-2</karma>
			<category>Negative</category>
			<bonus />
			<source>RF</source>
			<page>159</page>
		</quality>
		<quality>
			<name>Reduced Sense (Taste)</name>
			<karma>-2</karma>
			<category>Negative</category>
			<bonus />
			<source>RF</source>
			<page>159</page>
		</quality>
		<quality>
			<name>Reduced Sense (Touch)</name>
			<karma>-10</karma>
			<category>Negative</category>
			<bonus />
			<source>RF</source>
			<page>159</page>
		</quality>
		<quality>
			<name>Reduced Sense (Hearing)</name>
			<karma>-5</karma>
			<category>Negative</category>
			<bonus />
			<forbidden>
				<oneof>
					<quality>Deaf</quality>
				</oneof>
			</forbidden>
			<source>RF</source>
			<page>159</page>
		</quality>
		<quality>
			<name>Reduced Sense (Sight)</name>
			<karma>-5</karma>
			<category>Negative</category>
			<bonus />
			<forbidden>
				<oneof>
					<quality>Blind</quality>
				</oneof>
			</forbidden>
			<source>RF</source>
			<page>159</page>
		</quality>
		<quality>
			<name>Reduced Sense (Astral Sight)</name>
			<karma>-5</karma>
			<category>Negative</category>
			<bonus />
			<required>
				<oneof>
					<quality>Magician</quality>
					<quality>Aspected Magician</quality>
				</oneof>
			</required>
			<source>RF</source>
			<page>159</page>
		</quality>
		<quality>
			<name>Sensory Overload Syndrome</name>
			<karma>-15</karma>
			<category>Negative</category>
			<bonus />
			<source>RF</source>
			<page>159</page>
		</quality>
		<quality>
			<name>Signature</name>
			<karma>-10</karma>
			<category>Negative</category>
			<bonus />
			<source>RF</source>
			<page>159</page>
		</quality>
		<quality>
			<name>Vendetta</name>
			<karma>-7</karma>
			<category>Negative</category>
			<bonus>
				<selecttext />
			</bonus>
			<source>RF</source>
			<page>159</page>
		</quality>
		<quality>
			<name>Wanted</name>
			<karma>-10</karma>
			<category>Negative</category>
			<bonus>
				<selecttext />
			</bonus>
			<source>RF</source>
			<page>159</page>
		</quality>
		<quality>
			<id>f9cdcb14-7181-4105-b59a-3628663f3be7</id>
			<name>Natural Weapon: Kick (Centaur)</name>
			<karma>0</karma>
			<category>Positive</category>
			<required>
				<allof>
					<metatype>Centaur</metatype>
				</allof>
			</required>
			<bonus/>
			<addweapon>Kick (Centaur)</addweapon>
			<source>RF</source>
			<page>105</page>
		</quality>

		<quality>
			<id>244dea68-fe8b-4532-954a-4ff2f78952f8</id>
			<name>Magic Sense</name>
			<karma>0</karma>
			<category>Positive</category>
			<required>
				<allof>
					<metatype>Centaur</metatype>
				</allof>
			</required>
			<bonus/>
			<source>SG</source>
			<page>172</page>
		</quality>

		<quality>
			<id>efc80d70-30ec-4460-bddb-f6006333dd3b</id>
			<name>Natural Weapon: Bite (Naga)</name>
			<karma>0</karma>
			<category>Positive</category>
			<required>
				<allof>
					<metatype>Naga</metatype>
				</allof>
			</required>
			<bonus/>
			<addweapon>Bite (Naga)</addweapon>
			<source>RF</source>
			<page>105</page>
		</quality>

		<quality>
			<id>9e50dbab-8a5d-430e-83b0-731cce142848</id>
			<name>Astral Perception</name>
			<karma>0</karma>
			<category>Positive</category>
			<required>
				<allof>
					<metatype>Pixie</metatype>
				</allof>
			</required>
			<bonus/> 
			<source>SR5</source>
			<page>309</page>
		</quality>

		<quality>
			<id>4e7dae85-29a3-4f1d-88ed-f7a4d1abde7e</id>
			<name>Natural Weapon: Claws (Sasquatch)</name>
			<karma>0</karma>
			<category>Positive</category>
			<required>
				<allof>
					<metatype>Sasquatch</metatype>
				</allof>
			</required>
			<bonus/>
			<addweapon>Claws (Sasquatch)</addweapon>
			<source>RF</source>
			<page>106</page>
<<<<<<< HEAD
		</quality>
    <quality>
      <id>2e3e5050-c77b-4ad8-8f7a-eff1b94b64a0</id>
      <name>Data Anomaly</name>
      <karma>3</karma>
      <category>Positive</category>
      <bonus />
      <source>DT</source>
      <page>44</page>
    </quality>
    <quality>
      <id>72190f27-8bcf-48c4-bdbd-72bb91aa0dcf</id>
      <name>Fade to Black</name>
      <karma>7</karma>
      <category>Positive</category>
      <bonus />
      <source>DT</source>
      <page>44</page>
    </quality>
    <quality>
      <id>64876d0b-bfa6-45df-b8c8-caf6385306c6</id>
      <name>Go Big or Go Home</name>
      <karma>6</karma>
      <category>Positive</category>
      <bonus />
      <source>DT</source>
      <page>44</page>
    </quality>
    <quality>
      <id>4e605661-0450-4034-9d3b-11d931c4ce3c</id>
      <name>Golden Screwdriver</name>
      <karma>8</karma>
      <category>Positive</category>
      <bonus />
      <source>DT</source>
      <page>44</page>
    </quality>
    <quality>
      <id>ea23db09-759b-4e49-a7e9-34a232ff558d</id>
      <name>I C U</name>
      <karma>6</karma>
      <category>Positive</category>
      <bonus />
      <source>DT</source>
      <page>44</page>
    </quality>
    <quality>
      <id>ffa26ef9-e2d3-47c2-8fb7-43ad27e85b62</id>
      <name>Ninja Vanish</name>
      <karma>5</karma>
      <category>Positive</category>
      <bonus />
      <source>DT</source>
      <page>44</page>
    </quality>
    <quality>
      <id>b016006c-129b-450d-b257-9d49a814cfa7</id>
      <name>Online Fame</name>
      <karma>4</karma>
      <category>Positive</category>
      <bonus />
      <source>DT</source>
      <page>45</page>
    </quality>
    <quality>
      <id>d62880dd-3e28-4b0c-8c71-dc0e4b72397b</id>
      <name>Otaku to Technomancer</name>
      <karma>10</karma>
      <category>Positive</category>
      <bonus>
        <fadingresist>2</fadingresist>
      </bonus>
      <source>DT</source>
      <page>45</page>
    </quality>
    <quality>
      <id>d7b36dd1-6703-46a7-b1d6-c9cd379451f1</id>
      <name>Pain is Gain</name>
      <karma>5</karma>
      <category>Positive</category>
      <bonus />
      <source>DT</source>
      <page>45</page>
    </quality>
    <quality>
      <id>7297d8b0-8bb8-4d7a-ab10-2d4e4381e5d0</id>
      <name>Prime Datahaven Membership</name>
      <karma>7</karma>
      <category>Positive</category>
      <bonus />
      <source>DT</source>
      <page>45</page>
    </quality>
    <quality>
      <id>ee6703a8-f613-43e0-b2e6-c502af7e82dc</id>
      <name>Profiler</name>
      <karma>3</karma>
      <category>Positive</category>
      <bonus />
      <source>DT</source>
      <page>46</page>
    </quality>
    <quality>
      <id>7ba73ee6-ab20-4384-9980-b8d4d3e24374</id>
      <name>Quick Config</name>
      <karma>5</karma>
      <category>Positive</category>
      <bonus />
      <source>DT</source>
      <page>46</page>
    </quality>
    <quality>
      <id>233cb57f-6e4d-45dc-b7a9-9bc1e1bf940c</id>
      <name>Code of Honor: Like a Boss</name>
      <karma>-15</karma>
      <category>Negative</category>
      <bonus />
      <required>
        <oneof>
          <quality>Technomancer</quality>
          <skill>
            <name>Hacking</name>
            <val>3</val>
          </skill>
        </oneof>
      </required>
      <source>DT</source>
      <page>46</page>
    </quality>
    <quality>
      <id>263c4fc6-65b1-4d10-b1aa-5cccaefa26f3</id>
      <name>Curiosity Killed the Cat</name>
      <karma>-7</karma>
      <category>Negative</category>
      <bonus />
      <required>
        <oneof>
          <skill>
            <name>Hacking</name>
            <val>3</val>
          </skill>
        </oneof>
      </required>
      <source>DT</source>
      <page>46</page>
    </quality>
    <quality>
      <id>f573305b-944f-490e-94e1-18f8bb7bc590</id>
      <name>Data Liberator</name>
      <karma>-12</karma>
      <category>Negative</category>
      <bonus />
      <source>DT</source>
      <page>46</page>
    </quality>
    <quality>
      <id>b4e94407-9751-4717-a5eb-2b0838d81fa9</id>
      <name>Decaying Dissonance</name>
      <karma>-25</karma>
      <category>Negative</category>
      <bonus />
      <required>
        <oneof>
          <quality>Technomancer</quality>
        </oneof>
      </required>
      <source>DT</source>
      <page>47</page>
    </quality>
    <quality>
      <id>565e404b-947f-4027-a2dd-f74f51682c3b</id>
      <name>Electronic Witness</name>
      <karma>-5</karma>
      <category>Negative</category>
      <bonus />
      <source>DT</source>
      <page>48</page>
    </quality>
    <quality>
      <id>38a26727-a736-47a9-803f-cfa762c9b8a0</id>
      <name>Faraday Himself</name>
      <karma>-7</karma>
      <category>Negative</category>
      <bonus />
      <source>DT</source>
      <page>48</page>
    </quality>
    <quality>
      <id>3a32e8c5-6d02-4360-bac2-221229a68741</id>
      <name>Latest and Greatest</name>
      <karma>-5</karma>
      <category>Negative</category>
      <bonus />
      <source>DT</source>
      <page>48</page>
    </quality>
    <quality>
      <id>e138ecce-6fba-4fe6-be09-1d60dc8c3853</id>
      <name>Leeeeeeeroy Jenkins</name>
      <karma>-20</karma>
      <category>Negative</category>
      <bonus />
      <source>DT</source>
      <page>48</page>
    </quality>
    <quality>
      <id>b77f30b2-e518-44a9-8a0e-7ef3eddb65cd</id>
      <name>Nerdrage</name>
      <karma>-8</karma>
      <category>Negative</category>
      <bonus />
      <source>DT</source>
      <page>48</page>
    </quality>
    <quality>
      <id>a6ca7ad6-49f0-41df-b9cb-1693818a0b3b</id>
      <name>Prank Warrior</name>
      <karma>-15</karma>
      <category>Negative</category>
      <bonus />
      <source>DT</source>
      <page>49</page>
    </quality>
    <quality>
      <id>a82b239b-fa92-45e7-ac87-4adedf72396a</id>
      <name>Wanted by God</name>
      <karma>-12</karma>
      <category>Negative</category>
      <bonus />
      <required>
        <oneof>
          <skill>
            <name>Hacking</name>
            <val>3</val>
          </skill>
        </oneof>
      </required>
      <forbidden>
        <oneof>
          <quality>Technomancer</quality>
        </oneof>
      </forbidden>
      <source>DT</source>
      <page>49</page>
    </quality>
		<quality>
			<id>23bfa65d-9241-4183-b7ea-0e2935e42f29</id>
			<name>Biocompatability (Cyberware)</name>
			<karma>5</karma>
			<category>Positive</category>
			<bonus />
			<source>CF</source>
			<page>54</page>
		</quality>
		<quality>
			<id>dcecd7e5-8cf1-4f83-89fa-177e28cfba03</id>
			<name>Biocompatability (Bioware)</name>
			<karma>5</karma>
			<category>Positive</category>
			<bonus />
			<source>CF</source>
			<page>54</page>
		</quality>
		<quality>
			<id>32a4d207-a67b-4cdb-a0c8-731320f85ffc</id>
			<name>Better to be feared than loved</name>
			<karma>5</karma>
			<category>Positive</category>
			<bonus />
			<source>CF</source>
			<page>54</page>
		</quality>
		<quality>
			<id>b47319f5-372d-4e23-9fd9-a8e4aecd4c85</id>
			<name>Cyber-Singularity Seeker</name>
			<karma>12</karma>
			<category>Positive</category>
			<bonus />
			<source>CF</source>
			<page>54</page>
		</quality>
		<quality>
			<id>00c827f6-aaa7-4003-87c9-f14e36263252</id>
			<name>Drug Tolerant</name>
			<karma>6</karma>
			<category>Positive</category>
			<bonus />
			<source>CF</source>
			<page>54</page>
		</quality>
		<quality>
			<id>08c4dfad-3661-48d9-a265-43cce84e20d8</id>
			<name>Prototype Transhuman</name>
			<karma>10</karma>
			<category>Positive</category>
			<bonus />
			<source>CF</source>
			<page>54</page>
		</quality>
		<quality>
			<id>38deea18-76f0-49a3-95ba-50006e4e7f90</id>
			<name>Redliner</name>
			<karma>10</karma>
			<category>Positive</category>
			<bonus />
			<source>CF</source>
			<page>55</page>
		</quality>
		<quality>
			<id>999fd139-d2c7-42ba-8ff8-cd9cbe65711c</id>
			<name>Revels in Murder</name>
			<karma>8</karma>
			<category>Positive</category>
			<bonus />
			<source>CF</source>
			<page>56</page>
		</quality>
		<quality>
			<id>0ebdfce5-c613-4fd9-9763-cae2d21c2153</id>
			<name>Uncanny Healer</name>
			<karma>12</karma>
			<category>Positive</category>
			<bonus />
			<source>CF</source>
			<page>56</page>
		</quality>
		<quality>
			<id>b9afa9de-39c0-4e49-8271-f76910352ec2</id>
			<name>Antipathy</name>
			<karma>-8</karma>
			<category>Negative</category>
			<bonus />
			<source>CF</source>
			<page>57</page>
		</quality>
		<quality>
			<id>b8f8799f-b89b-462e-9e8c-e47cdd965587</id>
			<name>AIPS</name>
			<karma>-10</karma>
			<category>Negative</category>
			<bonus />
			<source>CF</source>
			<page>57</page>
		</quality>
		<quality>
			<id>af6974ba-43fe-4a6e-97f7-82df2bbb97f9</id>
			<name>Blank Slate</name>
			<karma>-15</karma>
			<category>Negative</category>
			<bonus />
			<source>CF</source>
			<page>57</page>
		</quality>
		<quality>
			<id>01cd8471-224e-4ffe-9d89-79f565d78e29</id>
			<name>Cyberpsychosis</name>
			<karma>-10</karma>
			<category>Negative</category>
			<bonus />
			<source>CF</source>
			<page>57</page>
		</quality>
		<quality>
			<id>aaac8dfd-dee6-4277-b967-9ec9089260a7</id>
			<name>Cyber-snob</name>
			<karma>-12</karma>
			<category>Negative</category>
			<bonus />
			<source>CF</source>
			<page>57</page>
		</quality>
		<quality>
			<id>425fbcac-53a5-4788-a80c-0dc788e883b0</id>
			<name>Dead Emotion</name>
			<karma>-5</karma>
			<category>Negative</category>
			<bonus />
			<source>CF</source>
			<page>57</page>
		</quality>
		<quality>
			<id>cd75169e-efa4-40aa-a4c8-ee055a5dd748</id>
			<name>Dry Addict (Mild)</name>
			<karma>-2</karma>
			<category>Negative</category>
			<bonus />
			<source>CF</source>
			<page>57</page>
		</quality>
		<quality>
			<id>f1026e12-7605-4454-acba-fbcf0b8b59f3</id>
			<name>Dry Addict (Moderate)</name>
			<karma>-5</karma>
			<category>Negative</category>
			<bonus />
			<source>CF</source>
			<page>57</page>
		</quality>
		<quality>
			<id>78106262-f5a7-4d17-984c-ccb7765a51e0</id>
			<name>Dry Addict (Severe)</name>
			<karma>-10</karma>
			<category>Negative</category>
			<bonus />
			<source>CF</source>
			<page>57</page>
		</quality>
		<quality>
			<id>af760e11-1d73-40f2-bbf0-ac6a73d05d39</id>
			<name>Dry Addict (Burnout)</name>
			<karma>-13</karma>
			<category>Negative</category>
			<bonus />
			<source>CF</source>
			<page>57</page>
		</quality>
		<quality>
			<id>00ae8fce-15aa-4a7f-90e3-9336824a626e</id>
			<name>Family Curse</name>
			<karma>-5</karma>
			<category>Negative</category>
			<bonus />
			<source>CF</source>
			<page>58</page>
		</quality>
		<quality>
			<id>37129686-fe48-4374-acca-7b06d1373db0</id>
			<name>Implant-induced Immune Deficiency</name>
			<karma>-5</karma>
			<category>Negative</category>
			<bonus />
			<source>CF</source>
			<page>58</page>
		</quality>
		<quality>
			<id>06078d89-0f12-4f57-99d0-e088847dec7e</id>
			<name>Lack of Focus</name>
			<karma>-6</karma>
			<category>Negative</category>
			<bonus />
			<source>CF</source>
			<page>58</page>
		</quality>
		<quality>
			<id>8e176d15-e646-4aed-824c-171c6bd9e4bc</id>
			<name>Lightweight</name>
			<karma>-6</karma>
			<category>Negative</category>
			<bonus />
			<source>CF</source>
			<page>58</page>
		</quality>
		<quality>
			<id>8e176d15-e646-4aed-824c-171c6bd9e4bc</id>
			<name>One of them</name>
			<karma>-7</karma>
			<category>Negative</category>
			<bonus />
			<source>CF</source>
			<page>58</page>
		</quality>
		<quality>
			<id>bd64ccab-5138-475d-8eb1-400ae4a11ac2</id>
			<name>Quasimodo</name>
			<karma>-2</karma>
			<category>Negative</category>
			<bonus />
			<source>CF</source>
			<page>59</page>
		</quality>
		<quality>
			<id>21c98d92-0a8b-454b-8623-b99480f3a518</id>
			<name>So Jacked Up</name>
			<karma>-10</karma>
			<category>Negative</category>
			<bonus />
			<source>CF</source>
			<page>59</page>
		</quality>
		<quality>
			<id>6b9c009f-613b-4d3f-82c6-53e191c4e095</id>
			<name>Superhuman Psychosis</name>
			<karma>-2</karma>
			<category>Negative</category>
			<bonus />
			<source>CF</source>
			<page>59</page>
		</quality>
		<quality>
			<id>262bb242-69eb-41fc-b751-e6fdeac3f071</id>
			<name>TLE-X</name>
			<karma>-15</karma>
			<category>Negative</category>
			<bonus />
			<source>CF</source>
			<page>59</page>
		</quality>
		<quality>
			<id>815f235c-dda7-4140-a667-c274ced1d9d6</id>
			<name>Tough and Targeted</name>
			<karma>-10</karma>
			<category>Negative</category>
			<bonus />
			<source>CF</source>
			<page>60</page>
		</quality>
=======
		</quality>	
>>>>>>> 3ae911d1
	</qualities>
</chummer><|MERGE_RESOLUTION|>--- conflicted
+++ resolved
@@ -1,7483 +1,7479 @@
-﻿<?xml version="1.0" encoding="utf-8"?>
-<chummer>
-	<version>-399</version>
-	<categories>
-		<category>Positive</category>
-		<category>Negative</category>
-	</categories>
-	<qualities>
-		<quality>
-			<name>Infected: Banshee</name>
-			<contributetolimit>no</contributetolimit>
-			<karma>65</karma>
-			<category>Positive</category>
-			<bonus>
-				<addattribute>
-					<name>MAG</name>
-					<min>1</min>
-					<max>6</max>
-					<aug>6</aug>
-					<val>1</val>
-				</addattribute>
-				<enabletab>
-					<name>critter</name>
-				</enabletab>
-				<initiative>1</initiative>
-				<initiativepass>1</initiativepass>
-				<specificattribute>
-					<name>INT</name>
-					<max>1</max>
-					<min>1</min>
-				</specificattribute>
-				<specificattribute>
-					<name>WIL</name>
-					<max>1</max>
-					<min>1</min>
-				</specificattribute>
-				<specificattribute>
-					<name>ESS</name>
-					<max>-1</max>
-					<val>-1</val>
-				</specificattribute>
-			</bonus>
-			<required>
-				<allof>
-					<metatype>Elf</metatype>
-				</allof>
-			</required>
-			<forbidden>
-				<oneof>
-					<quality>Magic Resistance (Rating 1)</quality>
-					<quality>Magic Resistance (Rating 2)</quality>
-					<quality>Magic Resistance (Rating 3)</quality>
-					<quality>Magic Resistance (Rating 4)</quality>
-					<quality>Technomancer</quality>
-					<metatype>Free Spirit</metatype>
-					<metatypecategory>Shapeshifter</metatypecategory>
-				</oneof>
-			</forbidden>
-			<addqualities>
-				<addquality>Distinctive Style</addquality>
-			</addqualities>
-			<powers>
-			</powers>
-			<source>RF</source>
-			<page>80</page>
-		</quality>
-		<quality>
-			<id>68cfe94a-fa7e-4129-a9b9-b5d73e3ced99</id>
-			<name>Ambidextrous</name>
-			<karma>4</karma>
-			<category>Positive</category>
-			<bonus />
-			<source>SR5</source>
-			<page>71</page>
-		</quality>
-		<quality>
-			<id>5b19dbcd-fb69-4a02-a25a-7ac5342ca576</id>
-			<name>Analytical Mind</name>
-			<karma>5</karma>
-			<category>Positive</category>
-			<bonus />
-			<source>SR5</source>
-			<page>72</page>
-		</quality>
-		<quality>
-			<id>5b19dbcd-fb69-4a02-a25a-7ac5342ca576</id>
-			<name>Biocompatability (Cyberware)</name>
-			<karma>5</karma>
-			<category>Positive</category>
-			<bonus />
-			<source>CF</source>
-			<page>54</page>
-		</quality>
-                <quality>
-			<id>5b19dbcd-fb69-4a02-a25a-7ac5342ca576</id>
-			<name>Biocompatability (Bioware)</name>
-			<karma>5</karma>
-			<category>Positive</category>
-			<bonus />
-			<source>CF</source>
-			<page>54</page>
-		</quality>
-<quality>
-			<id>5b19dbcd-fb69-4a02-a25a-7ac5342ca576</id>
-			<name>Better to be feared than loved</name>
-			<karma>5</karma>
-			<category>Positive</category>
-			<bonus />
-			<source>CF</source>
-			<page>54</page>
-		</quality>
-<quality>
-			<id>5b19dbcd-fb69-4a02-a25a-7ac5342ca576</id>
-			<name>Cyber-Singularity Seeker</name>
-			<karma>12</karma>
-			<category>Positive</category>
-			<bonus />
-			<source>CF</source>
-			<page>54</page>
-		</quality>
-<quality>
-			<id>5b19dbcd-fb69-4a02-a25a-7ac5342ca576</id>
-			<name>Drug Tolerant</name>
-			<karma>6</karma>
-			<category>Positive</category>
-			<bonus />
-			<source>CF</source>
-			<page>54</page>
-		</quality>
-<quality>
-			<id>5b19dbcd-fb69-4a02-a25a-7ac5342ca576</id>
-			<name>Prototype Transhuman</name>
-			<karma>10</karma>
-			<category>Positive</category>
-			<bonus />
-			<source>CF</source>
-			<page>54</page>
-		</quality>
-<quality>
-			<id>5b19dbcd-fb69-4a02-a25a-7ac5342ca576</id>
-			<name>Redliner</name>
-			<karma>10</karma>
-			<category>Positive</category>
-			<bonus />
-			<source>CF</source>
-			<page>55</page>
-		</quality>
-<quality>
-			<id>5b19dbcd-fb69-4a02-a25a-7ac5342ca576</id>
-			<name>Revels in Murder</name>
-			<karma>8</karma>
-			<category>Positive</category>
-			<bonus />
-			<source>CF</source>
-			<page>56</page>
-		</quality>
-<quality>
-			<id>5b19dbcd-fb69-4a02-a25a-7ac5342ca576</id>
-			<name>Uncanny Healer</name>
-			<karma>12</karma>
-			<category>Positive</category>
-			<bonus />
-			<source>CF</source>
-			<page>56</page>
-		</quality>
-<quality>
-			<id>5b19dbcd-fb69-4a02-a25a-7ac5342ca576</id>
-			<name>Antipathy</name>
-			<karma>-8</karma>
-			<category>Negative</category>
-			<bonus />
-			<source>CF</source>
-			<page>57</page>
-		</quality>
-<quality>
-			<id>5b19dbcd-fb69-4a02-a25a-7ac5342ca576</id>
-			<name>AIPS</name>
-			<karma>-10</karma>
-			<category>Negative</category>
-			<bonus />
-			<source>CF</source>
-			<page>57</page>
-		</quality>
-<quality>
-			<id>5b19dbcd-fb69-4a02-a25a-7ac5342ca576</id>
-			<name>Blank Slate</name>
-			<karma>-15</karma>
-			<category>Negative</category>
-			<bonus />
-			<source>CF</source>
-			<page>57</page>
-		</quality>
-<quality>
-			<id>5b19dbcd-fb69-4a02-a25a-7ac5342ca576</id>
-			<name>Cyberpsychosis</name>
-			<karma>-10</karma>
-			<category>Negative</category>
-			<bonus />
-			<source>CF</source>
-			<page>57</page>
-		</quality>
-<quality>
-			<id>5b19dbcd-fb69-4a02-a25a-7ac5342ca576</id>
-			<name>Cyber-snob</name>
-			<karma>-12</karma>
-			<category>Negative</category>
-			<bonus />
-			<source>CF</source>
-			<page>57</page>
-		</quality>
-<quality>
-			<id>5b19dbcd-fb69-4a02-a25a-7ac5342ca576</id>
-			<name>Dead Emotion</name>
-			<karma>-5</karma>
-			<category>Negative</category>
-			<bonus />
-			<source>CF</source>
-			<page>57</page>
-		</quality>
-<quality>
-			<id>5b19dbcd-fb69-4a02-a25a-7ac5342ca576</id>
-			<name>Dry Addict (Mild)</name>
-			<karma>-2</karma>
-			<category>Negative</category>
-			<bonus />
-			<source>CF</source>
-			<page>57</page>
-		</quality>
-<quality>
-			<id>5b19dbcd-fb69-4a02-a25a-7ac5342ca576</id>
-			<name>Dry Addict (Moderate)</name>
-			<karma>-5</karma>
-			<category>Negative</category>
-			<bonus />
-			<source>CF</source>
-			<page>57</page>
-		</quality>
-<quality>
-			<id>5b19dbcd-fb69-4a02-a25a-7ac5342ca576</id>
-			<name>Dry Addict (Severe)</name>
-			<karma>-10</karma>
-			<category>Negative</category>
-			<bonus />
-			<source>CF</source>
-			<page>57</page>
-		</quality>
-<quality>
-			<id>5b19dbcd-fb69-4a02-a25a-7ac5342ca576</id>
-			<name>Dry Addict (Burnout)</name>
-			<karma>-13</karma>
-			<category>Negative</category>
-			<bonus />
-			<source>CF</source>
-			<page>57</page>
-		</quality>
-<quality>
-			<id>5b19dbcd-fb69-4a02-a25a-7ac5342ca576</id>
-			<name>Family Curse</name>
-			<karma>-5</karma>
-			<category>Negative</category>
-			<bonus />
-			<source>CF</source>
-			<page>58</page>
-		</quality>
-<quality>
-			<id>5b19dbcd-fb69-4a02-a25a-7ac5342ca576</id>
-			<name>Implant-induced Immune Deficiency</name>
-			<karma>-5</karma>
-			<category>Negative</category>
-			<bonus />
-			<source>CF</source>
-			<page>58</page>
-		</quality>
-<quality>
-			<id>5b19dbcd-fb69-4a02-a25a-7ac5342ca576</id>
-			<name>Lack of Focus</name>
-			<karma>-6</karma>
-			<category>Negative</category>
-			<bonus />
-			<source>CF</source>
-			<page>58</page>
-		</quality>
-<quality>
-			<id>5b19dbcd-fb69-4a02-a25a-7ac5342ca576</id>
-			<name>Lightweight</name>
-			<karma>-6</karma>
-			<category>Negative</category>
-			<bonus />
-			<source>CF</source>
-			<page>58</page>
-		</quality>
-<quality>
-			<id>5b19dbcd-fb69-4a02-a25a-7ac5342ca576</id>
-			<name>One of them</name>
-			<karma>-7</karma>
-			<category>Negative</category>
-			<bonus />
-			<source>CF</source>
-			<page>58</page>
-		</quality>
-<quality>
-			<id>5b19dbcd-fb69-4a02-a25a-7ac5342ca576</id>
-			<name>Quasimodo</name>
-			<karma>-2</karma>
-			<category>Negative</category>
-			<bonus />
-			<source>CF</source>
-			<page>59</page>
-		</quality>
-<quality>
-			<id>5b19dbcd-fb69-4a02-a25a-7ac5342ca576</id>
-			<name>So Jacked Up</name>
-			<karma>-10</karma>
-			<category>Negative</category>
-			<bonus />
-			<source>CF</source>
-			<page>59</page>
-		</quality>
-<quality>
-			<id>5b19dbcd-fb69-4a02-a25a-7ac5342ca576</id>
-			<name>Superhuman Psychosis</name>
-			<karma>-2</karma>
-			<category>Negative</category>
-			<bonus />
-			<source>CF</source>
-			<page>59</page>
-		</quality>
-<quality>
-			<id>5b19dbcd-fb69-4a02-a25a-7ac5342ca576</id>
-			<name>TLE-X</name>
-			<karma>-15</karma>
-			<category>Negative</category>
-			<bonus />
-			<source>CF</source>
-			<page>59</page>
-		</quality>
-<quality>
-			<id>5b19dbcd-fb69-4a02-a25a-7ac5342ca576</id>
-			<name>Tough and Targeted</name>
-			<karma>-10</karma>
-			<category>Negative</category>
-			<bonus />
-			<source>CF</source>
-			<page>60</page>
-		</quality>
-		<quality>
-			<id>58e3d62a-2073-4af5-b8e0-00c446b3a5ab</id>
-			<name>Aptitude</name>
-			<karma>14</karma>
-			<category>Positive</category>
-			<bonus>
-				<selectskill>
-					<max>1</max>
-				</selectskill>
-			</bonus>
-			<source>SR5</source>
-			<page>72</page>
-		</quality>
-		<quality>
-			<id>7d81f676-e523-4ec6-ae98-8d801f90b031</id>
-			<name>Astral Chameleon</name>
-			<karma>10</karma>
-			<category>Positive</category>
-			<bonus />
-			<forbidden>
-				<oneof>
-					<quality>Astral Beacon</quality>
-				</oneof>
-			</forbidden>
-			<source>SR5</source>
-			<page>72</page>
-		</quality>
-		<quality>
-			<id>c734e46a-d391-45a6-b022-6f18db5019f1</id>
-			<name>Bilingual</name>
-			<karma>5</karma>
-			<category>Positive</category>
-			<bonus />
-			<source>SR5</source>
-			<page>72</page>
-		</quality>
-		<quality>
-			<id>9cffd452-8489-48d5-888c-ac35459d9174</id>
-			<name>Blandness</name>
-			<karma>8</karma>
-			<category>Positive</category>
-			<bonus />
-			<forbidden>
-				<oneof>
-					<quality>Distinctive Style</quality>
-				</oneof>
-			</forbidden>
-			<source>SR5</source>
-			<page>72</page>
-		</quality>
-		<quality>
-			<id>84305e09-f8d5-4a82-8257-0119b8c3f926</id>
-			<name>Catlike</name>
-			<karma>7</karma>
-			<category>Positive</category>
-			<mutant>yes</mutant>
-			<bonus>
-				<specificskill>
-					<name>Sneaking</name>
-					<bonus>2</bonus>
-					<applytorating>yes</applytorating>
-				</specificskill>
-			</bonus>
-			<source>SR5</source>
-			<page>72</page>
-		</quality>
-		<quality>
-			<id>41cc3e26-ae55-4e28-bd6a-b08866c21424</id>
-			<name>Codeslinger</name>
-			<karma>10</karma>
-			<category>Positive</category>
-			<bonus>
-				<selecttext />
-			</bonus>
-			<source>SR5</source>
-			<page>72</page>
-		</quality>
-		<quality>
-			<id>db579224-99c7-48e0-84ab-77a987a84f4a</id>
-			<name>Double Jointed</name>
-			<karma>6</karma>
-			<category>Positive</category>
-			<bonus>
-				<specificskill>
-					<name>Escape Artist</name>
-					<bonus>2</bonus>
-				</specificskill>
-			</bonus>
-			<source>SR5</source>
-			<page>72</page>
-		</quality>
-		<quality>
-			<id>2ac8a95a-a4d0-4bef-a2f2-dcde020258cf</id>
-			<name>Exceptional Attribute</name>
-			<karma>14</karma>
-			<category>Positive</category>
-			<bonus>
-				<selectattribute>
-					<excludeattribute>EDG</excludeattribute>
-					<max>1</max>
-				</selectattribute>
-			</bonus>
-			<forbidden>
-				<oneof>
-					<quality>Lucky</quality>
-				</oneof>
-			</forbidden>
-			<source>SR5</source>
-			<page>72</page>
-		</quality>
-		<quality>
-			<id>9f25cc0a-c47c-49dd-953c-8fe60628bae8</id>
-			<name>First Impression</name>
-			<karma>11</karma>
-			<category>Positive</category>
-			<bonus />
-			<source>SR5</source>
-			<page>74</page>
-		</quality>
-		<quality>
-			<id>4d5c22b9-4908-493d-a6f7-4ccc3066888c</id>
-			<name>Focused Concentration (Rating 1)</name>
-			<karma>4</karma>
-			<limit>6</limit>
-			<category>Positive</category>
-			<required>
-				<oneof>
-					<quality>Magician</quality>
-					<quality>Mystic Adept</quality>
-					<quality>Aspected Magician</quality>
-					<quality>Technomancer</quality>
-				</oneof>
-			</required>
-			<forbidden>
-				<oneof>
-					<quality>Focused Concentration (Rating 2)</quality>
-					<quality>Focused Concentration (Rating 3)</quality>
-					<quality>Focused Concentration (Rating 4)</quality>
-					<quality>Focused Concentration (Rating 5)</quality>
-					<quality>Focused Concentration (Rating 6)</quality>
-				</oneof>
-			</forbidden>
-			<source>SR5</source>
-			<page>74</page>
-		</quality>
-		<quality>
-			<id>082d7513-1539-4e79-ac3e-91c6f2ea32ed</id>
-			<name>Focused Concentration (Rating 2)</name>
-			<karma>8</karma>
-			<limit>6</limit>
-			<category>Positive</category>
-			<required>
-				<oneof>
-					<quality>Magician</quality>
-					<quality>Mystic Adept</quality>
-					<quality>Aspected Magician</quality>
-					<quality>Technomancer</quality>
-				</oneof>
-			</required>
-			<forbidden>
-				<oneof>
-					<quality>Focused Concentration (Rating 1)</quality>
-					<quality>Focused Concentration (Rating 3)</quality>
-					<quality>Focused Concentration (Rating 4)</quality>
-					<quality>Focused Concentration (Rating 5)</quality>
-					<quality>Focused Concentration (Rating 6)</quality>
-				</oneof>
-			</forbidden>
-			<source>SR5</source>
-			<page>74</page>
-		</quality>
-		<quality>
-			<id>c6939a14-58c0-4168-b936-8124fd09ffe6</id>
-			<name>Focused Concentration (Rating 3)</name>
-			<karma>12</karma>
-			<limit>6</limit>
-			<category>Positive</category>
-			<required>
-				<oneof>
-					<quality>Magician</quality>
-					<quality>Mystic Adept</quality>
-					<quality>Aspected Magician</quality>
-					<quality>Technomancer</quality>
-				</oneof>
-			</required>
-			<forbidden>
-				<oneof>
-					<quality>Focused Concentration (Rating 2)</quality>
-					<quality>Focused Concentration (Rating 1)</quality>
-					<quality>Focused Concentration (Rating 4)</quality>
-					<quality>Focused Concentration (Rating 5)</quality>
-					<quality>Focused Concentration (Rating 6)</quality>
-				</oneof>
-			</forbidden>
-			<source>SR5</source>
-			<page>74</page>
-		</quality>
-		<quality>
-			<id>79979e99-6776-4c93-b202-b630fabf3b30</id>
-			<name>Focused Concentration (Rating 4)</name>
-			<karma>16</karma>
-			<limit>6</limit>
-			<category>Positive</category>
-			<required>
-				<oneof>
-					<quality>Magician</quality>
-					<quality>Mystic Adept</quality>
-					<quality>Aspected Magician</quality>
-					<quality>Technomancer</quality>
-				</oneof>
-			</required>
-			<forbidden>
-				<oneof>
-					<quality>Focused Concentration (Rating 2)</quality>
-					<quality>Focused Concentration (Rating 3)</quality>
-					<quality>Focused Concentration (Rating 1)</quality>
-					<quality>Focused Concentration (Rating 5)</quality>
-					<quality>Focused Concentration (Rating 6)</quality>
-				</oneof>
-			</forbidden>
-			<source>SR5</source>
-			<page>74</page>
-		</quality>
-		<quality>
-			<id>0e911cb1-da5c-4117-ae20-ffbf7f607c7d</id>
-			<name>Focused Concentration (Rating 5)</name>
-			<karma>20</karma>
-			<limit>6</limit>
-			<category>Positive</category>
-			<required>
-				<oneof>
-					<quality>Magician</quality>
-					<quality>Mystic Adept</quality>
-					<quality>Aspected Magician</quality>
-					<quality>Technomancer</quality>
-				</oneof>
-			</required>
-			<forbidden>
-				<oneof>
-					<quality>Focused Concentration (Rating 2)</quality>
-					<quality>Focused Concentration (Rating 3)</quality>
-					<quality>Focused Concentration (Rating 4)</quality>
-					<quality>Focused Concentration (Rating 1)</quality>
-					<quality>Focused Concentration (Rating 6)</quality>
-				</oneof>
-			</forbidden>
-			<source>SR5</source>
-			<page>74</page>
-		</quality>
-		<quality>
-			<id>90ce7689-1dd8-437b-98ad-f10207380684</id>
-			<name>Focused Concentration (Rating 6)</name>
-			<karma>24</karma>
-			<limit>6</limit>
-			<category>Positive</category>
-			<required>
-				<oneof>
-					<quality>Magician</quality>
-					<quality>Mystic Adept</quality>
-					<quality>Aspected Magician</quality>
-					<quality>Technomancer</quality>
-				</oneof>
-			</required>
-			<forbidden>
-				<oneof>
-					<quality>Focused Concentration (Rating 2)</quality>
-					<quality>Focused Concentration (Rating 3)</quality>
-					<quality>Focused Concentration (Rating 4)</quality>
-					<quality>Focused Concentration (Rating 5)</quality>
-					<quality>Focused Concentration (Rating 1)</quality>
-				</oneof>
-			</forbidden>
-			<source>SR5</source>
-			<page>74</page>
-		</quality>
-		<quality>
-			<id>5c18a150-8e38-4f6d-b4f5-b1b674a3581e</id>
-			<name>Gearhead</name>
-			<karma>11</karma>
-			<category>Positive</category>
-			<bonus />
-			<source>SR5</source>
-			<page>74</page>
-		</quality>
-		<quality>
-			<id>0d0cb0fc-c79d-418e-9216-8a197369e52d</id>
-			<name>Guts</name>
-			<karma>10</karma>
-			<category>Positive</category>
-			<bonus />
-			<source>SR5</source>
-			<page>74</page>
-		</quality>
-		<quality>
-			<id>b7866fb4-3747-4caf-9240-69cbdd79ce78</id>
-			<name>High Pain Tolerance (Rating 1)</name>
-			<karma>7</karma>
-			<limit>3</limit>
-			<category>Positive</category>
-			<bonus>
-				<conditionmonitor>
-					<thresholdoffset precedence="0">1</thresholdoffset>
-				</conditionmonitor>
-			</bonus>
-			<forbidden>
-				<oneof>
-					<quality>High Pain Tolerance (Rating 2)</quality>
-					<quality>High Pain Tolerance (Rating 3)</quality>
-				</oneof>
-			</forbidden>
-			<source>SR5</source>
-			<page>74</page>
-		</quality>
-		<quality>
-			<id>4c2804b5-2934-46f1-992c-87a943ce044b</id>
-			<name>High Pain Tolerance (Rating 2)</name>
-			<karma>14</karma>
-			<limit>3</limit>
-			<category>Positive</category>
-			<bonus>
-				<conditionmonitor>
-					<thresholdoffset precedence="0">2</thresholdoffset>
-				</conditionmonitor>
-			</bonus>
-			<forbidden>
-				<oneof>
-					<quality>High Pain Tolerance (Rating 1)</quality>
-					<quality>High Pain Tolerance (Rating 3)</quality>
-				</oneof>
-			</forbidden>
-			<source>SR5</source>
-			<page>74</page>
-		</quality>
-		<quality>
-			<id>c1f41d1f-6345-4d4b-9041-ef93aad61948</id>
-			<name>High Pain Tolerance (Rating 3)</name>
-			<karma>21</karma>
-			<limit>3</limit>
-			<category>Positive</category>
-			<bonus>
-				<conditionmonitor>
-					<thresholdoffset precedence="0">3</thresholdoffset>
-				</conditionmonitor>
-			</bonus>
-			<forbidden>
-				<oneof>
-					<quality>High Pain Tolerance (Rating 2)</quality>
-					<quality>High Pain Tolerance (Rating 1)</quality>
-				</oneof>
-			</forbidden>
-			<source>SR5</source>
-			<page>74</page>
-		</quality>
-		<quality>
-			<id>823eb204-c155-45a9-bb9a-98dcbe17a707</id>
-			<name>Home Ground</name>
-			<karma>10</karma>
-			<category>Positive</category>
-			<bonus>
-				<selecttext />
-			</bonus>
-			<source>SR5</source>
-			<page>74</page>
-		</quality>
-		<quality>
-			<id>2844e64e-f271-4ca7-bd58-0860b2db56c9</id>
-			<name>Human-Looking</name>
-			<karma>6</karma>
-			<category>Positive</category>
-			<bonus />
-			<required>
-				<oneof>
-					<metatype>Elf</metatype>
-					<metatype>Dwarf</metatype>
-					<metatype>Ork</metatype>
-				</oneof>
-			</required>
-			<source>SR5</source>
-			<page>75</page>
-		</quality>
-		<quality>
-			<id>0f3a0971-1cc5-47d6-a32d-d098ecdfb4d9</id>
-			<name>Indomitable (Mental)</name>
-			<karma>8</karma>
-			<limit>no</limit>
-			<category>Positive</category>
-			<bonus>
-				<mentallimit>Rating</mentallimit>
-			</bonus>
-			<source>SR5</source>
-			<page>75</page>
-		</quality>
-		<quality>
-			<id>58e6a651-cdd7-4144-a2cc-4cee24526e92</id>
-			<name>Indomitable (Physical)</name>
-			<karma>8</karma>
-			<limit>no</limit>
-			<category>Positive</category>
-			<bonus>
-				<physicallimit>Rating</physicallimit>
-			</bonus>
-			<source>SR5</source>
-			<page>75</page>
-		</quality>
-		<quality>
-			<id>b9f1dbeb-1728-4250-a066-4773f758fe6a</id>
-			<name>Indomitable (Social)</name>
-			<karma>8</karma>
-			<limit>no</limit>
-			<category>Positive</category>
-			<bonus>
-				<sociallimit>Rating</sociallimit>
-			</bonus>
-			<source>SR5</source>
-			<page>75</page>
-		</quality>
-		<quality>
-			<id>27c7ea84-bfe4-47e1-8382-38d9a5c8e680</id>
-			<name>Juryrigger</name>
-			<karma>10</karma>
-			<category>Positive</category>
-			<bonus />
-			<source>SR5</source>
-			<page>75</page>
-		</quality>
-		<quality>
-			<id>78f7456d-78b8-461e-a2b2-bd0d63c48712</id>
-			<name>Lucky</name>
-			<karma>12</karma>
-			<category>Positive</category>
-			<bonus>
-				<specificattribute>
-					<name>EDG</name>
-					<max>1</max>
-				</specificattribute>
-			</bonus>
-			<forbidden>
-				<oneof>
-					<quality>Exceptional Attribute</quality>
-				</oneof>
-			</forbidden>
-			<source>SR5</source>
-			<page>76</page>
-		</quality>
-		<quality>
-			<id>f80ef6fc-e844-441c-81e3-b1264b34a4e7</id>
-			<name>Magic Resistance (Rating 1)</name>
-			<karma>6</karma>
-			<limit>4</limit>
-			<category>Positive</category>
-			<bonus />
-			<forbidden>
-				<oneof>
-					<quality>Adept</quality>
-					<quality>Magician</quality>
-					<quality>Mystic Adept</quality>
-					<quality>Aspected Magician</quality>
-					<quality>Magic Resistance (Rating 2)</quality>
-					<quality>Magic Resistance (Rating 3)</quality>
-					<quality>Magic Resistance (Rating 4)</quality>
-				</oneof>
-			</forbidden>
-			<source>SR5</source>
-			<page>76</page>
-		</quality>
-		<quality>
-			<id>4779f545-b27d-42d9-8664-269253e2f901</id>
-			<name>Magic Resistance (Rating 2)</name>
-			<karma>12</karma>
-			<limit>4</limit>
-			<category>Positive</category>
-			<bonus />
-			<forbidden>
-				<oneof>
-					<quality>Adept</quality>
-					<quality>Magician</quality>
-					<quality>Mystic Adept</quality>
-					<quality>Aspected Magician</quality>
-					<quality>Magic Resistance (Rating 1)</quality>
-					<quality>Magic Resistance (Rating 3)</quality>
-					<quality>Magic Resistance (Rating 4)</quality>
-				</oneof>
-			</forbidden>
-			<source>SR5</source>
-			<page>76</page>
-		</quality>
-		<quality>
-			<id>c55ac86e-212e-4e18-a9c2-68304b6bea89</id>
-			<name>Magic Resistance (Rating 3)</name>
-			<karma>18</karma>
-			<limit>4</limit>
-			<category>Positive</category>
-			<bonus />
-			<forbidden>
-				<oneof>
-					<quality>Adept</quality>
-					<quality>Magician</quality>
-					<quality>Mystic Adept</quality>
-					<quality>Aspected Magician</quality>
-					<quality>Magic Resistance (Rating 2)</quality>
-					<quality>Magic Resistance (Rating 1)</quality>
-					<quality>Magic Resistance (Rating 4)</quality>
-				</oneof>
-			</forbidden>
-			<source>SR5</source>
-			<page>76</page>
-		</quality>
-		<quality>
-			<id>2f239f68-c93f-4ab9-b9a0-44386b4ea190</id>
-			<name>Magic Resistance (Rating 4)</name>
-			<karma>24</karma>
-			<limit>4</limit>
-			<category>Positive</category>
-			<bonus />
-			<forbidden>
-				<oneof>
-					<quality>Adept</quality>
-					<quality>Magician</quality>
-					<quality>Mystic Adept</quality>
-					<quality>Aspected Magician</quality>
-					<quality>Magic Resistance (Rating 2)</quality>
-					<quality>Magic Resistance (Rating 3)</quality>
-					<quality>Magic Resistance (Rating 1)</quality>
-				</oneof>
-			</forbidden>
-			<source>SR5</source>
-			<page>76</page>
-		</quality>
-		<quality>
-			<id>ced3fecf-2277-4b20-b1e0-894162ca9ae2</id>
-			<name>Mentor Spirit</name>
-			<karma>5</karma>
-			<category>Positive</category>
-			<bonus>
-				<selectmentorspirit />
-			</bonus>
-			<required>
-				<oneof>
-					<quality>Adept</quality>
-					<quality>Aspected Magician</quality>
-					<quality>Magician</quality>
-					<quality>Mystic Adept</quality>
-				</oneof>
-			</required>
-			<source>SR5</source>
-			<page>76</page>
-		</quality>
-		<quality>
-			<id>225f0d31-8c03-4283-9a22-558ab01a6c47</id>
-			<name>Natural Athlete</name>
-			<karma>7</karma>
-			<category>Positive</category>
-			<bonus>
-				<specificskill>
-					<name>Running</name>
-					<bonus>2</bonus>
-					<applytorating>yes</applytorating>
-				</specificskill>
-				<specificskill>
-					<name>Gymnastics</name>
-					<bonus>2</bonus>
-					<applytorating>yes</applytorating>
-				</specificskill>
-			</bonus>
-			<source>SR5</source>
-			<page>76</page>
-		</quality>
-		<quality>
-			<id>52648a83-1d2a-4b04-b7fc-ee5a62bce4f7</id>
-			<name>Natural Hardening</name>
-			<karma>10</karma>
-			<category>Positive</category>
-			<bonus>
-				<livingpersona>
-					<biofeedback>1</biofeedback>
-				</livingpersona>
-			</bonus>
-			<source>SR5</source>
-			<page>76</page>
-		</quality>
-		<quality>
-			<id>8d558134-210d-4c96-b487-021a44409075</id>
-			<name>Natural Immunity (Natural)</name>
-			<karma>4</karma>
-			<limit>no</limit>
-			<category>Positive</category>
-			<bonus>
-				<selecttext />
-			</bonus>
-			<source>SR5</source>
-			<page>76</page>
-		</quality>
-		<quality>
-			<id>ce7634aa-0729-423d-bc38-d6f56416b904</id>
-			<name>Natural Immunity (Synthetic)</name>
-			<karma>10</karma>
-			<limit>no</limit>
-			<category>Positive</category>
-			<bonus>
-				<selecttext />
-			</bonus>
-			<source>SR5</source>
-			<page>76</page>
-		</quality>
-		<quality>
-			<id>9d3be1d9-1309-45e7-8bd9-1f5a3ede3522</id>
-			<name>Photographic Memory</name>
-			<karma>6</karma>
-			<category>Positive</category>
-			<bonus>
-				<memory>2</memory>
-			</bonus>
-			<source>SR5</source>
-			<page>76</page>
-		</quality>
-		<quality>
-			<id>291efdb6-a8b8-49ce-b2be-72f9d3f8a243</id>
-			<name>Quick Healer</name>
-			<karma>3</karma>
-			<category>Positive</category>
-			<bonus />
-			<source>SR5</source>
-			<page>77</page>
-		</quality>
-		<quality>
-			<id>e160111a-5fe3-4154-9d5a-82330c9b32fc</id>
-			<name>Resistance to Pathogens</name>
-			<karma>4</karma>
-			<category>Positive</category>
-			<bonus />
-			<forbidden>
-				<oneof>
-					<quality>Resistance to Toxins</quality>
-					<quality>Resistance to Pathogens and Toxins</quality>
-				</oneof>
-			</forbidden>
-			<source>SR5</source>
-			<page>77</page>
-		</quality>
-		<quality>
-			<id>c74c9ed8-a917-4809-9e8a-5717dd16619b</id>
-			<name>Resistance to Toxins</name>
-			<karma>4</karma>
-			<category>Positive</category>
-			<bonus />
-			<forbidden>
-				<oneof>
-					<quality>Resistance to Pathogens</quality>
-					<quality>Resistance to Pathogens and Toxins</quality>
-				</oneof>
-			</forbidden>
-			<source>SR5</source>
-			<page>77</page>
-		</quality>
-		<quality>
-			<name>Resistance to Pathogens/Toxins</name>
-			<karma>8</karma>
-			<category>Positive</category>
-			<bonus />
-			<forbidden>
-				<oneof>
-					<quality>Resistance to Pathogens</quality>
-					<quality>Resistance to Toxins</quality>
-				</oneof>
-			</forbidden>
-			<source>SR5</source>
-			<page>77</page>
-		</quality>	
-		<quality>
-			<name>Resistance to Pathogens and Toxins</name>
-			<hide>yes</hide>
-			<karma>8</karma>
-			<category>Positive</category>
-			<bonus />
-			<forbidden>
-				<oneof>
-					<quality>Resistance to Pathogens</quality>
-					<quality>Resistance to Toxins</quality>
-				</oneof>
-			</forbidden>
-			<source>SR5</source>
-			<page>77</page>
-		</quality>
-		<quality>
-			<id>c067baa6-0dfa-4783-a0c8-0873564f0308</id>
-			<name>Spirit Affinity</name>
-			<karma>7</karma>
-			<category>Positive</category>
-			<bonus>
-				<selecttext />
-			</bonus>
-			<required>
-				<oneof>
-					<quality>Magician</quality>
-					<quality>Mystic Adept</quality>
-					<quality>Aspected Magician</quality>
-				</oneof>
-			</required>
-			<source>SR5</source>
-			<page>77</page>
-		</quality>
-		<quality>
-			<id>00cc6499-db13-447e-8116-278d317a9e31</id>
-			<name>Toughness</name>
-			<karma>9</karma>
-			<category>Positive</category>
-			<bonus>
-				<damageresistance>1</damageresistance>
-			</bonus>
-			<source>SR5</source>
-			<page>77</page>
-		</quality>
-		<quality>
-			<id>18d2a522-6460-4654-916b-a96631f11323</id>
-			<name>Will to Live (Rating 1)</name>
-			<karma>3</karma>
-			<limit>3</limit>
-			<category>Positive</category>
-			<bonus>
-				<conditionmonitor>
-					<overflow>1</overflow>
-				</conditionmonitor>
-			</bonus>
-			<forbidden>
-				<oneof>
-					<quality>Will to Live (Rating 2)</quality>
-					<quality>Will to Live (Rating 3)</quality>
-				</oneof>
-			</forbidden>
-			<source>SR5</source>
-			<page>77</page>
-		</quality>
-		<quality>
-			<id>5b785abd-91b7-4a94-8856-e98e71a32118</id>
-			<name>Will to Live (Rating 2)</name>
-			<karma>6</karma>
-			<limit>3</limit>
-			<category>Positive</category>
-			<bonus>
-				<conditionmonitor>
-					<overflow>2</overflow>
-				</conditionmonitor>
-			</bonus>
-			<forbidden>
-				<oneof>
-					<quality>Will to Live (Rating 1)</quality>
-					<quality>Will to Live (Rating 3)</quality>
-				</oneof>
-			</forbidden>
-			<source>SR5</source>
-			<page>77</page>
-		</quality>
-		<quality>
-			<id>2916b7de-7265-4e31-b872-074863c5aff3</id>
-			<name>Will to Live (Rating 3)</name>
-			<karma>9</karma>
-			<limit>3</limit>
-			<category>Positive</category>
-			<bonus>
-				<conditionmonitor>
-					<overflow>3</overflow>
-				</conditionmonitor>
-			</bonus>
-			<forbidden>
-				<oneof>
-					<quality>Will to Live (Rating 2)</quality>
-					<quality>Will to Live (Rating 1)</quality>
-				</oneof>
-			</forbidden>
-			<source>SR5</source>
-			<page>77</page>
-		</quality>
-		<quality>
-			<id>fb9eab85-ae9a-4d03-8c3f-70b6a32d5e17</id>
-			<name>Deus Vult!</name>
-			<karma>4</karma>
-			<category>Positive</category>
-			<bonus />
-			<source>AP</source>
-			<page>16</page>
-		</quality>
-		<quality>
-			<id>204d2317-77cd-448c-9506-091269d1e58a</id>
-			<name>My Country, Right or Wrong</name>
-			<karma>4</karma>
-			<category>Positive</category>
-			<bonus />
-			<source>AP</source>
-			<page>17</page>
-		</quality>
-		<quality>
-			<id>3e175d5e-3935-4273-ac08-7e99fecd7fae</id>
-			<name>Out For Myself</name>
-			<karma>4</karma>
-			<category>Positive</category>
-			<bonus />
-			<source>AP</source>
-			<page>17</page>
-		</quality>
-		<quality>
-			<id>03d5c621-7883-492e-988b-5aafdebc855d</id>
-			<name>Strive For Perfection</name>
-			<karma>12</karma>
-			<category>Positive</category>
-			<bonus />
-			<source>AP</source>
-			<page>17</page>
-		</quality>
-		<quality>
-			<id>5150f4f0-5193-4f02-8914-d70e831e3567</id>
-			<name>Acrobatic Defender</name>
-			<karma>4</karma>
-			<category>Positive</category>
-			<bonus />
-			<source>RG</source>
-			<page>127</page>
-		</quality>
-		<quality>
-			<id>1d0c4278-501d-456f-ab63-69afee6fbf95</id>
-			<name>Agile Defender</name>
-			<karma>3</karma>
-			<category>Positive</category>
-			<bonus />
-			<source>RG</source>
-			<page>127</page>
-		</quality>
-		<quality>
-			<id>31108c89-a67c-47d4-a757-db4e22e2f607</id>
-			<name>Brand Loyalty (Manufacturer)</name>
-			<karma>3</karma>
-			<category>Positive</category>
-			<bonus>
-				<selecttext />
-			</bonus>
-			<source>RG</source>
-			<page>127</page>
-		</quality>
-		<quality>
-			<id>348d7043-7a1c-498f-85eb-3339be9941d1</id>
-			<name>Brand Loyalty (Product)</name>
-			<karma>3</karma>
-			<category>Positive</category>
-			<bonus>
-				<selecttext />
-			</bonus>
-			<source>RG</source>
-			<page>127</page>
-		</quality>
-		<quality>
-			<id>98644894-e3a4-41f2-9b7e-91feb74d0334</id>
-			<name>One Trick Pony</name>
-			<karma>7</karma>
-			<category>Positive</category>
-			<bonus>
-				<martialart>One Trick Pony</martialart>
-			</bonus>
-			<source>RG</source>
-			<page>127</page>
-		</quality>
-		<quality>
-			<id>b5f6d958-2563-431b-a7a4-a9028a9f0277</id>
-			<name>Perceptive Defender</name>
-			<karma>4</karma>
-			<category>Positive</category>
-			<bonus />
-			<source>RG</source>
-			<page>127</page>
-		</quality>
-		<quality>
-			<id>1675810d-0f77-42f9-848a-eaa929cb3a20</id>
-			<name>Sharpshooter</name>
-			<karma>4</karma>
-			<category>Positive</category>
-			<bonus />
-			<source>RG</source>
-			<page>127</page>
-		</quality>
-		<quality>
-			<id>0c23861e-36d1-4454-b327-0d8118d02d60</id>
-			<name>Too Pretty To Hit</name>
-			<karma>3</karma>
-			<category>Positive</category>
-			<bonus />
-			<source>RG</source>
-			<page>127</page>
-		</quality>
-		<quality>
-			<id>da4f7e4a-0e7e-45e6-a872-643bdecb183e</id>
-			<name>Radiation Sponge</name>
-			<karma>5</karma>
-			<category>Positive</category>
-			<bonus />
-			<forbidden>
-				<oneof>
-					<quality>Rad-Tolerant</quality>
-				</oneof>
-			</forbidden>
-			<source>RG</source>
-			<page>169</page>
-		</quality>
-		<quality>
-			<id>01bba489-52a2-4a80-845e-61905a970626</id>
-			<name>Rad-Tolerant</name>
-			<karma>3</karma>
-			<category>Positive</category>
-			<bonus />
-			<forbidden>
-				<oneof>
-					<quality>Radiation Sponge</quality>
-				</oneof>
-			</forbidden>
-			<source>RG</source>
-			<page>169</page>
-		</quality>
-		<quality>
-			<id>8826405e-a995-4687-b7c8-4e1e51fef3f0</id>
-			<name>Spacer</name>
-			<karma>3</karma>
-			<category>Positive</category>
-			<bonus />
-			<source>RG</source>
-			<page>169</page>
-		</quality>
-		<quality>
-			<id>8ec5c9bb-aeb9-42f2-a436-a60f764adfe4</id>
-			<name>Low-Light Vision</name>
-			<karma>0</karma>
-			<hide>yes</hide>
-			<category>Positive</category>
-			<bonus />
-			<source>SR5</source>
-			<page>66</page>
-		</quality>
-		<quality>
-			<id>02e76a38-304e-4a0e-93a3-ad2938306afc</id>
-			<name>Thermographic Vision</name>
-			<karma>0</karma>
-			<hide>yes</hide>
-			<category>Positive</category>
-			<bonus />
-			<source>SR5</source>
-			<page>66</page>
-		</quality>
-		<quality>
-			<id>0e741331-d776-4be8-abc5-4101228abdef</id>
-			<name>Magician</name>
-			<karma>30</karma>
-			<category>Positive</category>
-			<bonus />
-			<source>SR5</source>
-			<page>69</page>
-			<contributetolimit>no</contributetolimit>
-			<forbidden>
-				<oneof>
-					<quality>Adept</quality>
-					<quality>Mystic Adept</quality>
-					<quality>Aspected Magician</quality>
-					<quality>Technomancer</quality>
-				</oneof>
-			</forbidden>
-		</quality>
-		<quality>
-			<id>55247bdc-c313-4614-ae15-5012308096ff</id>
-			<name>Adept</name>
-			<karma>20</karma>
-			<category>Positive</category>
-			<bonus />
-			<source>SR5</source>
-			<page>69</page>
-			<forbidden>
-				<oneof>
-					<quality>Magician</quality>
-					<quality>Mystic Adept</quality>
-					<quality>Aspected Magician</quality>
-					<quality>Technomancer</quality>
-				</oneof>
-			</forbidden>
-			<contributetolimit>no</contributetolimit>
-		</quality>
-		<quality>
-			<id>9d53e1e4-3f31-40cb-bfbe-4b94f5ba757e</id>
-			<name>Mystic Adept</name>
-			<karma>35</karma>
-			<category>Positive</category>
-			<bonus />
-			<source>SR5</source>
-			<page>69</page>
-			<forbidden>
-				<oneof>
-					<quality>Magician</quality>
-					<quality>Adept</quality>
-					<quality>Aspected Magician</quality>
-					<quality>Technomancer</quality>
-				</oneof>
-			</forbidden>
-			<contributetolimit>no</contributetolimit>
-		</quality>
-		<quality>
-			<id>c4b35412-bd91-45b4-b428-29da7edd5ff4</id>
-			<name>Technomancer</name>
-			<karma>15</karma>
-			<category>Positive</category>
-			<bonus />
-			<source>SR5</source>
-			<page>69</page>
-			<forbidden>
-				<oneof>
-					<quality>Magician</quality>
-					<quality>Mystic Adept</quality>
-					<quality>Aspected Magician</quality>
-					<quality>Adept</quality>
-				</oneof>
-			</forbidden>
-			<contributetolimit>no</contributetolimit>			
-		</quality>
-		<quality>
-			<id>4adeb2d4-e42e-4b7a-9a5d-3df325ae59a5</id>
-			<name>Aspected Magician</name>
-			<karma>15</karma>
-			<category>Positive</category>
-			<bonus />
-			<source>SR5</source>
-			<page>69</page>
-			<forbidden>
-				<oneof>
-					<quality>Magician</quality>
-					<quality>Mystic Adept</quality>
-					<quality>Adept</quality>
-					<quality>Technomancer</quality>
-				</oneof>
-			</forbidden>
-			<contributetolimit>no</contributetolimit>			
-		</quality>
-		<quality>
-			<id>ea7cced4-a201-44a2-9a1b-e10180b1df81</id>
-			<name>Addiction (Mild)</name>
-			<karma>-4</karma>
-			<category>Negative</category>
-			<limit>no</limit>
-			<bonus>
-				<selecttext />
-			</bonus>
-			<source>SR5</source>
-			<page>77</page>
-		</quality>
-		<quality>
-			<id>9a52a300-4d90-4b1f-a113-d0e40a410063</id>
-			<name>Addiction (Moderate)</name>
-			<karma>-9</karma>
-			<category>Negative</category>
-			<limit>no</limit>
-			<bonus>
-				<selecttext />
-			</bonus>
-			<source>SR5</source>
-			<page>78</page>
-		</quality>
-		<quality>
-			<id>b5fa94e6-03fb-4d00-b368-86c318f79c09</id>
-			<name>Addiction (Severe)</name>
-			<karma>-20</karma>
-			<category>Negative</category>
-			<limit>no</limit>
-			<bonus>
-				<selecttext />
-			</bonus>
-			<source>SR5</source>
-			<page>78</page>
-		</quality>
-		<quality>
-			<id>0886bbb3-f5a9-4583-bcea-d6723889c80d</id>
-			<name>Addiction (Burnout)</name>
-			<karma>-25</karma>
-			<category>Negative</category>
-			<limit>no</limit>
-			<bonus>
-				<selecttext />
-				<social>-3</social>
-			</bonus>
-			<source>SR5</source>
-			<page>78</page>
-		</quality>
-		<quality>
-			<id>b7841930-0c7b-4be4-b1cf-86debc41aa95</id>
-			<name>Allergy (Uncommon, Mild)</name>
-			<karma>-5</karma>
-			<category>Negative</category>
-			<limit>no</limit>
-			<bonus>
-				<selecttext />
-			</bonus>
-			<source>SR5</source>
-			<page>78</page>
-		</quality>
-		<quality>
-			<id>f3ad08be-a7a4-4965-bb38-f8db9016c94e</id>
-			<name>Allergy (Uncommon, Moderate)</name>
-			<karma>-10</karma>
-			<category>Negative</category>
-			<limit>no</limit>
-			<bonus>
-				<selecttext />
-			</bonus>
-			<source>SR5</source>
-			<page>78</page>
-		</quality>
-		<quality>
-			<id>84a43000-9ae4-4391-b156-d5fbc9a092de</id>
-			<name>Allergy (Uncommon, Severe)</name>
-			<karma>-15</karma>
-			<category>Negative</category>
-			<limit>no</limit>
-			<bonus>
-				<selecttext />
-			</bonus>
-			<source>SR5</source>
-			<page>78</page>
-		</quality>
-		<quality>
-			<id>cfdc255a-bb46-4d9c-8960-e4181455f4e3</id>
-			<name>Allergy (Uncommon, Extreme)</name>
-			<karma>-20</karma>
-			<category>Negative</category>
-			<limit>no</limit>
-			<bonus>
-				<selecttext />
-			</bonus>
-			<source>SR5</source>
-			<page>78</page>
-		</quality>
-		<quality>
-			<id>e89db285-8db9-4a9c-80cb-94d87b86a80b</id>
-			<name>Allergy (Common, Mild)</name>
-			<karma>-10</karma>
-			<category>Negative</category>
-			<metagenetic>yes</metagenetic>
-			<limit>no</limit>
-			<bonus>
-				<selecttext />
-			</bonus>
-			<source>SR5</source>
-			<page>78</page>
-		</quality>
-		<quality>
-			<id>90188ca7-0ccb-4198-b199-dcf33e029d74</id>
-			<name>Allergy (Common, Moderate)</name>
-			<karma>-15</karma>
-			<category>Negative</category>
-			<metagenetic>yes</metagenetic>
-			<limit>no</limit>
-			<bonus>
-				<selecttext />
-			</bonus>
-			<source>SR5</source>
-			<page>78</page>
-		</quality>
-		<quality>
-			<id>df14fb6e-456d-4d24-83e8-b1c97576dce2</id>
-			<name>Allergy (Common, Severe)</name>
-			<karma>-20</karma>
-			<category>Negative</category>
-			<metagenetic>yes</metagenetic>
-			<limit>no</limit>
-			<bonus>
-				<selecttext />
-			</bonus>
-			<source>SR5</source>
-			<page>78</page>
-		</quality>
-		<quality>
-			<id>8a40007a-9876-4998-a7c9-047248cfbc52</id>
-			<name>Allergy (Common, Extreme)</name>
-			<karma>-25</karma>
-			<category>Negative</category>
-			<limit>no</limit>
-			<bonus>
-				<selecttext />
-			</bonus>
-			<source>SR5</source>
-			<page>78</page>
-		</quality>
-		<quality>
-			<id>94a09a8d-d582-44f0-9f2c-71f7ba94e767</id>
-			<name>Astral Beacon</name>
-			<karma>-10</karma>
-			<category>Negative</category>
-			<bonus />
-			<required>
-				<oneof>
-					<quality>Adept</quality>
-					<quality>Aspected Magician</quality>
-					<quality>Magician</quality>
-					<quality>Mystic Adept</quality>
-				</oneof>
-			</required>
-			<forbidden>
-				<oneof>
-					<quality>Astral Chameleon</quality>
-				</oneof>
-			</forbidden>
-			<source>SR5</source>
-			<page>78</page>
-		</quality>
-		<quality>
-			<id>bc5f41ca-1549-4367-9c12-afa403182f8c</id>
-			<name>Bad Luck</name>
-			<karma>-12</karma>
-			<category>Negative</category>
-			<source>SR5</source>
-			<page>79</page>
-		</quality>
-		<quality>
-			<id>25356bae-efcc-46c6-9c4f-66909b9b7233</id>
-			<name>Bad Rep</name>
-			<karma>-7</karma>
-			<category>Negative</category>
-			<bonus>
-				<notoriety>3</notoriety>
-			</bonus>
-			<source>SR5</source>
-			<page>79</page>
-		</quality>
-		<quality>
-			<id>dda02333-10e3-4295-9392-691ff3a7bd4a</id>
-			<name>Code of Honor</name>
-			<karma>-15</karma>
-			<category>Negative</category>
-			<bonus>
-				<selecttext />
-			</bonus>
-			<source>SR5</source>
-			<page>79</page>
-		</quality>
-		<quality>
-			<id>86b259fd-17c8-4ae5-b246-49782e7c5047</id>
-			<name>Codeblock</name>
-			<karma>-10</karma>
-			<category>Negative</category>
-			<bonus>
-				<selecttext />
-			</bonus>
-			<source>SR5</source>
-			<page>80</page>
-		</quality>
-		<quality>
-			<id>62c7ed8f-b534-41e3-84ac-29534826d476</id>
-			<name>Combat Paralysis</name>
-			<karma>-12</karma>
-			<category>Negative</category>
-			<bonus />
-			<source>SR5</source>
-			<page>80</page>
-		</quality>
-		<quality>
-			<id>2b9a495d-b735-416b-a000-f648c3b4191a</id>
-			<name>Dependent (Nuisance)</name>
-			<karma>-3</karma>
-			<category>Negative</category>
-			<bonus>
-				<lifestylecost>10</lifestylecost>
-			</bonus>
-			<forbidden>
-				<oneof>
-					<quality>Dependent (Inconvenience)</quality>
-					<quality>Dependent (Demanding)</quality>
-				</oneof>
-			</forbidden>
-			<source>SR5</source>
-			<page>80</page>
-		</quality>
-		<quality>
-			<id>cc857826-3bb2-466d-987b-7d56a337bc08</id>
-			<name>Dependent (Inconvenience)</name>
-			<karma>-6</karma>
-			<category>Negative</category>
-			<bonus>
-				<lifestylecost>20</lifestylecost>
-			</bonus>
-			<forbidden>
-				<oneof>
-					<quality>Dependent (Nuisance)</quality>
-					<quality>Dependent (Demanding)</quality>
-				</oneof>
-			</forbidden>
-			<source>SR5</source>
-			<page>80</page>
-		</quality>
-		<quality>
-			<id>066a2de9-1717-44ca-a8c6-90366890574a</id>
-			<name>Dependent (Demanding)</name>
-			<karma>-9</karma>
-			<category>Negative</category>
-			<bonus>
-				<lifestylecost>30</lifestylecost>
-			</bonus>
-			<forbidden>
-				<oneof>
-					<quality>Dependent (Nuisance)</quality>
-					<quality>Dependent (Inconvenience)</quality>
-				</oneof>
-			</forbidden>
-			<source>SR5</source>
-			<page>80</page>
-		</quality>
-		<quality>
-			<id>a030d7e2-755b-4f71-b848-ad9772fba242</id>
-			<name>Distinctive Style</name>
-			<karma>-5</karma>
-			<category>Negative</category>
-			<bonus />
-			<forbidden>
-				<oneof>
-					<quality>Blandness</quality>
-				</oneof>
-			</forbidden>
-			<source>SR5</source>
-			<page>80</page>
-		</quality>
-		<quality>
-			<id>7036225b-d0f0-4c86-85b7-cc4d46943113</id>
-			<name>Elf Poser</name>
-			<karma>-6</karma>
-			<category>Negative</category>
-			<bonus />
-			<required>
-				<allof>
-					<metatype>Human</metatype>
-				</allof>
-			</required>
-			<source>SR5</source>
-			<page>81</page>
-		</quality>
-		<quality>
-			<id>de12b672-f60a-486d-85f6-b94a80a058da</id>
-			<name>Gremlins (Rating 1)</name>
-			<karma>-4</karma>
-			<limit>4</limit>
-			<category>Negative</category>
-			<bonus />
-			<source>SR5</source>
-			<page>81</page>
-		</quality>
-		<quality>
-			<id>b71cecd5-7197-4372-bcf8-d55bf1c5d328</id>
-			<name>Gremlins (Rating 2)</name>
-			<karma>-8</karma>
-			<limit>4</limit>
-			<category>Negative</category>
-			<bonus />
-			<source>SR5</source>
-			<page>81</page>
-		</quality>
-		<quality>
-			<id>1e819d6e-0ddb-441e-9025-f286fecf93e3</id>
-			<name>Gremlins (Rating 3)</name>
-			<karma>-12</karma>
-			<limit>4</limit>
-			<category>Negative</category>
-			<bonus />
-			<source>SR5</source>
-			<page>81</page>
-		</quality>
-		<quality>
-			<id>564284b5-da31-4915-bc69-a893ab25b519</id>
-			<name>Gremlins (Rating 4)</name>
-			<karma>-16</karma>
-			<limit>4</limit>
-			<category>Negative</category>
-			<bonus />
-			<source>SR5</source>
-			<page>81</page>
-		</quality>
-		<quality>
-			<id>216290b9-053d-4f6d-81c9-d1fe8ae346be</id>
-			<name>Incompetent</name>
-			<karma>-5</karma>
-			<category>Negative</category>
-			<bonus>
-				<selectskillgroup>
-					<max>-13</max>
-				</selectskillgroup>
-			</bonus>
-			<source>SR5</source>
-			<page>81</page>
-		</quality>
-		<quality>
-			<id>0cf25fda-725b-49fd-a8cf-de589e938065</id>
-			<name>Insomnia (Basic)</name>
-			<karma>-10</karma>
-			<category>Negative</category>
-			<bonus />
-			<source>SR5</source>
-			<page>81</page>
-		</quality>
-		<quality>
-			<id>149e6bf7-a6b4-4893-b755-4d983372079c</id>
-			<name>Insomnia (Full)</name>
-			<karma>-15</karma>
-			<category>Negative</category>
-			<bonus />
-			<source>SR5</source>
-			<page>81</page>
-		</quality>
-		<quality>
-			<id>c9cd05ad-cd3c-451e-8285-e0fb1d95ebc1</id>
-			<name>Loss of Confidence</name>
-			<karma>-5</karma>
-			<category>Negative</category>
-			<bonus>
-				<selectskill>
-					<bonus>-2</bonus>
-				</selectskill>
-			</bonus>
-			<source>SR5</source>
-			<page>82</page>
-		</quality>
-		<quality>
-			<id>9ba327d2-38c5-4a25-ae44-25e98f0bbf03</id>
-			<name>Low Pain Tolerance</name>
-			<karma>-9</karma>
-			<category>Negative</category>
-			<bonus>
-				<conditionmonitor>
-					<threshold>-1</threshold>
-				</conditionmonitor>
-			</bonus>
-			<source>SR5</source>
-			<page>82</page>
-		</quality>
-		<quality>
-			<id>075447a2-5730-4750-a19f-1a5c6086903d</id>
-			<name>Ork Poser</name>
-			<karma>-6</karma>
-			<category>Negative</category>
-			<required>
-				<oneof>
-					<metatype>Human</metatype>
-					<metatype>Elf</metatype>
-				</oneof>
-			</required>
-			<source>SR5</source>
-			<page>82</page>
-		</quality>
-		<quality>
-			<id>d6843e67-0837-4353-a5db-f4c320560ddb</id>
-			<name>Prejudiced (Common, Biased)</name>
-			<karma>-5</karma>
-			<category>Negative</category>
-			<limit>no</limit>
-			<bonus>
-				<selecttext />
-			</bonus>
-			<source>SR5</source>
-			<page>82</page>
-		</quality>
-		<quality>
-			<id>9a76f104-a472-4b6a-b5b7-a8f5248f65a9</id>
-			<name>Prejudiced (Common, Outspoken)</name>
-			<karma>-7</karma>
-			<category>Negative</category>
-			<limit>no</limit>
-			<bonus>
-				<selecttext />
-			</bonus>
-			<source>SR5</source>
-			<page>82</page>
-		</quality>
-		<quality>
-			<id>1dc88694-8519-4fb0-b8c9-c5a823084730</id>
-			<name>Prejudiced (Common, Radical)</name>
-			<karma>-10</karma>
-			<category>Negative</category>
-			<limit>no</limit>
-			<bonus>
-				<selecttext />
-			</bonus>
-			<source>SR5</source>
-			<page>82</page>
-		</quality>
-		<quality>
-			<id>b0640207-7965-4f1a-a28c-0dd5e24d2d8c</id>
-			<name>Prejudiced (Specific, Biased)</name>
-			<karma>-3</karma>
-			<category>Negative</category>
-			<limit>no</limit>
-			<bonus>
-				<selecttext />
-			</bonus>
-			<source>SR5</source>
-			<page>82</page>
-		</quality>
-		<quality>
-			<id>53ddd66b-ad89-43eb-9174-cbff6ed2a9c3</id>
-			<name>Prejudiced (Specific, Outspoken)</name>
-			<karma>-5</karma>
-			<category>Negative</category>
-			<limit>no</limit>
-			<bonus>
-				<selecttext />
-			</bonus>
-			<source>SR5</source>
-			<page>82</page>
-		</quality>
-		<quality>
-			<id>100cf04a-51e5-477a-a57c-2dae699f7f04</id>
-			<name>Prejudiced (Specific, Radical)</name>
-			<karma>-8</karma>
-			<category>Negative</category>
-			<limit>no</limit>
-			<bonus>
-				<selecttext />
-			</bonus>
-			<source>SR5</source>
-			<page>82</page>
-		</quality>
-		<quality>
-			<id>69984296-4057-4a0f-964e-a0efb4bfc7ce</id>
-			<name>Scorched</name>
-			<karma>-10</karma>
-			<category>Negative</category>
-			<bonus />
-			<source>SR5</source>
-			<page>83</page>
-		</quality>
-		<quality>
-			<id>13fd45c3-e031-4452-8bf8-31829d2401f9</id>
-			<name>Sensitive System</name>
-			<karma>-12</karma>
-			<category>Negative</category>
-			<bonus>
-				<sensitivesystem />
-			</bonus>
-			<source>SR5</source>
-			<page>83</page>
-		</quality>
-		<quality>
-			<id>b2210e9a-ab8a-45f9-b5db-13f6923c2d22</id>
-			<name>Simsense Vertigo</name>
-			<karma>-5</karma>
-			<category>Negative</category>
-			<bonus />
-			<source>SR5</source>
-			<page>83</page>
-		</quality>
-		<quality>
-			<id>e00623e1-54b0-4a91-b234-3c7e141deef4</id>
-			<name>SINner (Corporate)</name>
-			<karma>-25</karma>
-			<category>Negative</category>
-			<bonus>
-				<selecttext />
-			</bonus>
-			<forbidden>
-				<oneof>
-					<quality>SINner (Criminal)</quality>
-					<quality>SINner (National)</quality>
-					<quality>SINner (Corporate Limited)</quality>
-				</oneof>
-			</forbidden>
-			<source>SR5</source>
-			<page>85</page>
-		</quality>
-		<quality>
-			<id>9ac85feb-ae1e-4996-8514-3570d411e1d5</id>
-			<name>SINner (National)</name>
-			<karma>-5</karma>
-			<category>Negative</category>
-			<bonus>
-				<selecttext />
-			</bonus>
-			<forbidden>
-				<oneof>
-					<quality>SINner (Criminal)</quality>
-					<quality>SINner (Corporate)</quality>
-					<quality>SINner (Corporate Limited)</quality>
-				</oneof>
-			</forbidden>
-			<source>SR5</source>
-			<page>84</page>
-		</quality>
-		<quality>
-			<id>318d2edd-833b-48c5-a3e1-343bf03848a5</id>
-			<name>SINner (Corporate Limited)</name>
-			<karma>-15</karma>
-			<category>Negative</category>
-			<bonus>
-				<selecttext />
-			</bonus>
-			<forbidden>
-				<oneof>
-					<quality>SINner (Criminal)</quality>
-					<quality>SINner (National)</quality>
-					<quality>SINner (Corporate)</quality>
-				</oneof>
-			</forbidden>
-			<source>SR5</source>
-			<page>84</page>
-		</quality>
-		<quality>
-			<id>d9479e5c-d44a-45b9-8fb4-d1e08a9487b2</id>
-			<name>SINner (Criminal)</name>
-			<karma>-10</karma>
-			<category>Negative</category>
-			<bonus>
-				<selecttext />
-			</bonus>
-			<forbidden>
-				<oneof>
-					<quality>SINner (Corporate)</quality>
-					<quality>SINner (National)</quality>
-					<quality>SINner (Corporate Limited)</quality>
-				</oneof>
-			</forbidden>
-			<source>SR5</source>
-			<page>84</page>
-		</quality>
-		<quality>
-			<id>8ba2830a-3f10-4877-9752-93be051b205b</id>
-			<name>Social Stress</name>
-			<karma>-8</karma>
-			<category>Negative</category>
-			<bonus />
-			<source>SR5</source>
-			<page>85</page>
-		</quality>
-		<quality>
-			<id>40c06974-a85b-4f2b-9558-51c140c16d87</id>
-			<name>Spirit Bane</name>
-			<karma>-7</karma>
-			<category>Negative</category>
-			<bonus>
-				<selecttext />
-			</bonus>
-			<source>SR5</source>
-			<page>85</page>
-			<required>
-				<oneof>
-					<quality>Aspected Magician</quality>
-					<quality>Magician</quality>
-					<quality>Mystic Adept</quality>
-				</oneof>
-			</required>
-		</quality>
-		<quality>
-			<id>f0873c37-4f09-41cd-be81-88e8df5b42ae</id>
-			<name>Uncouth</name>
-			<karma>-14</karma>
-			<category>Negative</category>
-			<bonus>
-				<uncouth />
-			</bonus>
-			<source>SR5</source>
-			<page>85</page>
-		</quality>
-		<quality>
-			<id>c6a2aa0f-76fd-432b-85bb-3ef2c2857525</id>
-			<name>Consummate Professional</name>
-			<karma>-3</karma>
-			<category>Negative</category>
-			<bonus />
-			<source>AP</source>
-			<page>17</page>
-		</quality>
-		<quality>
-			<id>8d2b32ec-2ddf-40dd-a29b-bf2e85a3d8ca</id>
-			<name>Combat Junkie</name>
-			<karma>-7</karma>
-			<category>Negative</category>
-			<bonus />
-			<source>RG</source>
-			<page>127</page>
-		</quality>
-		<quality>
-			<id>f810fb60-8e1f-4111-a4f3-b652e91693ca</id>
-			<name>Blighted (6 Months)</name>
-			<karma>-5</karma>
-			<category>Negative</category>
-			<bonus />
-			<source>RG</source>
-			<page>169</page>
-		</quality>
-		<quality>
-			<id>94cbe9bc-fabc-4126-81f8-3e31c7ed85f8</id>
-			<name>Blighted (12 Months)</name>
-			<karma>-10</karma>
-			<category>Negative</category>
-			<bonus />
-			<source>RG</source>
-			<page>169</page>
-		</quality>
-		<quality>
-			<id>6be0022f-f8c8-4c51-808c-d339d3e8fecb</id>
-			<name>Blighted (24 Months)</name>
-			<karma>-15</karma>
-			<category>Negative</category>
-			<bonus />
-			<source>RG</source>
-			<page>169</page>
-		</quality>
-		<quality>
-			<id>e7c16580-6705-4a93-a9be-dbea90efd2eb</id>
-			<name>Earther</name>
-			<karma>-3</karma>
-			<category>Negative</category>
-			<bonus />
-			<source>RG</source>
-			<page>169</page>
-		</quality>
-		<quality>
-			<id>d8362a78-54e9-4dbe-8388-6ba0a7b9df31</id>
-			<name>Uneducated</name>
-			<karma>-8</karma>
-			<category>Negative</category>
-			<bonus>
-				<uneducated />
-			</bonus>
-			<source>SR5</source>
-			<page>87</page>
-		</quality>
-		<quality>
-			<id>e96c7280-b9b0-4112-8b65-a3568c7ca13e</id>
-			<name>Unsteady Hands</name>
-			<karma>-7</karma>
-			<category>Negative</category>
-			<bonus />
-			<source>SR5</source>
-			<page>87</page>
-		</quality>
-		<quality>
-			<id>0a7bcb95-dd9c-4e3e-ab0a-291a352ac1d4</id>
-			<name>Weak Immune System</name>
-			<karma>-10</karma>
-			<category>Negative</category>
-			<bonus />
-			<source>SR5</source>
-			<page>87</page>
-		</quality>
-		<quality>
-			<id>15b8fbbd-9d6f-43e4-acf3-97badf073ac4</id>
-			<name>The Artisan's Way</name>
-			<karma>20</karma>
-			<category>Positive</category>
-			<bonus />
-			<forbidden>
-				<oneof>
-					<quality>The Artist's Way</quality>
-					<quality>The Athlete's Way</quality>
-					<quality>The Beast's Way</quality>
-					<quality>The Burnout's Way</quality>
-					<quality>The Invisible Way</quality>
-					<quality>The Magician's Way</quality>
-					<quality>The Speaker's Way</quality>
-					<quality>The Spiritual Way</quality>
-					<quality>The Warrior's Way</quality>
-				</oneof>
-			</forbidden>
-			<required>
-				<oneof>
-					<quality>Adept</quality>
-					<quality>Mystic Adept</quality>
-				</oneof>
-			</required>
-			<source>SG</source>
-			<page>176</page>
-		</quality>
-		<quality>
-			<id>a61e2873-fe15-40f5-9ce3-07caa1f824d2</id>
-			<name>The Artist's Way</name>
-			<karma>20</karma>
-			<category>Positive</category>
-			<bonus />
-			<forbidden>
-				<oneof>
-					<quality>The Artisan's Way</quality>
-					<quality>The Athlete's Way</quality>
-					<quality>The Beast's Way</quality>
-					<quality>The Burnout's Way</quality>
-					<quality>The Invisible Way</quality>
-					<quality>The Magician's Way</quality>
-					<quality>The Speaker's Way</quality>
-					<quality>The Spiritual Way</quality>
-					<quality>The Warrior's Way</quality>
-				</oneof>
-			</forbidden>
-			<required>
-				<oneof>
-					<quality>Adept</quality>
-					<quality>Mystic Adept</quality>
-				</oneof>
-			</required>
-			<source>SG</source>
-			<page>176</page>
-		</quality>
-		<quality>
-			<id>3f536570-2f0c-40b1-a056-d310e29e983d</id>
-			<name>The Athlete's Way</name>
-			<karma>20</karma>
-			<category>Positive</category>
-			<bonus />
-			<forbidden>
-				<oneof>
-					<quality>The Artisan's Way</quality>
-					<quality>The Artisan's Way</quality>
-					<quality>The Beast's Way</quality>
-					<quality>The Burnout's Way</quality>
-					<quality>The Invisible Way</quality>
-					<quality>The Magician's Way</quality>
-					<quality>The Speaker's Way</quality>
-					<quality>The Spiritual Way</quality>
-					<quality>The Warrior's Way</quality>
-				</oneof>
-			</forbidden>
-			<required>
-				<oneof>
-					<quality>Adept</quality>
-					<quality>Mystic Adept</quality>
-				</oneof>
-			</required>
-			<source>SG</source>
-			<page>176</page>
-		</quality>
-		<quality>
-			<id>2e7424d3-5d11-4c9d-ba92-f0431bb86786</id>
-			<name>The Beast's Way</name>
-			<karma>20</karma>
-			<category>Positive</category>
-			<bonus />
-			<forbidden>
-				<oneof>
-					<quality>The Artisan's Way</quality>
-					<quality>The Athlete's Way</quality>
-					<quality>The Artisan's Way</quality>
-					<quality>The Burnout's Way</quality>
-					<quality>The Invisible Way</quality>
-					<quality>The Magician's Way</quality>
-					<quality>The Speaker's Way</quality>
-					<quality>The Spiritual Way</quality>
-					<quality>The Warrior's Way</quality>
-				</oneof>
-			</forbidden>
-			<required>
-				<oneof>
-					<quality>Adept</quality>
-					<quality>Mystic Adept</quality>
-				</oneof>
-			</required>
-			<source>SG</source>
-			<page>176</page>
-		</quality>
-		<quality>
-			<id>7da60a93-aa53-478c-8d08-18b5638d9b87</id>
-			<name>The Burnout's Way</name>
-			<karma>15</karma>
-			<category>Positive</category>
-			<bonus />
-			<forbidden>
-				<oneof>
-					<quality>The Artisan's Way</quality>
-					<quality>The Athlete's Way</quality>
-					<quality>The Beast's Way</quality>
-					<quality>The Artisan's Way</quality>
-					<quality>The Invisible Way</quality>
-					<quality>The Magician's Way</quality>
-					<quality>The Speaker's Way</quality>
-					<quality>The Spiritual Way</quality>
-					<quality>The Warrior's Way</quality>
-				</oneof>
-				<required>
-					<oneof>
-						<quality>Adept</quality>
-						<quality>Mystic Adept</quality>
-					</oneof>
-				</required>
-			</forbidden>
-			<source>SG</source>
-			<page>177</page>
-		</quality>
-		<quality>
-			<id>01181bb0-2a94-43f1-8a97-41347eac3843</id>
-			<name>The Invisible Way</name>
-			<karma>20</karma>
-			<category>Positive</category>
-			<bonus />
-			<forbidden>
-				<oneof>
-					<quality>The Artisan's Way</quality>
-					<quality>The Athlete's Way</quality>
-					<quality>The Beast's Way</quality>
-					<quality>The Burnout's Way</quality>
-					<quality>The Artisan's Way</quality>
-					<quality>The Magician's Way</quality>
-					<quality>The Speaker's Way</quality>
-					<quality>The Spiritual Way</quality>
-					<quality>The Warrior's Way</quality>
-				</oneof>
-			</forbidden>
-			<required>
-				<oneof>
-					<quality>Adept</quality>
-					<quality>Mystic Adept</quality>
-				</oneof>
-			</required>
-			<source>SG</source>
-			<page>177</page>
-		</quality>
-		<quality>
-			<id>64165b48-d67e-4bb8-b662-ca45fbf5b3c0</id>
-			<name>The Magician's Way</name>
-			<karma>20</karma>
-			<category>Positive</category>
-			<bonus />
-			<forbidden>
-				<oneof>
-					<quality>The Artisan's Way</quality>
-					<quality>The Athlete's Way</quality>
-					<quality>The Beast's Way</quality>
-					<quality>The Burnout's Way</quality>
-					<quality>The Invisible Way</quality>
-					<quality>The Artisan's Way</quality>
-					<quality>The Speaker's Way</quality>
-					<quality>The Spiritual Way</quality>
-					<quality>The Warrior's Way</quality>
-				</oneof>
-			</forbidden>
-			<required>
-				<oneof>
-					<quality>Adept</quality>
-					<quality>Mystic Adept</quality>
-				</oneof>
-			</required>
-			<source>SG</source>
-			<page>178</page>
-		</quality>
-		<quality>
-			<id>88dd98ab-2f09-4ba9-b5c1-ff788c31fbac</id>
-			<name>The Speaker's Way</name>
-			<karma>20</karma>
-			<category>Positive</category>
-			<bonus />
-			<forbidden>
-				<oneof>
-					<quality>The Artisan's Way</quality>
-					<quality>The Athlete's Way</quality>
-					<quality>The Beast's Way</quality>
-					<quality>The Burnout's Way</quality>
-					<quality>The Invisible Way</quality>
-					<quality>The Magician's Way</quality>
-					<quality>The Artisan's Way</quality>
-					<quality>The Spiritual Way</quality>
-					<quality>The Warrior's Way</quality>
-				</oneof>
-			</forbidden>
-			<required>
-				<oneof>
-					<quality>Adept</quality>
-					<quality>Mystic Adept</quality>
-				</oneof>
-			</required>
-			<source>SG</source>
-			<page>178</page>
-		</quality>
-		<quality>
-			<id>1a530492-7036-49fe-9ff1-ff84c9ed5d0a</id>
-			<name>The Spiritual Way</name>
-			<karma>20</karma>
-			<category>Positive</category>
-			<bonus />
-			<forbidden>
-				<oneof>
-					<quality>The Artisan's Way</quality>
-					<quality>The Athlete's Way</quality>
-					<quality>The Beast's Way</quality>
-					<quality>The Burnout's Way</quality>
-					<quality>The Invisible Way</quality>
-					<quality>The Magician's Way</quality>
-					<quality>The Speaker's Way</quality>
-					<quality>The Artisan's Way</quality>
-					<quality>The Warrior's Way</quality>
-				</oneof>
-			</forbidden>
-			<required>
-				<oneof>
-					<quality>Adept</quality>
-					<quality>Mystic Adept</quality>
-				</oneof>
-			</required>
-			<source>SG</source>
-			<page>178</page>
-		</quality>
-		<quality>
-			<id>32d0d753-9dad-4074-ab38-2d1ff5069a6a</id>
-			<name>The Warrior's Way</name>
-			<karma>20</karma>
-			<category>Positive</category>
-			<bonus />
-			<forbidden>
-				<oneof>
-					<quality>The Artisan's Way</quality>
-					<quality>The Athlete's Way</quality>
-					<quality>The Beast's Way</quality>
-					<quality>The Burnout's Way</quality>
-					<quality>The Invisible Way</quality>
-					<quality>The Magician's Way</quality>
-					<quality>The Speaker's Way</quality>
-					<quality>The Spiritual Way</quality>
-					<quality>The Artisan's Way</quality>
-				</oneof>
-			</forbidden>
-			<required>
-				<oneof>
-					<quality>Adept</quality>
-					<quality>Mystic Adept</quality>
-				</oneof>
-			</required>
-			<source>SG</source>
-			<page>178</page>
-		</quality>
-		<quality>
-			<id>a8747e12-08b1-4665-8e48-23c30c047be6</id>
-			<name>Gifted Healer</name>
-			<karma>2</karma>
-			<category>Positive</category>
-			<bonus>
-				<selecttext />
-			</bonus>
-			<source>BB</source>
-			<page>11</page>
-		</quality>
-		<quality>
-			<id>97e9b186-8924-4885-a948-3c781244a5cb</id>
-			<name>Aged (Rating 1)</name>
-			<karma>-7</karma>
-			<category>Negative</category>
-			<bonus>
-				<specificattribute>
-					<name>BOD</name>
-					<max>-1</max>
-				</specificattribute>
-				<specificattribute>
-					<name>STR</name>
-					<max>-1</max>
-				</specificattribute>
-				<specificattribute>
-					<name>AGI</name>
-					<max>-1</max>
-				</specificattribute>
-				<specificattribute>
-					<name>REA</name>
-					<max>-1</max>
-				</specificattribute>
-				<knowldgeskillpoints>
-					<val>5</val>
-				</knowldgeskillpoints>
-			</bonus>
-			<forbidden>
-				<oneof>
-					<quality>Aged (Rating 2)</quality>
-					<quality>Aged (Rating 3)</quality>
-				</oneof>
-			</forbidden>
-			<source>BB</source>
-			<page>12</page>
-		</quality>
-		<quality>
-			<id>dd0b1ba0-6262-4eb9-9784-c4d29d6b7771</id>
-			<name>Aged (Rating 2)</name>
-			<karma>-14</karma>
-			<category>Negative</category>
-			<bonus>
-				<specificattribute>
-					<name>BOD</name>
-					<max>-2</max>
-				</specificattribute>
-				<specificattribute>
-					<name>STR</name>
-					<max>-2</max>
-				</specificattribute>
-				<specificattribute>
-					<name>AGI</name>
-					<max>-2</max>
-				</specificattribute>
-				<specificattribute>
-					<name>REA</name>
-					<max>-2</max>
-				</specificattribute>
-				<knowldgeskillpoints>
-					<val>10</val>
-				</knowldgeskillpoints>
-			</bonus>
-			<forbidden>
-				<oneof>
-					<quality>Aged (Rating 1)</quality>
-					<quality>Aged (Rating 3)</quality>
-				</oneof>
-			</forbidden>
-			<source>BB</source>
-			<page>12</page>
-		</quality>
-		<quality>
-			<id>d93fdb8e-c8ca-4699-a610-75cad195b50d</id>
-			<name>Aged (Rating 3)</name>
-			<karma>-21</karma>
-			<category>Negative</category>
-			<bonus>
-				<specificattribute>
-					<name>BOD</name>
-					<max>-3</max>
-				</specificattribute>
-				<specificattribute>
-					<name>STR</name>
-					<max>-3</max>
-				</specificattribute>
-				<specificattribute>
-					<name>AGI</name>
-					<max>-3</max>
-				</specificattribute>
-				<specificattribute>
-					<name>REA</name>
-					<max>-3</max>
-				</specificattribute>
-				<knowldgeskillpoints>
-					<val>15</val>
-				</knowldgeskillpoints>
-			</bonus>
-			<forbidden>
-				<oneof>
-					<quality>Aged (Rating 2)</quality>
-					<quality>Aged (Rating 1)</quality>
-				</oneof>
-			</forbidden>
-			<source>BB</source>
-			<page>12</page>
-		</quality>
-		<quality>
-			<id>d537536d-893d-4bd6-89c6-03b7dd5bd24c</id>
-			<name>Illness (Rating 1)</name>
-			<karma>-5</karma>
-			<category>Negative</category>
-			<bonus />
-			<forbidden>
-				<oneof>
-					<quality>Illness (Rating 2)</quality>
-					<quality>Illness (Rating 3)</quality>
-				</oneof>
-			</forbidden>
-			<source>BB</source>
-			<page>12</page>
-		</quality>
-		<quality>
-			<id>16c8e91c-0d65-42bb-bc85-4af17c681714</id>
-			<name>Illness (Rating 2)</name>
-			<karma>-10</karma>
-			<category>Negative</category>
-			<bonus />
-			<forbidden>
-				<oneof>
-					<quality>Illness (Rating 1)</quality>
-					<quality>Illness (Rating 3)</quality>
-				</oneof>
-			</forbidden>
-			<source>BB</source>
-			<page>12</page>
-		</quality>
-		<quality>
-			<id>cea9bcde-4cbf-475e-b641-b6385d518543</id>
-			<name>Illness (Rating 3)</name>
-			<karma>-15</karma>
-			<category>Negative</category>
-			<bonus />
-			<forbidden>
-				<oneof>
-					<quality>Illness (Rating 2)</quality>
-					<quality>Illness (Rating 1)</quality>
-				</oneof>
-			</forbidden>
-			<source>BB</source>
-			<page>12</page>
-		</quality>
-		<quality>
-			<id>08cceb0d-4fbe-44c8-97ca-e9ec24b692df</id>
-			<name>Pregnant</name>
-			<karma>-9</karma>
-			<category>Negative</category>
-			<bonus />
-			<source>BB</source>
-			<page>12</page>
-		</quality>
-		<quality>
-			<id>34d7e834-4fbe-49b1-86e8-a9ff354fd972</id>
-			<name>Spirit Champion</name>
-			<karma>14</karma>
-			<category>Positive</category>
-			<bonus />
-			<source>SG</source>
-			<page>199</page>
-		</quality>
-		<quality>
-			<id>94a4cc04-d856-418f-ac60-165f327433d5</id>
-			<name>Spirit Pariah</name>
-			<karma>-14</karma>
-			<category>Negative</category>
-			<bonus />
-			<source>SG</source>
-			<page>199</page>
-		</quality>
-		<quality>
-			<id>4e2ddf3d-802f-4206-85ce-81f1defa528f</id>
-			<name>College Education</name>
-			<karma>2</karma>
-			<category>Positive</category>
-			<bonus>
-				<limitmodifier>
-					<limit>Mental</limit>
-					<value>1</value>
-					<condition>Only for Academic Knowledge Skills</condition>
-				</limitmodifier>
-			</bonus>
-			<source>SASS</source>
-			<page>31</page>
-		</quality>
-		<quality>
-			<id>fd9b9b6d-c969-40f1-8dc7-61f8e5d9cd4d</id>
-			<name>Inspired</name>
-			<karma>4</karma>
-			<category>Positive</category>
-			<bonus />
-			<source>SASS</source>
-			<page>31</page>
-		</quality>
-		<quality>
-			<name>Changeling (Class I SURGE)</name>
-			<karma>10</karma>
-			<category>Positive</category>
-			<forbidden>
-				<oneof>
-					<quality>Changeling (Class II SURGE)</quality>
-					<quality>Changeling (Class III SURGE)</quality>
-				</oneof>
-			</forbidden>
-			<source>RF</source>
-			<page>103</page>
-			<contributetolimit>no</contributetolimit>
-		</quality>
-		<quality>
-			<name>Changeling (Class II SURGE)</name>
-			<karma>15</karma>
-			<category>Positive</category>
-			<forbidden>
-				<oneof>
-					<quality>Changeling (Class I SURGE)</quality>
-					<quality>Changeling (Class III SURGE)</quality>
-				</oneof>
-			</forbidden>
-			<source>RF</source>
-			<page>103</page>
-			<contributetolimit>no</contributetolimit>
-		</quality>
-		<quality>
-			<name>Changeling (Class III SURGE)</name>
-			<karma>30</karma>
-			<category>Positive</category>
-			<forbidden>
-				<oneof>
-					<quality>Changeling (Class I SURGE)</quality>
-					<quality>Changeling (Class II SURGE)</quality>
-				</oneof>
-			</forbidden>
-			<source>RF</source>
-			<page>103</page>
-			<contributetolimit>no</contributetolimit>
-		</quality>
-		<quality>
-			<name>360-degree Eyesight</name>
-			<karma>4</karma>
-			<category>Positive</category>
-			<bonus />
-			<required>
-				<oneof>
-					<quality>Changeling (Class I SURGE)</quality>
-					<quality>Changeling (Class II SURGE)</quality>
-					<quality>Changeling (Class III SURGE)</quality>
-				</oneof>
-			</required>
-			<source>RF</source>
-			<page>111</page>
-			<metagenetic>yes</metagenetic>
-		</quality>
-		<quality>
-			<name>Animal Pelage (Quills)</name>
-			<karma>5</karma>
-			<category>Positive</category>
-			<bonus />
-			<required>
-				<oneof>
-					<quality>Changeling (Class I SURGE)</quality>
-					<quality>Changeling (Class II SURGE)</quality>
-					<quality>Changeling (Class III SURGE)</quality>
-				</oneof>
-			</required>
-			<forbidden>
-				<oneof>
-					<quality>Feathers</quality>
-					<quality>Scales</quality>
-				</oneof>
-			</forbidden>
-			<source>RF</source>
-			<page>111</page>
-			<metagenetic>yes</metagenetic>
-		</quality>
-		<quality>
-			<name>Animal Pelage (Insulating Pelt)</name>
-			<karma>4</karma>
-			<category>Positive</category>
-			<bonus />
-			<required>
-				<oneof>
-					<quality>Changeling (Class I SURGE)</quality>
-					<quality>Changeling (Class II SURGE)</quality>
-					<quality>Changeling (Class III SURGE)</quality>
-				</oneof>
-			</required>
-			<forbidden>
-				<oneof>
-					<quality>Feathers</quality>
-					<quality>Scales</quality>
-				</oneof>
-			</forbidden>
-			<source>RF</source>
-			<page>111</page>
-			<metagenetic>yes</metagenetic>
-		</quality>
-		<quality>
-			<name>Animal Pelage (Camo Fur)</name>
-			<karma>3</karma>
-			<category>Positive</category>
-			<bonus />
-			<required>
-				<oneof>
-					<quality>Changeling (Class I SURGE)</quality>
-					<quality>Changeling (Class II SURGE)</quality>
-					<quality>Changeling (Class III SURGE)</quality>
-				</oneof>
-			</required>
-			<forbidden>
-				<oneof>
-					<quality>Feathers</quality>
-					<quality>Scales</quality>
-				</oneof>
-			</forbidden>
-			<source>RF</source>
-			<page>111</page>
-			<metagenetic>yes</metagenetic>
-		</quality>
-		<quality>
-			<name>Arcane Arrester</name>
-			<karma>10</karma>
-			<category>Positive</category>
-			<bonus />
-			<required>
-				<oneof>
-					<quality>Changeling (Class I SURGE)</quality>
-					<quality>Changeling (Class II SURGE)</quality>
-					<quality>Changeling (Class III SURGE)</quality>
-				</oneof>
-			</required>
-			<forbidden>
-				<oneof>
-					<quality>Magic Resistance (Rating 1)</quality>
-					<quality>Magic Resistance (Rating 2)</quality>
-					<quality>Magic Resistance (Rating 3)</quality>
-					<quality>Magic Resistance (Rating 4)</quality>
-					<quality>Arcane Arrester II</quality>
-				</oneof>
-			</forbidden>
-			<source>RF</source>
-			<page>111</page>
-			<metagenetic>yes</metagenetic>
-		</quality>		
-		<quality>
-			<name>Arcane Arrester II</name>
-			<karma>20</karma>
-			<category>Positive</category>
-			<bonus />
-			<required>
-				<oneof>
-					<quality>Changeling (Class I SURGE)</quality>
-					<quality>Changeling (Class II SURGE)</quality>
-					<quality>Changeling (Class III SURGE)</quality>
-				</oneof>
-			</required>
-			<forbidden>
-				<oneof>
-					<quality>Magic Resistance (Rating 1)</quality>
-					<quality>Magic Resistance (Rating 2)</quality>
-					<quality>Magic Resistance (Rating 3)</quality>
-					<quality>Magic Resistance (Rating 4)</quality>
-					<quality>Arcane Arrester I</quality>
-				</oneof>
-			</forbidden>
-			<source>RF</source>
-			<page>111</page>
-			<metagenetic>yes</metagenetic>
-		</quality>
-		<quality>
-			<name>Balance Receptor</name>
-			<karma>6</karma>
-			<category>Positive</category>
-			<bonus />
-			<required>
-				<oneof>
-					<quality>Changeling (Class I SURGE)</quality>
-					<quality>Changeling (Class II SURGE)</quality>
-					<quality>Changeling (Class III SURGE)</quality>
-				</oneof>
-			</required>
-			<source>RF</source>
-			<page>112</page>
-		</quality>
-		<quality>
-			<name>Beak</name>
-			<karma>3</karma>
-			<category>Positive</category>
-			<bonus>
-				<lifestylecost>-10</lifestylecost>
-			</bonus>
-			<required>
-				<oneof>
-					<quality>Changeling (Class I SURGE)</quality>
-					<quality>Changeling (Class II SURGE)</quality>
-					<quality>Changeling (Class III SURGE)</quality>
-				</oneof>
-			</required>
-			<source>RF</source>
-			<page>112</page>
-			<metagenetic>yes</metagenetic>
-		</quality>
-		<quality>
-			<name>Raptor Beak</name>
-			<karma>5</karma>
-			<category>Positive</category>
-			<bonus>
-				<lifestylecost>-10</lifestylecost>
-			</bonus>
-			<addweapon>Raptor Beak</addweapon>
-			<required>
-				<oneof>
-					<quality>Changeling (Class I SURGE)</quality>
-					<quality>Changeling (Class II SURGE)</quality>
-					<quality>Changeling (Class III SURGE)</quality>
-				</oneof>
-			</required>
-			<source>RF</source>
-			<page>112</page>
-			<metagenetic>yes</metagenetic>
-		</quality>
-		<quality>
-			<name>Bicardiac</name>
-			<karma>4</karma>
-			<category>Positive</category>
-			<bonus />
-			<required>
-				<oneof>
-					<quality>Changeling (Class I SURGE)</quality>
-					<quality>Changeling (Class II SURGE)</quality>
-					<quality>Changeling (Class III SURGE)</quality>
-				</oneof>
-			</required>
-			<source>RF</source>
-			<page>112</page>
-			<metagenetic>yes</metagenetic>
-		</quality>
-		<quality>
-			<name>Biosonar</name>
-			<karma>4</karma>
-			<category>Positive</category>
-			<bonus />
-			<required>
-				<oneof>
-					<quality>Changeling (Class I SURGE)</quality>
-					<quality>Changeling (Class II SURGE)</quality>
-					<quality>Changeling (Class III SURGE)</quality>
-				</oneof>
-			</required>
-			<source>RF</source>
-			<page>112</page>
-			<metagenetic>yes</metagenetic>
-		</quality>
-		<quality>
-			<name>Bone Spikes</name>
-			<karma>5</karma>
-			<category>Positive</category>
-			<bonus>
-				<unarmeddvphysical />
-				<unarmeddv>2</unarmeddv>
-			</bonus>
-			<required>
-				<oneof>
-					<quality>Changeling (Class I SURGE)</quality>
-					<quality>Changeling (Class II SURGE)</quality>
-					<quality>Changeling (Class III SURGE)</quality>
-				</oneof>
-			</required>
-			<source>RF</source>
-			<page>112</page>
-			<metagenetic>yes</metagenetic>
-		</quality>
-		<quality>
-			<name>Broadened Auditory System (Infrasound)</name>
-			<karma>4</karma>
-			<category>Positive</category>
-			<bonus />
-			<required>
-				<oneof>
-					<quality>Changeling (Class I SURGE)</quality>
-					<quality>Changeling (Class II SURGE)</quality>
-					<quality>Changeling (Class III SURGE)</quality>
-				</oneof>
-			</required>
-			<source>RF</source>
-			<page>111</page>
-			<metagenetic>yes</metagenetic>
-		</quality>
-		<quality>
-			<name>Broadened Auditory System (Ultrasound)</name>
-			<karma>4</karma>
-			<category>Positive</category>
-			<bonus />
-			<required>
-				<oneof>
-					<quality>Changeling (Class I SURGE)</quality>
-					<quality>Changeling (Class II SURGE)</quality>
-					<quality>Changeling (Class III SURGE)</quality>
-				</oneof>
-			</required>
-			<source>RF</source>
-			<page>111</page>
-			<metagenetic>yes</metagenetic>
-		</quality>
-		<quality>
-			<name>Camouflage</name>
-			<karma>4</karma>
-			<category>Positive</category>
-			<bonus />
-			<required>
-				<oneof>
-					<quality>Changeling (Class I SURGE)</quality>
-					<quality>Changeling (Class II SURGE)</quality>
-					<quality>Changeling (Class III SURGE)</quality>
-				</oneof>
-			</required>
-			<source>RF</source>
-			<page>113</page>
-			<metagenetic>yes</metagenetic>
-		</quality>
-		<quality>
-			<name>Dynamic Coloration</name>
-			<karma>8</karma>
-			<category>Positive</category>
-			<bonus />
-			<required>
-				<oneof>
-					<quality>Changeling (Class I SURGE)</quality>
-					<quality>Changeling (Class II SURGE)</quality>
-					<quality>Changeling (Class III SURGE)</quality>
-				</oneof>
-			</required>
-			<source>RF</source>
-			<page>113</page>
-			<metagenetic>yes</metagenetic>
-		</quality>
-		<quality>
-			<name>Celerity</name>
-			<karma>6</karma>
-			<category>Positive</category>
-			<bonus>
-				<movementpercent>50</movementpercent>
-			</bonus>
-			<required>
-				<oneof>
-					<quality>Changeling (Class I SURGE)</quality>
-					<quality>Changeling (Class II SURGE)</quality>
-					<quality>Changeling (Class III SURGE)</quality>
-				</oneof>
-			</required>
-			<forbidden>
-				<oneof>
-					<quality>Satyr Legs</quality>
-				</oneof>
-			</forbidden>
-			<source>RF</source>
-			<page>113</page>
-			<metagenetic>yes</metagenetic>
-		</quality>		
-		<quality>
-			<name>Claws</name>
-			<karma>3</karma>
-			<category>Positive</category>
-			<bonus />
-			<addweapon>Digging Claws</addweapon>
-			<required>
-				<oneof>
-					<quality>Changeling (Class I SURGE)</quality>
-					<quality>Changeling (Class II SURGE)</quality>
-					<quality>Changeling (Class III SURGE)</quality>
-				</oneof>
-			</required>
-			<forbidden>
-				<oneof>
-					<quality>Razor Claws</quality>
-					<quality>Retractable Claws</quality>
-				</oneof>
-			</forbidden>
-			<source>RF</source>
-			<page>113</page>
-			<metagenetic>yes</metagenetic>
-		</quality>		
-		<quality>
-			<name>Razor Claws</name>
-			<karma>5</karma>
-			<category>Positive</category>
-			<bonus />
-			<addweapon>Razor Claws</addweapon>
-			<required>
-				<oneof>
-					<quality>Changeling (Class I SURGE)</quality>
-					<quality>Changeling (Class II SURGE)</quality>
-					<quality>Changeling (Class III SURGE)</quality>
-				</oneof>
-			</required>
-			<forbidden>
-				<oneof>
-					<quality>Claws</quality>
-					<quality>Retractable Claws</quality>
-				</oneof>
-			</forbidden>
-			<source>RF</source>
-			<page>113</page>
-			<metagenetic>yes</metagenetic>
-		</quality>
-		<quality>
-			<name>Retractable Claws</name>
-			<karma>7</karma>
-			<category>Positive</category>
-			<bonus />
-			<addweapon>Retractable Claws</addweapon>
-			<required>
-				<oneof>
-					<quality>Changeling (Class I SURGE)</quality>
-					<quality>Changeling (Class II SURGE)</quality>
-					<quality>Changeling (Class III SURGE)</quality>
-				</oneof>
-			</required>
-			<forbidden>
-				<oneof>
-					<quality>Razor Claws</quality>
-					<quality>Claws</quality>
-				</oneof>
-			</forbidden>
-			<source>RF</source>
-			<page>113</page>
-			<metagenetic>yes</metagenetic>
-		</quality>
-		<quality>
-			<name>Climate Adaptation (Arctic)</name>
-			<karma>4</karma>
-			<category>Positive</category>
-			<bonus />
-			<required>
-				<oneof>
-					<quality>Changeling (Class I SURGE)</quality>
-					<quality>Changeling (Class II SURGE)</quality>
-					<quality>Changeling (Class III SURGE)</quality>
-				</oneof>
-			</required>
-			<forbidden>
-				<oneof>
-					<quality>Climate Adaptation (Desert)</quality>
-				</oneof>
-			</forbidden>
-			<source>RF</source>
-			<page>113</page>
-		</quality>
-		<quality>
-			<name>Climate Adaptation (Desert)</name>
-			<karma>4</karma>
-			<category>Positive</category>
-			<bonus />
-			<required>
-				<oneof>
-					<quality>Changeling (Class I SURGE)</quality>
-					<quality>Changeling (Class II SURGE)</quality>
-					<quality>Changeling (Class III SURGE)</quality>
-				</oneof>
-			</required>
-			<forbidden>
-				<oneof>
-					<quality>Climate Adaptation (Arctic)</quality>
-				</oneof>
-			</forbidden>
-			<source>RF</source>
-			<page>113</page>
-			<metagenetic>yes</metagenetic>
-		</quality>
-		<quality>
-			<name>Corrosive Spit</name>
-			<karma>5</karma>
-			<category>Positive</category>
-			<bonus />
-			<required>
-				<oneof>
-					<quality>Changeling (Class I SURGE)</quality>
-					<quality>Changeling (Class II SURGE)</quality>
-					<quality>Changeling (Class III SURGE)</quality>
-				</oneof>
-			</required>
-			<forbidden>
-				<oneof>
-					<quality>Natural Venom</quality>
-				</oneof>
-			</forbidden>
-			<source>RF</source>
-			<page>113</page>
-			<metagenetic>yes</metagenetic>
-		</quality>
-		<quality>
-			<name>Dermal Alteration (Bark Skin)</name>
-			<karma>5</karma>
-			<category>Positive</category>
-			<bonus>
-				<armor>2</armor>
-			</bonus>
-			<required>
-				<oneof>
-					<quality>Changeling (Class I SURGE)</quality>
-					<quality>Changeling (Class II SURGE)</quality>
-					<quality>Changeling (Class III SURGE)</quality>
-				</oneof>
-			</required>
-			<forbidden>
-				<oneof>
-					<quality>Dermal Alteration (Blubber)</quality>
-					<quality>Dermal Alteration (Dragon Skin)</quality>
-					<quality>Dermal Alteration (Granite Shell)</quality>
-					<quality>Dermal Alteration (Rhino Hide)</quality>
-				</oneof>
-			</forbidden>
-			<source>RF</source>
-			<page>113</page>
-			<metagenetic>yes</metagenetic>
-		</quality>
-		<quality>
-			<name>Dermal Alteration (Blubber)</name>
-			<karma>3</karma>
-			<category>Positive</category>
-			<bonus />
-			<required>
-				<oneof>
-					<quality>Changeling (Class I SURGE)</quality>
-					<quality>Changeling (Class II SURGE)</quality>
-					<quality>Changeling (Class III SURGE)</quality>
-				</oneof>
-			</required>
-			<forbidden>
-				<oneof>
-					<quality>Dermal Alteration (Bark Skin)</quality>
-					<quality>Dermal Alteration (Dragon Skin)</quality>
-					<quality>Dermal Alteration (Granite Shell)</quality>
-					<quality>Dermal Alteration (Rhino Hide)</quality>
-				</oneof>
-			</forbidden>
-			<source>RF</source>
-			<page>112</page>
-			<metagenetic>yes</metagenetic>
-		</quality>
-		<quality>
-			<name>Dermal Alteration (Dragon Skin)</name>
-			<karma>3</karma>
-			<category>Positive</category>
-			<bonus />
-			<required>
-				<oneof>
-					<quality>Changeling (Class I SURGE)</quality>
-					<quality>Changeling (Class II SURGE)</quality>
-					<quality>Changeling (Class III SURGE)</quality>
-				</oneof>
-			</required>
-			<forbidden>
-				<oneof>
-					<quality>Dermal Alteration (Bark Skin)</quality>
-					<quality>Dermal Alteration (Blubber)</quality>
-					<quality>Dermal Alteration (Granite Shell)</quality>
-					<quality>Dermal Alteration (Rhino Hide)</quality>
-				</oneof>
-			</forbidden>
-			<source>RF</source>
-			<page>113</page>
-			<metagenetic>yes</metagenetic>
-		</quality>
-		<quality>
-			<name>Dermal Alteration (Granite Shell)</name>
-			<karma>15</karma>
-			<category>Positive</category>
-			<bonus>
-				<armor>4</armor>
-			</bonus>
-			<required>
-				<oneof>
-					<quality>Changeling (Class I SURGE)</quality>
-					<quality>Changeling (Class II SURGE)</quality>
-					<quality>Changeling (Class III SURGE)</quality>
-				</oneof>
-			</required>
-			<forbidden>
-				<oneof>
-					<quality>Dermal Alteration (Bark Skin)</quality>
-					<quality>Dermal Alteration (Blubber)</quality>
-					<quality>Dermal Alteration (Dragon Skin)</quality>
-					<quality>Dermal Alteration (Rhino Hide)</quality>
-				</oneof>
-			</forbidden>
-			<source>RF</source>
-			<page>113</page>
-			<metagenetic>yes</metagenetic>
-		</quality>
-		<quality>
-			<name>Dermal Alteration (Rhino Hide)</name>
-			<karma>7</karma>
-			<category>Positive</category>
-			<bonus>
-				<armor>3</armor>
-			</bonus>
-			<required>
-				<oneof>
-					<quality>Changeling (Class I SURGE)</quality>
-					<quality>Changeling (Class II SURGE)</quality>
-					<quality>Changeling (Class III SURGE)</quality>
-				</oneof>
-			</required>
-			<forbidden>
-				<oneof>
-					<quality>Dermal Alteration (Bark Skin)</quality>
-					<quality>Dermal Alteration (Blubber)</quality>
-					<quality>Dermal Alteration (Dragon Skin)</quality>
-					<quality>Dermal Alteration (Granite Shell)</quality>
-				</oneof>
-			</forbidden>
-			<source>RF</source>
-			<page>113</page>
-			<metagenetic>yes</metagenetic>
-		</quality>
-		<quality>
-			<name>Dermal Deposits</name>
-			<karma>3</karma>
-			<category>Positive</category>
-			<bonus>
-				<armor>1</armor>
-			</bonus>
-			<required>
-				<oneof>
-					<quality>Changeling (Class I SURGE)</quality>
-					<quality>Changeling (Class II SURGE)</quality>
-					<quality>Changeling (Class III SURGE)</quality>
-				</oneof>
-			</required>
-			<source>RF</source>
-			<page>114</page>
-			<metagenetic>yes</metagenetic>
-		</quality>
-		<quality>
-			<name>Defensive Secretion</name>
-			<karma>4</karma>
-			<category>Positive</category>
-			<bonus />
-			<required>
-				<oneof>
-					<quality>Changeling (Class I SURGE)</quality>
-					<quality>Changeling (Class II SURGE)</quality>
-					<quality>Changeling (Class III SURGE)</quality>
-				</oneof>
-			</required>
-			<source>RF</source>
-			<page>114</page>
-			<metagenetic>yes</metagenetic>
-		</quality>
-		<quality>
-			<name>Electroception (Electrosense)</name>
-			<karma>4</karma>
-			<category>Positive</category>
-			<bonus />
-			<required>
-				<oneof>
-					<quality>Changeling (Class I SURGE)</quality>
-					<quality>Changeling (Class II SURGE)</quality>
-					<quality>Changeling (Class III SURGE)</quality>
-				</oneof>
-			</required>
-			<source>RF</source>
-			<page>114</page>
-			<metagenetic>yes</metagenetic>
-		</quality>
-		<quality>
-			<name>Electroception (Technosense)</name>
-			<karma>7</karma>
-			<category>Positive</category>
-			<bonus />
-			<required>
-				<oneof>
-					<quality>Changeling (Class I SURGE)</quality>
-					<quality>Changeling (Class II SURGE)</quality>
-					<quality>Changeling (Class III SURGE)</quality>
-				</oneof>
-			</required>
-			<source>RF</source>
-			<page>114</page>
-			<metagenetic>yes</metagenetic>
-		</quality>
-		<quality>
-			<name>Elongated Limbs</name>
-			<karma>4</karma>
-			<category>Positive</category>
-			<bonus>
-				<reach>1</reach>
-			</bonus>
-			<required>
-				<oneof>
-					<quality>Changeling (Class I SURGE)</quality>
-					<quality>Changeling (Class II SURGE)</quality>
-					<quality>Changeling (Class III SURGE)</quality>
-				</oneof>
-			</required>
-			<source>RF</source>
-			<page>113</page>
-			<metagenetic>yes</metagenetic>
-		</quality>
-		<quality>
-			<name>Fangs</name>
-			<karma>4</karma>
-			<category>Positive</category>
-			<bonus />
-			<addweapon>Fangs</addweapon>
-			<required>
-				<oneof>
-					<quality>Changeling (Class I SURGE)</quality>
-					<quality>Changeling (Class II SURGE)</quality>
-					<quality>Changeling (Class III SURGE)</quality>
-				</oneof>
-			</required>
-			<source>RF</source>
-			<page>115</page>
-			<metagenetic>yes</metagenetic>
-		</quality>
-		<quality>
-			<name>Frog Tongue</name>
-			<karma>4</karma>
-			<category>Positive</category>
-			<bonus />
-			<required>
-				<oneof>
-					<quality>Changeling (Class I SURGE)</quality>
-					<quality>Changeling (Class II SURGE)</quality>
-					<quality>Changeling (Class III SURGE)</quality>
-				</oneof>
-			</required>
-			<source>RF</source>
-			<page>115</page>
-			<metagenetic>yes</metagenetic>
-		</quality>
-		<quality>
-			<name>Functional Tail (Balance)</name>
-			<karma>6</karma>
-			<category>Positive</category>
-			<bonus>
-				<specificskill>
-					<name>Gymnastics</name>
-					<bonus>1</bonus>
-				</specificskill>
-			</bonus>
-			<required>
-				<oneof>
-					<quality>Changeling (Class I SURGE)</quality>
-					<quality>Changeling (Class II SURGE)</quality>
-					<quality>Changeling (Class III SURGE)</quality>
-				</oneof>
-			</required>
-			<forbidden>
-				<oneof>
-					<quality>Vestigial Tail</quality>
-					<quality>Functional Tail (Paddle)</quality>
-					<quality>Functional Tail (Prehensile)</quality>
-					<quality>Functional Tail (Thagomizer)</quality>
-				</oneof>
-			</forbidden>
-			<source>RF</source>
-			<page>115</page>
-			<metagenetic>yes</metagenetic>
-		</quality>
-		<quality>
-			<name>Functional Tail (Paddle)</name>
-			<karma>4</karma>
-			<category>Positive</category>
-			<bonus>
-				<specificskill>
-					<name>Swimming</name>
-					<bonus>2</bonus>
-				</specificskill>
-			</bonus>
-			<required>
-				<oneof>
-					<quality>Changeling (Class I SURGE)</quality>
-					<quality>Changeling (Class II SURGE)</quality>
-					<quality>Changeling (Class III SURGE)</quality>
-				</oneof>
-			</required>
-			<forbidden>
-				<oneof>
-					<quality>Vestigial Tail</quality>
-					<quality>Functional Tail (Balance)</quality>
-					<quality>Functional Tail (Prehensile)</quality>
-					<quality>Functional Tail (Thagomizer)</quality>
-				</oneof>
-			</forbidden>
-			<source>RF</source>
-			<page>115</page>
-			<metagenetic>yes</metagenetic>
-		</quality>
-		<quality>
-			<name>Functional Tail (Prehensile)</name>
-			<karma>7</karma>
-			<category>Positive</category>
-			<bonus />
-			<required>
-				<oneof>
-					<quality>Changeling (Class I SURGE)</quality>
-					<quality>Changeling (Class II SURGE)</quality>
-					<quality>Changeling (Class III SURGE)</quality>
-				</oneof>
-			</required>
-			<forbidden>
-				<oneof>
-					<quality>Vestigial Tail</quality>
-					<quality>Functional Tail (Balance)</quality>
-					<quality>Functional Tail (Paddle)</quality>
-					<quality>Functional Tail (Thagomizer)</quality>
-				</oneof>
-			</forbidden>
-			<source>RF</source>
-			<page>115</page>
-			<metagenetic>yes</metagenetic>
-		</quality>
-		<quality>
-			<name>Functional Tail (Thagomizer)</name>
-			<karma>5</karma>
-			<category>Positive</category>
-			<bonus />
-			<addweapon>Functional Tail (Thagomizer)</addweapon>
-			<required>
-				<oneof>
-					<quality>Changeling (Class I SURGE)</quality>
-					<quality>Changeling (Class II SURGE)</quality>
-					<quality>Changeling (Class III SURGE)</quality>
-				</oneof>
-			</required>
-			<forbidden>
-				<oneof>
-					<quality>Vestigial Tail</quality>
-					<quality>Functional Tail (Balance)</quality>
-					<quality>Functional Tail (Paddle)</quality>
-					<quality>Functional Tail (Prehensile)</quality>
-				</oneof>
-			</forbidden>
-			<source>RF</source>
-			<page>115</page>
-			<metagenetic>yes</metagenetic>
-		</quality>
-		<quality>
-			<name>Gills (Air)</name>
-			<karma>4</karma>
-			<category>Positive</category>
-			<bonus />
-			<required>
-				<oneof>
-					<quality>Changeling (Class I SURGE)</quality>
-					<quality>Changeling (Class II SURGE)</quality>
-					<quality>Changeling (Class III SURGE)</quality>
-				</oneof>
-			</required>
-			<forbidden>
-				<oneof>
-					<quality>Gills (Aqua)</quality>
-					<quality>Gills (Full)</quality>
-				</oneof>
-			</forbidden>
-			<source>RF</source>
-			<page>115</page>
-			<metagenetic>yes</metagenetic>
-		</quality>
-		<quality>
-			<name>Gills (Aqua)</name>
-			<karma>4</karma>
-			<category>Positive</category>
-			<bonus />
-			<required>
-				<oneof>
-					<quality>Changeling (Class I SURGE)</quality>
-					<quality>Changeling (Class II SURGE)</quality>
-					<quality>Changeling (Class III SURGE)</quality>
-				</oneof>
-			</required>
-			<forbidden>
-				<oneof>
-					<quality>Gills (Air)</quality>
-					<quality>Gills (Full)</quality>
-				</oneof>
-			</forbidden>
-			<source>RF</source>
-			<page>115</page>
-			<metagenetic>yes</metagenetic>
-		</quality>
-		<quality>
-			<name>Gills (Full)</name>
-			<karma>6</karma>
-			<category>Positive</category>
-			<bonus />
-			<required>
-				<oneof>
-					<quality>Changeling (Class I SURGE)</quality>
-					<quality>Changeling (Class II SURGE)</quality>
-					<quality>Changeling (Class III SURGE)</quality>
-				</oneof>
-			</required>
-			<forbidden>
-				<oneof>
-					<quality>Gills (Aqua)</quality>
-					<quality>Gills (Air)</quality>
-				</oneof>
-			</forbidden>
-			<source>RF</source>
-			<page>115</page>
-			<metagenetic>yes</metagenetic>
-		</quality>
-		<quality>
-			<name>Glamour</name>
-			<karma>12</karma>
-			<category>Positive</category>
-			<bonus>
-				<limitmodifier>
-					<limit>Social</limit>
-					<value>2</value>
-				</limitmodifier>
-				<skillcategory>
-					<name>Social Active</name>
-					<bonus>1</bonus>
-					<exclude>Intimidation</exclude>
-				</skillcategory>
-			</bonus>
-			<addqualities>
-				<addquality>Distinctive Style</addquality>
-			</addqualities>
-			<required>
-				<oneof>
-					<quality>Changeling (Class I SURGE)</quality>
-					<quality>Changeling (Class II SURGE)</quality>
-					<quality>Changeling (Class III SURGE)</quality>
-				</oneof>
-			</required>
-			<source>RF</source>
-			<page>115</page>
-			<metagenetic>yes</metagenetic>
-		</quality>
-		<quality>
-			<name>Greasy Skin</name>
-			<karma>3</karma>
-			<category>Positive</category>
-			<bonus />
-			<required>
-				<oneof>
-					<quality>Changeling (Class I SURGE)</quality>
-					<quality>Changeling (Class II SURGE)</quality>
-					<quality>Changeling (Class III SURGE)</quality>
-				</oneof>
-			</required>
-			<source>RF</source>
-			<page>116</page>
-		</quality>
-		<quality>
-			<name>Goring Horns</name>
-			<karma>5</karma>
-			<category>Positive</category>
-			<bonus />
-			<addweapon>Goring Horns</addweapon>
-			<required>
-				<oneof>
-					<quality>Changeling (Class I SURGE)</quality>
-					<quality>Changeling (Class II SURGE)</quality>
-					<quality>Changeling (Class III SURGE)</quality>
-				</oneof>
-			</required>
-			<source>RF</source>
-			<page>115</page>
-			<metagenetic>yes</metagenetic>
-		</quality>
-		<quality>
-			<name>Keen-Eared</name>
-			<karma>3</karma>
-			<category>Positive</category>
-			<bonus />
-			<required>
-				<oneof>
-					<quality>Changeling (Class I SURGE)</quality>
-					<quality>Changeling (Class II SURGE)</quality>
-					<quality>Changeling (Class III SURGE)</quality>
-				</oneof>
-			</required>
-			<source>RF</source>
-			<page>116</page>
-		</quality>
-		<quality>
-			<name>Larger Tusks</name>
-			<karma>5</karma>
-			<category>Positive</category>
-			<bonus />
-			<addweapon>Larger Tusks</addweapon>
-			<required>
-				<oneof>
-					<quality>Changeling (Class I SURGE)</quality>
-					<quality>Changeling (Class II SURGE)</quality>
-					<quality>Changeling (Class III SURGE)</quality>
-				</oneof>
-			</required>
-			<source>RF</source>
-			<page>116</page>
-			<metagenetic>yes</metagenetic>
-		</quality>
-		<quality>
-			<name>Low-Light Vision</name>
-			<karma>4</karma>
-			<category>Positive</category>
-			<bonus />
-			<required>
-				<oneof>
-					<quality>Changeling (Class I SURGE)</quality>
-					<quality>Changeling (Class II SURGE)</quality>
-					<quality>Changeling (Class III SURGE)</quality>
-				</oneof>
-			</required>
-			<source>RF</source>
-			<page>116</page>
-			<metagenetic>yes</metagenetic>
-		</quality>
-		<quality>
-			<name>Low-Light Vision (Feline)</name>
-			<karma>2</karma>
-			<category>Positive</category>
-			<bonus />
-			<required>
-				<oneof>
-					<quality>Changeling (Class I SURGE)</quality>
-					<quality>Changeling (Class II SURGE)</quality>
-					<quality>Changeling (Class III SURGE)</quality>
-				</oneof>
-			</required>
-			<source>RF</source>
-			<page>116</page>
-			<metagenetic>yes</metagenetic>
-		</quality>
-		<quality>
-			<name>Magic Sense</name>
-			<karma>7</karma>
-			<category>Positive</category>
-			<bonus />
-			<required>
-				<oneof>
-					<quality>Changeling (Class I SURGE)</quality>
-					<quality>Changeling (Class II SURGE)</quality>
-					<quality>Changeling (Class III SURGE)</quality>
-				</oneof>
-			</required>
-			<source>RF</source>
-			<page>116</page>
-			<metagenetic>yes</metagenetic>
-		</quality>
-		<quality>
-			<name>Magnetoception</name>
-			<karma>4</karma>
-			<category>Positive</category>
-			<bonus>
-				<specificskill>
-					<name>Navigation</name>
-					<bonus>1</bonus>
-				</specificskill>
-			</bonus>
-			<required>
-				<oneof>
-					<quality>Changeling (Class I SURGE)</quality>
-					<quality>Changeling (Class II SURGE)</quality>
-					<quality>Changeling (Class III SURGE)</quality>
-				</oneof>
-			</required>
-			<source>RF</source>
-			<page>116</page>
-			<metagenetic>yes</metagenetic>
-		</quality>
-		<quality>
-			<name>Marsupial Pouch</name>
-			<karma>3</karma>
-			<category>Positive</category>
-			<bonus />
-			<required>
-				<oneof>
-					<quality>Changeling (Class I SURGE)</quality>
-					<quality>Changeling (Class II SURGE)</quality>
-					<quality>Changeling (Class III SURGE)</quality>
-				</oneof>
-			</required>
-			<source>RF</source>
-			<page>116</page>
-			<metagenetic>yes</metagenetic>
-		</quality>
-		<quality>
-			<name>Metagenetic Improvement</name>
-			<karma>15</karma>
-			<category>Positive</category>
-			<limit>no</limit>
-			<bonus>
-				<selectattribute>
-					<excludeattribute>EDG</excludeattribute>
-					<excludeattribute>MAG</excludeattribute>
-					<excludeattribute>RES</excludeattribute>
-					<max>1</max>
-					<min>1</min>
-				</selectattribute>
-			</bonus>
-			<required>
-				<oneof>
-					<quality>Changeling (Class I SURGE)</quality>
-					<quality>Changeling (Class II SURGE)</quality>
-					<quality>Changeling (Class III SURGE)</quality>
-				</oneof>
-			</required>
-			<source>RF</source>
-			<page>116</page>
-			<metagenetic>yes</metagenetic>
-		</quality>
-		<quality>
-			<name>Metahuman Traits</name>
-			<karma>2</karma>
-			<category>Positive</category>
-			<bonus>
-				<selecttext />
-			</bonus>
-			<required>
-				<oneof>
-					<quality>Changeling (Class I SURGE)</quality>
-					<quality>Changeling (Class II SURGE)</quality>
-					<quality>Changeling (Class III SURGE)</quality>
-				</oneof>
-				<allof>
-					<metatype>Human</metatype>
-				</allof>
-			</required>
-			<source>RF</source>
-			<page>116</page>
-			<metagenetic>yes</metagenetic>
-		</quality>
-		<quality>
-			<name>Monkey Paws</name>
-			<karma>4</karma>
-			<category>Positive</category>
-			<bonus />
-			<required>
-				<oneof>
-					<quality>Changeling (Class I SURGE)</quality>
-					<quality>Changeling (Class II SURGE)</quality>
-					<quality>Changeling (Class III SURGE)</quality>
-				</oneof>
-			</required>
-			<source>RF</source>
-			<page>116</page>
-			<metagenetic>yes</metagenetic>
-		</quality>
-		<quality>
-			<name>Nasty Vibe</name>
-			<karma>5</karma>
-			<category>Positive</category>
-			<bonus>
-				<specificskill>
-					<name>Intimidation</name>
-					<bonus>2</bonus>
-				</specificskill>
-			</bonus>
-			<required>
-				<oneof>
-					<quality>Changeling (Class I SURGE)</quality>
-					<quality>Changeling (Class II SURGE)</quality>
-					<quality>Changeling (Class III SURGE)</quality>
-				</oneof>
-			</required>
-			<source>RF</source>
-			<page>117</page>
-			<metagenetic>yes</metagenetic>
-		</quality>
-		<quality>
-			<name>Natural Venom (Exhaled, Mild)</name>
-			<karma>6</karma>
-			<category>Positive</category>
-			<bonus />
-			<required>
-				<oneof>
-					<quality>Changeling (Class I SURGE)</quality>
-					<quality>Changeling (Class II SURGE)</quality>
-					<quality>Changeling (Class III SURGE)</quality>
-				</oneof>
-			</required>
-			<forbidden>
-				<oneof>
-					<quality>Corrosive Spit</quality>
-					<quality>Natural Venom (Exhaled, Moderate)</quality>
-					<quality>Natural Venom (Exhaled, Serious)</quality>
-					<quality>Natural Venom (Exhaled, Deadly)</quality>
-					<quality>Natural Venom (Spat, Mild)</quality>
-					<quality>Natural Venom (Spat, Moderate)</quality>
-					<quality>Natural Venom (Spat, Serious)</quality>
-					<quality>Natural Venom (Spat, Deadly)</quality>
-					<quality>Natural Venom (Injected, Mild)</quality>
-					<quality>Natural Venom (Injected, Moderate)</quality>
-					<quality>Natural Venom (Injected, Serious)</quality>
-					<quality>Natural Venom (Injected, Deadly)</quality>
-				</oneof>
-			</forbidden>
-			<source>RF</source>
-			<page>117</page>
-			<metagenetic>yes</metagenetic>
-		</quality>
-		<quality>
-			<name>Natural Venom (Exhaled, Moderate)</name>
-			<karma>8</karma>
-			<category>Positive</category>
-			<bonus />
-			<required>
-				<oneof>
-					<quality>Changeling (Class I SURGE)</quality>
-					<quality>Changeling (Class II SURGE)</quality>
-					<quality>Changeling (Class III SURGE)</quality>
-				</oneof>
-			</required>
-			<forbidden>
-				<oneof>
-					<quality>Corrosive Spit</quality>
-					<quality>Natural Venom (Exhaled, Mild)</quality>
-					<quality>Natural Venom (Exhaled, Serious)</quality>
-					<quality>Natural Venom (Exhaled, Deadly)</quality>
-					<quality>Natural Venom (Spat, Mild)</quality>
-					<quality>Natural Venom (Spat, Moderate)</quality>
-					<quality>Natural Venom (Spat, Serious)</quality>
-					<quality>Natural Venom (Spat, Deadly)</quality>
-					<quality>Natural Venom (Injected, Mild)</quality>
-					<quality>Natural Venom (Injected, Moderate)</quality>
-					<quality>Natural Venom (Injected, Serious)</quality>
-					<quality>Natural Venom (Injected, Deadly)</quality>
-				</oneof>
-			</forbidden>
-			<source>RF</source>
-			<page>117</page>
-			<metagenetic>yes</metagenetic>
-		</quality>
-		<quality>
-			<name>Natural Venom (Exhaled, Serious)</name>
-			<karma>13</karma>
-			<category>Positive</category>
-			<bonus />
-			<required>
-				<oneof>
-					<quality>Changeling (Class I SURGE)</quality>
-					<quality>Changeling (Class II SURGE)</quality>
-					<quality>Changeling (Class III SURGE)</quality>
-				</oneof>
-			</required>
-			<forbidden>
-				<oneof>
-					<quality>Corrosive Spit</quality>
-					<quality>Natural Venom (Exhaled, Moderate)</quality>
-					<quality>Natural Venom (Exhaled, Mild)</quality>
-					<quality>Natural Venom (Exhaled, Deadly)</quality>
-					<quality>Natural Venom (Spat, Mild)</quality>
-					<quality>Natural Venom (Spat, Moderate)</quality>
-					<quality>Natural Venom (Spat, Serious)</quality>
-					<quality>Natural Venom (Spat, Deadly)</quality>
-					<quality>Natural Venom (Injected, Mild)</quality>
-					<quality>Natural Venom (Injected, Moderate)</quality>
-					<quality>Natural Venom (Injected, Serious)</quality>
-					<quality>Natural Venom (Injected, Deadly)</quality>
-				</oneof>
-			</forbidden>
-			<source>RF</source>
-			<page>117</page>
-			<metagenetic>yes</metagenetic>
-		</quality>
-		<quality>
-			<name>Natural Venom (Exhaled, Deadly)</name>
-			<karma>18</karma>
-			<category>Positive</category>
-			<bonus />
-			<required>
-				<oneof>
-					<quality>Changeling (Class I SURGE)</quality>
-					<quality>Changeling (Class II SURGE)</quality>
-					<quality>Changeling (Class III SURGE)</quality>
-				</oneof>
-			</required>
-			<forbidden>
-				<oneof>
-					<quality>Corrosive Spit</quality>
-					<quality>Natural Venom (Exhaled, Moderate)</quality>
-					<quality>Natural Venom (Exhaled, Serious)</quality>
-					<quality>Natural Venom (Exhaled, Mild)</quality>
-					<quality>Natural Venom (Spat, Mild)</quality>
-					<quality>Natural Venom (Spat, Moderate)</quality>
-					<quality>Natural Venom (Spat, Serious)</quality>
-					<quality>Natural Venom (Spat, Deadly)</quality>
-					<quality>Natural Venom (Injected, Mild)</quality>
-					<quality>Natural Venom (Injected, Moderate)</quality>
-					<quality>Natural Venom (Injected, Serious)</quality>
-					<quality>Natural Venom (Injected, Deadly)</quality>
-				</oneof>
-			</forbidden>
-			<source>RF</source>
-			<page>117</page>
-			<metagenetic>yes</metagenetic>
-		</quality>
-		<quality>
-			<name>Natural Venom (Spat, Mild)</name>
-			<karma>8</karma>
-			<category>Positive</category>
-			<bonus />
-			<required>
-				<oneof>
-					<quality>Changeling (Class I SURGE)</quality>
-					<quality>Changeling (Class II SURGE)</quality>
-					<quality>Changeling (Class III SURGE)</quality>
-				</oneof>
-			</required>
-			<forbidden>
-				<oneof>
-					<quality>Corrosive Spit</quality>
-					<quality>Natural Venom (Exhaled, Moderate)</quality>
-					<quality>Natural Venom (Exhaled, Serious)</quality>
-					<quality>Natural Venom (Exhaled, Deadly)</quality>
-					<quality>Natural Venom (Exhaled, Mild)</quality>
-					<quality>Natural Venom (Spat, Moderate)</quality>
-					<quality>Natural Venom (Spat, Serious)</quality>
-					<quality>Natural Venom (Spat, Deadly)</quality>
-					<quality>Natural Venom (Injected, Mild)</quality>
-					<quality>Natural Venom (Injected, Moderate)</quality>
-					<quality>Natural Venom (Injected, Serious)</quality>
-					<quality>Natural Venom (Injected, Deadly)</quality>
-				</oneof>
-			</forbidden>
-			<source>RF</source>
-			<page>117</page>
-			<metagenetic>yes</metagenetic>
-		</quality>
-		<quality>
-			<name>Natural Venom (Spat, Moderate)</name>
-			<karma>10</karma>
-			<category>Positive</category>
-			<bonus />
-			<required>
-				<oneof>
-					<quality>Changeling (Class I SURGE)</quality>
-					<quality>Changeling (Class II SURGE)</quality>
-					<quality>Changeling (Class III SURGE)</quality>
-				</oneof>
-			</required>
-			<forbidden>
-				<oneof>
-					<quality>Corrosive Spit</quality>
-					<quality>Natural Venom (Exhaled, Moderate)</quality>
-					<quality>Natural Venom (Exhaled, Serious)</quality>
-					<quality>Natural Venom (Exhaled, Deadly)</quality>
-					<quality>Natural Venom (Spat, Mild)</quality>
-					<quality>Natural Venom (Exhaled, Mild)</quality>
-					<quality>Natural Venom (Spat, Serious)</quality>
-					<quality>Natural Venom (Spat, Deadly)</quality>
-					<quality>Natural Venom (Injected, Mild)</quality>
-					<quality>Natural Venom (Injected, Moderate)</quality>
-					<quality>Natural Venom (Injected, Serious)</quality>
-					<quality>Natural Venom (Injected, Deadly)</quality>
-				</oneof>
-			</forbidden>
-			<source>RF</source>
-			<page>117</page>
-			<metagenetic>yes</metagenetic>
-		</quality>
-		<quality>
-			<name>Natural Venom (Spat, Serious)</name>
-			<karma>15</karma>
-			<category>Positive</category>
-			<bonus />
-			<required>
-				<oneof>
-					<quality>Changeling (Class I SURGE)</quality>
-					<quality>Changeling (Class II SURGE)</quality>
-					<quality>Changeling (Class III SURGE)</quality>
-				</oneof>
-			</required>
-			<forbidden>
-				<oneof>
-					<quality>Corrosive Spit</quality>
-					<quality>Natural Venom (Exhaled, Mild)</quality>
-					<quality>Natural Venom (Exhaled, Moderate)</quality>
-					<quality>Natural Venom (Exhaled, Serious)</quality>
-					<quality>Natural Venom (Exhaled, Deadly)</quality>
-					<quality>Natural Venom (Spat, Mild)</quality>
-					<quality>Natural Venom (Spat, Moderate)</quality>
-					<quality>Natural Venom (Spat, Deadly)</quality>
-					<quality>Natural Venom (Injected, Mild)</quality>
-					<quality>Natural Venom (Injected, Moderate)</quality>
-					<quality>Natural Venom (Injected, Serious)</quality>
-					<quality>Natural Venom (Injected, Deadly)</quality>
-				</oneof>
-			</forbidden>
-			<source>RF</source>
-			<page>117</page>
-			<metagenetic>yes</metagenetic>
-		</quality>
-		<quality>
-			<name>Natural Venom (Spat, Deadly)</name>
-			<karma>20</karma>
-			<category>Positive</category>
-			<bonus />
-			<required>
-				<oneof>
-					<quality>Changeling (Class I SURGE)</quality>
-					<quality>Changeling (Class II SURGE)</quality>
-					<quality>Changeling (Class III SURGE)</quality>
-				</oneof>
-			</required>
-			<forbidden>
-				<oneof>
-					<quality>Corrosive Spit</quality>
-					<quality>Natural Venom (Exhaled, Mild)</quality>
-					<quality>Natural Venom (Exhaled, Moderate)</quality>
-					<quality>Natural Venom (Exhaled, Serious)</quality>
-					<quality>Natural Venom (Exhaled, Deadly)</quality>
-					<quality>Natural Venom (Spat, Mild)</quality>
-					<quality>Natural Venom (Spat, Moderate)</quality>
-					<quality>Natural Venom (Spat, Serious)</quality>
-					<quality>Natural Venom (Injected, Mild)</quality>
-					<quality>Natural Venom (Injected, Moderate)</quality>
-					<quality>Natural Venom (Injected, Serious)</quality>
-					<quality>Natural Venom (Injected, Deadly)</quality>
-				</oneof>
-			</forbidden>
-			<source>RF</source>
-			<page>117</page>
-			<metagenetic>yes</metagenetic>
-		</quality>
-		<quality>
-			<name>Natural Venom (Injected, Mild)</name>
-			<karma>3</karma>
-			<category>Positive</category>
-			<bonus />
-			<required>
-				<oneof>
-					<quality>Changeling (Class I SURGE)</quality>
-					<quality>Changeling (Class II SURGE)</quality>
-					<quality>Changeling (Class III SURGE)</quality>
-				</oneof>
-				<allof>
-					<quality>Fangs</quality>
-				</allof>
-			</required>
-			<forbidden>
-				<oneof>
-					<quality>Corrosive Spit</quality>
-					<quality>Natural Venom (Exhaled, Mild)</quality>
-					<quality>Natural Venom (Exhaled, Moderate)</quality>
-					<quality>Natural Venom (Exhaled, Serious)</quality>
-					<quality>Natural Venom (Exhaled, Deadly)</quality>
-					<quality>Natural Venom (Spat, Mild)</quality>
-					<quality>Natural Venom (Spat, Moderate)</quality>
-					<quality>Natural Venom (Spat, Serious)</quality>
-					<quality>Natural Venom (Spat, Deadly)</quality>
-					<quality>Natural Venom (Injected, Moderate)</quality>
-					<quality>Natural Venom (Injected, Serious)</quality>
-					<quality>Natural Venom (Injected, Deadly)</quality>
-				</oneof>
-			</forbidden>
-			<source>RF</source>
-			<page>117</page>
-			<metagenetic>yes</metagenetic>
-		</quality>
-		<quality>
-			<name>Natural Venom (Injected, Moderate)</name>
-			<karma>5</karma>
-			<category>Positive</category>
-			<bonus />
-			<required>
-				<oneof>
-					<quality>Changeling (Class I SURGE)</quality>
-					<quality>Changeling (Class II SURGE)</quality>
-					<quality>Changeling (Class III SURGE)</quality>
-				</oneof>
-				<allof>
-					<quality>Fangs</quality>
-				</allof>
-			</required>
-			<forbidden>
-				<oneof>
-					<quality>Corrosive Spit</quality>
-					<quality>Natural Venom (Exhaled, Mild)</quality>
-					<quality>Natural Venom (Exhaled, Moderate)</quality>
-					<quality>Natural Venom (Exhaled, Serious)</quality>
-					<quality>Natural Venom (Exhaled, Deadly)</quality>
-					<quality>Natural Venom (Spat, Mild)</quality>
-					<quality>Natural Venom (Spat, Moderate)</quality>
-					<quality>Natural Venom (Spat, Serious)</quality>
-					<quality>Natural Venom (Spat, Deadly)</quality>
-					<quality>Natural Venom (Injected, Mild)</quality>
-					<quality>Natural Venom (Injected, Serious)</quality>
-					<quality>Natural Venom (Injected, Deadly)</quality>
-				</oneof>
-			</forbidden>
-			<source>RF</source>
-			<page>117</page>
-			<metagenetic>yes</metagenetic>
-		</quality>
-		<quality>
-			<name>Natural Venom (Injected, Serious)</name>
-			<karma>10</karma>
-			<category>Positive</category>
-			<bonus />
-			<required>
-				<oneof>
-					<quality>Changeling (Class I SURGE)</quality>
-					<quality>Changeling (Class II SURGE)</quality>
-					<quality>Changeling (Class III SURGE)</quality>
-				</oneof>
-				<allof>
-					<quality>Fangs</quality>
-				</allof>
-			</required>
-			<forbidden>
-				<oneof>
-					<quality>Corrosive Spit</quality>
-					<quality>Natural Venom (Exhaled, Mild)</quality>
-					<quality>Natural Venom (Exhaled, Moderate)</quality>
-					<quality>Natural Venom (Exhaled, Serious)</quality>
-					<quality>Natural Venom (Exhaled, Deadly)</quality>
-					<quality>Natural Venom (Spat, Mild)</quality>
-					<quality>Natural Venom (Spat, Moderate)</quality>
-					<quality>Natural Venom (Spat, Serious)</quality>
-					<quality>Natural Venom (Spat, Deadly)</quality>
-					<quality>Natural Venom (Injected, Mild)</quality>
-					<quality>Natural Venom (Injected, Moderate)</quality>
-					<quality>Natural Venom (Injected, Deadly)</quality>
-				</oneof>
-			</forbidden>
-			<source>RF</source>
-			<page>117</page>
-			<metagenetic>yes</metagenetic>
-		</quality>
-		<quality>
-			<name>Natural Venom (Injected, Deadly)</name>
-			<karma>15</karma>
-			<category>Positive</category>
-			<bonus />
-			<required>
-				<oneof>
-					<quality>Changeling (Class I SURGE)</quality>
-					<quality>Changeling (Class II SURGE)</quality>
-					<quality>Changeling (Class III SURGE)</quality>
-				</oneof>
-				<allof>
-					<quality>Fangs</quality>
-				</allof>
-			</required>
-			<forbidden>
-				<oneof>
-					<quality>Corrosive Spit</quality>
-					<quality>Natural Venom (Exhaled, Mild)</quality>
-					<quality>Natural Venom (Exhaled, Moderate)</quality>
-					<quality>Natural Venom (Exhaled, Serious)</quality>
-					<quality>Natural Venom (Exhaled, Deadly)</quality>
-					<quality>Natural Venom (Spat, Mild)</quality>
-					<quality>Natural Venom (Spat, Moderate)</quality>
-					<quality>Natural Venom (Spat, Serious)</quality>
-					<quality>Natural Venom (Spat, Deadly)</quality>
-					<quality>Natural Venom (Injected, Mild)</quality>
-					<quality>Natural Venom (Injected, Serious)</quality>
-					<quality>Natural Venom (Injected, Moderate)</quality>
-				</oneof>
-			</forbidden>
-			<source>RF</source>
-			<page>117</page>
-			<metagenetic>yes</metagenetic>
-		</quality>
-		<quality>
-			<name>Ogre Stomach</name>
-			<karma>8</karma>
-			<category>Positive</category>
-			<bonus>
-				<lifestylecost>-20</lifestylecost>
-			</bonus>
-			<required>
-				<oneof>
-					<quality>Changeling (Class I SURGE)</quality>
-					<quality>Changeling (Class II SURGE)</quality>
-					<quality>Changeling (Class III SURGE)</quality>
-				</oneof>
-			</required>
-			<source>RF</source>
-			<page>117</page>
-			<metagenetic>yes</metagenetic>
-		</quality>
-		<quality>
-			<name>Photometabolism</name>
-			<karma>4</karma>
-			<category>Positive</category>
-			<bonus>
-				<lifestylecost>-10</lifestylecost>
-			</bonus>
-			<required>
-				<oneof>
-					<quality>Changeling (Class I SURGE)</quality>
-					<quality>Changeling (Class II SURGE)</quality>
-					<quality>Changeling (Class III SURGE)</quality>
-				</oneof>
-			</required>
-			<forbidden>
-				<oneof>
-					<quality>Nocturnal</quality>
-				</oneof>
-			</forbidden>
-			<source>RF</source>
-			<page>117</page>
-			<metagenetic>yes</metagenetic>
-		</quality>
-		<quality>
-			<name>Proboscis</name>
-			<karma>5</karma>
-			<category>Positive</category>
-			<bonus />
-			<required>
-				<oneof>
-					<quality>Changeling (Class I SURGE)</quality>
-					<quality>Changeling (Class II SURGE)</quality>
-					<quality>Changeling (Class III SURGE)</quality>
-				</oneof>
-			</required>
-			<source>RF</source>
-			<page>117</page>
-			<metagenetic>yes</metagenetic>
-		</quality>
-		<quality>
-			<name>Satyr Legs</name>
-			<karma>10</karma>
-			<category>Positive</category>
-			<bonus>
-				<movementpercent>50</movementpercent>
-			</bonus>
-			<required>
-				<oneof>
-					<quality>Changeling (Class I SURGE)</quality>
-					<quality>Changeling (Class II SURGE)</quality>
-					<quality>Changeling (Class III SURGE)</quality>
-				</oneof>
-			</required>
-			<source>RF</source>
-			<page>118</page>
-			<metagenetic>yes</metagenetic>
-		</quality>
-		<quality>
-			<name>Setae</name>
-			<karma>4</karma>
-			<category>Positive</category>
-			<bonus />
-			<required>
-				<oneof>
-					<quality>Changeling (Class I SURGE)</quality>
-					<quality>Changeling (Class II SURGE)</quality>
-					<quality>Changeling (Class III SURGE)</quality>
-				</oneof>
-			</required>
-			<source>RF</source>
-			<page>118</page>
-			<metagenetic>yes</metagenetic>
-		</quality>
-		<quality>
-			<name>Shiva Arms (1 Pair)</name>
-			<karma>8</karma>
-			<category>Positive</category>
-			<limit>no</limit>
-			<bonus />
-			<required>
-				<oneof>
-					<quality>Changeling (Class I SURGE)</quality>
-					<quality>Changeling (Class II SURGE)</quality>
-					<quality>Changeling (Class III SURGE)</quality>
-				</oneof>
-			</required>
-			<forbidden>
-				<oneof>
-					<quality>Shiva Arms (2 Pairs)</quality>
-				</oneof>
-			</forbidden>
-			<source>RF</source>
-			<page>118</page>
-			<metagenetic>yes</metagenetic>
-		</quality>		
-		<quality>
-			<name>Shiva Arms (2 Pairs)</name>
-			<karma>16</karma>
-			<category>Positive</category>
-			<limit>no</limit>
-			<bonus />
-			<required>
-				<oneof>
-					<quality>Changeling (Class I SURGE)</quality>
-					<quality>Changeling (Class II SURGE)</quality>
-					<quality>Changeling (Class III SURGE)</quality>
-				</oneof>
-			</required>
-			<forbidden>
-				<oneof>
-					<quality>Shiva Arms (1 Pair)</quality>
-				</oneof>
-			</forbidden>
-			<source>RF</source>
-			<page>118</page>
-			<metagenetic>yes</metagenetic>
-		</quality>
-		<quality>
-			<name>Thermal Sensitivity</name>
-			<karma>4</karma>
-			<category>Positive</category>
-			<bonus />
-			<required>
-				<oneof>
-					<quality>Changeling (Class I SURGE)</quality>
-					<quality>Changeling (Class II SURGE)</quality>
-					<quality>Changeling (Class III SURGE)</quality>
-				</oneof>
-			</required>
-			<source>RF</source>
-			<page>118</page>
-			<metagenetic>yes</metagenetic>
-		</quality>
-		<quality>
-			<name>Thermographic Vision (SURGE)</name>
-			<karma>3</karma>
-			<category>Positive</category>
-			<bonus />
-			<required>
-				<oneof>
-					<quality>Changeling (Class I SURGE)</quality>
-					<quality>Changeling (Class II SURGE)</quality>
-					<quality>Changeling (Class III SURGE)</quality>
-				</oneof>
-			</required>
-			<source>RF</source>
-			<page>118</page>
-			<metagenetic>yes</metagenetic>
-		</quality>
-		<quality>
-			<name>Thorns</name>
-			<karma>2</karma>
-			<category>Positive</category>
-			<bonus>
-				<unarmeddv>1</unarmeddv>
-				<skillcategory>
-					<name>Physical Active</name>
-					<bonus>-1</bonus>
-				</skillcategory>
-			</bonus>
-			<required>
-				<oneof>
-					<quality>Changeling (Class I SURGE)</quality>
-					<quality>Changeling (Class II SURGE)</quality>
-					<quality>Changeling (Class III SURGE)</quality>
-				</oneof>
-			</required>
-			<source>RF</source>
-			<page>118</page>
-			<metagenetic>yes</metagenetic>
-		</quality>
-		<quality>
-			<name>Underwater Vision</name>
-			<karma>3</karma>
-			<category>Positive</category>
-			<bonus />
-			<required>
-				<oneof>
-					<quality>Changeling (Class I SURGE)</quality>
-					<quality>Changeling (Class II SURGE)</quality>
-					<quality>Changeling (Class III SURGE)</quality>
-				</oneof>
-			</required>
-			<source>RF</source>
-			<page>118</page>
-			<metagenetic>yes</metagenetic>
-		</quality>
-		<quality>
-			<name>Vomeronasal Organ</name>
-			<karma>3</karma>
-			<category>Positive</category>
-			<bonus />
-			<required>
-				<oneof>
-					<quality>Changeling (Class I SURGE)</quality>
-					<quality>Changeling (Class II SURGE)</quality>
-					<quality>Changeling (Class III SURGE)</quality>
-				</oneof>
-			</required>
-			<source>RF</source>
-			<page>118</page>
-			<metagenetic>yes</metagenetic>
-		</quality>
-		<quality>
-			<name>Webbed Digits</name>
-			<karma>4</karma>
-			<category>Positive</category>
-			<bonus>
-				<specificskill>
-					<name>Swimming</name>
-					<bonus>2</bonus>
-				</specificskill>
-			</bonus>
-			<required>
-				<oneof>
-					<quality>Changeling (Class I SURGE)</quality>
-					<quality>Changeling (Class II SURGE)</quality>
-					<quality>Changeling (Class III SURGE)</quality>
-				</oneof>
-			</required>
-			<source>RF</source>
-			<page>119</page>
-			<metagenetic>yes</metagenetic>
-		</quality>
-		<quality>
-			<name>Adiposis</name>
-			<karma>-10</karma>
-			<category>Negative</category>
-			<bonus>
-				<movementpercent>-50</movementpercent>
-				<skillcategory>
-					<name>Physical Active</name>
-					<bonus>-1</bonus>
-				</skillcategory>
-				<specificskill>
-					<name>Dodge</name>
-					<bonus>-3</bonus>
-				</specificskill>
-			</bonus>
-			<source>RF</source>
-			<page>119</page>
-			<metagenetic>yes</metagenetic>
-		</quality>
-		<quality>
-			<name>Astral Hazing (non-Awakened)</name>
-			<karma>-5</karma>
-			<category>Negative</category>
-			<bonus />
-			<forbidden>
-				<oneof>
-					<quality>Astral Hazing (Awakened)</quality>
-					<quality>Aspected Magician</quality>
-					<quality>Magician</quality>
-					<quality>Mystic Adept</quality>
-					<quality>Adept</quality>
-				</oneof>
-			</forbidden>
-			<source>RF</source>
-			<page>119</page>
-			<metagenetic>yes</metagenetic>
-		</quality>
-		<quality>
-			<name>Astral Hazing (Awakened)</name>
-			<karma>-15</karma>
-			<category>Negative</category>
-			<bonus />
-			<forbidden>
-				<oneof>
-					<quality>Astral Hazing (non-Awakened)</quality>
-				</oneof>
-			</forbidden>
-			<source>RF</source>
-			<page>119</page>
-			<metagenetic>yes</metagenetic>
-		</quality>
-		<quality>
-			<name>Berserker</name>
-			<karma>-6</karma>
-			<category>Negative</category>
-			<bonus />
-			<source>RF</source>
-			<page>119</page>
-			<metagenetic>yes</metagenetic>
-		</quality>
-		<quality>
-			<name>Bioluminescence</name>
-			<karma>-5</karma>
-			<category>Negative</category>
-			<bonus />
-			<source>RF</source>
-			<page>119</page>
-			<metagenetic>yes</metagenetic>
-		</quality>
-		<quality>
-			<name>Cephalopod Skull</name>
-			<karma>-6</karma>
-			<category>Negative</category>
-			<bonus />
-			<source>RF</source>
-			<page>120</page>
-			<metagenetic>yes</metagenetic>
-		</quality>
-		<quality>
-			<name>Cold-Blooded</name>
-			<karma>-5</karma>
-			<category>Negative</category>
-			<bonus />
-			<source>RF</source>
-			<page>120</page>
-			<metagenetic>yes</metagenetic>
-		</quality>
-		<quality>
-			<name>Critter Spook</name>
-			<karma>-5</karma>
-			<category>Negative</category>
-			<bonus />
-			<source>RF</source>
-			<page>120</page>
-			<metagenetic>yes</metagenetic>
-		</quality>
-		<quality>
-			<name>Cyclopean Eye</name>
-			<karma>-10</karma>
-			<category>Negative</category>
-			<bonus />
-			<forbidden>
-				<oneof>
-					<quality>Third Eye</quality>
-				</oneof>
-			</forbidden>
-			<source>RF</source>
-			<page>120</page>
-			<metagenetic>yes</metagenetic>
-		</quality>
-		<quality>
-			<name>Deformity (Picasso)</name>
-			<karma>-5</karma>
-			<category>Negative</category>
-			<bonus>
-				<specificskill>
-					<name>Perception</name>
-					<bonus>-2</bonus>
-				</specificskill>
-			</bonus>
-			<source>RF</source>
-			<page>120</page>
-			<metagenetic>yes</metagenetic>
-		</quality>
-		<quality>
-			<name>Deformity (Quasimodo)</name>
-			<karma>-15</karma>
-			<category>Negative</category>
-			<bonus>
-				<skillcategory>
-					<name>Physical Active</name>
-					<bonus>-2</bonus>
-				</skillcategory>
-			</bonus>
-			<source>RF</source>
-			<page>120</page>
-			<metagenetic>yes</metagenetic>
-		</quality>
-		<quality>
-			<name>Extravagant Eyes</name>
-			<karma>-2</karma>
-			<category>Negative</category>
-			<bonus />
-			<source>RF</source>
-			<page>120</page>
-			<metagenetic>yes</metagenetic>
-		</quality>
-		<quality>
-			<name>Feathers</name>
-			<karma>-5</karma>
-			<category>Negative</category>
-			<bonus />
-			<forbidden>
-				<oneof>
-					<quality>Animal Pelage (Quills)</quality>
-					<quality>Animal Pelage (Insulating Pelt)</quality>
-					<quality>Animal Pelage (Camo Fur)</quality>
-					<quality>Mood Hair</quality>
-					<quality>Scales</quality>
-				</oneof>
-			</forbidden>
-			<source>RF</source>
-			<page>120</page>
-			<metagenetic>yes</metagenetic>
-		</quality>
-		<quality>
-			<name>Impaired Attribute</name>
-			<karma>-8</karma>
-			<category>Negative</category>
-			<limit>no</limit>
-			<bonus>
-				<selectattribute>
-					<excludeattribute>EDG</excludeattribute>
-					<excludeattribute>MAG</excludeattribute>
-					<excludeattribute>RES</excludeattribute>
-					<max>-2</max>
-				</selectattribute>
-			</bonus>
-			<source>RF</source>
-			<page>120</page>
-			<metagenetic>yes</metagenetic>
-		</quality>
-		<quality>
-			<name>Insectoid Features</name>
-			<karma>-6</karma>
-			<category>Negative</category>
-			<bonus />
-			<source>RF</source>
-			<page>121</page>
-			<metagenetic>yes</metagenetic>
-		</quality>
-		<quality>
-			<name>Mood Hair</name>
-			<karma>-4</karma>
-			<category>Negative</category>
-			<bonus />
-			<forbidden>
-				<oneof>
-					<quality>Feathers</quality>
-					<quality>Scales</quality>
-				</oneof>
-			</forbidden>
-			<source>RF</source>
-			<page>121</page>
-			<metagenetic>yes</metagenetic>
-		</quality>
-		<quality>
-			<name>Neoteny</name>
-			<karma>-6</karma>
-			<category>Negative</category>
-			<bonus>
-				<conditionmonitor>
-					<physical>-2</physical>
-					<lifestylecost>10</lifestylecost>
-				</conditionmonitor>
-			</bonus>
-			<source>RF</source>
-			<page>121</page>
-			<metagenetic>yes</metagenetic>
-		</quality>
-		<quality>
-			<name>Nocturnal</name>
-			<karma>-4</karma>
-			<category>Negative</category>
-			<bonus />
-			<forbidden>
-				<oneof>
-					<quality>Photometabolism</quality>
-				</oneof>
-			</forbidden>
-			<source>RF</source>
-			<page>121</page>
-			<metagenetic>yes</metagenetic>
-		</quality>
-		<quality>
-			<name>Progeria</name>
-			<karma>-9</karma>
-			<category>Negative</category>
-			<bonus>
-				<skillcategory>
-					<name>Physical Active</name>
-					<bonus>-2</bonus>
-				</skillcategory>
-			</bonus>
-			<source>RF</source>
-			<page>121</page>
-			<metagenetic>yes</metagenetic>
-		</quality>
-		<quality>
-			<name>Scales</name>
-			<karma>-5</karma>
-			<category>Negative</category>
-			<bonus />
-			<forbidden>
-				<oneof>
-					<quality>Animal Pelage (Quills)</quality>
-					<quality>Animal Pelage (Insulating Pelt)</quality>
-					<quality>Animal Pelage (Camo Fur)</quality>
-					<quality>Feathers</quality>
-					<quality>Mood Hair</quality>
-				</oneof>
-			</forbidden>
-			<source>RF</source>
-			<page>121</page>
-			<metagenetic>yes</metagenetic>
-		</quality>
-		<quality>
-			<name>Scent Glands</name>
-			<karma>-4</karma>
-			<category>Negative</category>
-			<bonus />
-			<source>RF</source>
-			<page>121</page>
-			<metagenetic>yes</metagenetic>
-		</quality>
-		<quality>
-			<name>Slow Healer</name>
-			<karma>-3</karma>
-			<category>Negative</category>
-			<bonus />
-			<source>RF</source>
-			<page>122</page>
-			<metagenetic>yes</metagenetic>
-		</quality>
-		<quality>
-			<name>Striking Skin Pigmentation</name>
-			<karma>-4</karma>
-			<category>Negative</category>
-			<bonus />
-			<source>RF</source>
-			<page>122</page>
-			<metagenetic>yes</metagenetic>
-		</quality>
-		<quality>
-			<name>Stubby Arms</name>
-			<karma>-10</karma>
-			<category>Negative</category>
-			<bonus>
-				<reach>-1</reach>
-			</bonus>
-			<source>RF</source>
-			<page>122</page>
-			<metagenetic>yes</metagenetic>
-		</quality>
-		<quality>
-			<name>Symbiosis</name>
-			<karma>-5</karma>
-			<category>Negative</category>
-			<bonus />
-			<source>RF</source>
-			<page>122</page>
-			<metagenetic>yes</metagenetic>
-		</quality>
-		<quality>
-			<name>Third Eye</name>
-			<karma>-3</karma>
-			<category>Negative</category>
-			<bonus />
-			<forbidden>
-				<oneof>
-					<quality>Cyclopean Eye</quality>
-				</oneof>
-			</forbidden>
-			<source>RF</source>
-			<page>122</page>
-			<metagenetic>yes</metagenetic>
-		</quality>
-		<quality>
-			<name>Unusual Hair</name>
-			<karma>-3</karma>
-			<category>Negative</category>
-			<bonus />
-			<source>RF</source>
-			<page>122</page>
-			<metagenetic>yes</metagenetic>
-		</quality>
-		<quality>
-			<name>Vestigial Tail</name>
-			<karma>-5</karma>
-			<category>Negative</category>
-			<bonus />
-			<forbidden>
-				<oneof>
-					<quality>Functional Tail (Balance)</quality>
-					<quality>Functional Tail (Paddle)</quality>
-					<quality>Functional Tail (Prehensile)</quality>
-					<quality>Functional Tail (Thagomizer)</quality>
-				</oneof>
-			</forbidden>
-			<source>RF</source>
-			<page>123</page>
-			<metagenetic>yes</metagenetic>
-		</quality>
-		<quality>
-			<name>Adrenaline Surge</name>
-			<karma>12</karma>
-			<category>Positive</category>
-			<bonus />
-			<source>RF</source>
-			<page>145</page>
-		</quality>
-		<quality>
-			<name>Animal Empathy</name>
-			<karma>3</karma>
-			<category>Positive</category>
-			<bonus />
-			<source>RF</source>
-			<page>145</page>
-		</quality>
-		<quality>
-			<name>Black Market Pipeline</name>
-			<karma>10</karma>
-			<category>Positive</category>
-			<bonus />
-			<source>RF</source>
-			<page>145</page>
-		</quality>
-		<quality>
-			<name>Born Rich</name>
-			<karma>5</karma>
-			<category>Positive</category>
-			<bonus />
-			<source>RF</source>
-			<page>145</page>
-		</quality>
-		<quality>
-			<name>City Slicker</name>
-			<karma>7</karma>
-			<category>Positive</category>
-			<bonus />
-			<source>RF</source>
-			<page>145</page>
-		</quality>
-		<quality>
-			<name>College Education.RF</name>
-			<karma>4</karma>
-			<category>Positive</category>
-      <bonus>
-        <collegeeducation />
-      </bonus>
-			<source>RF</source>
-			<page>145</page>
-		</quality>
-		<quality>
-			<name>Common Sense</name>
-			<karma>3</karma>
-			<category>Positive</category>
-			<bonus />
-			<source>RF</source>
-			<page>145</page>
-		</quality>	
-		<quality>
-			<name>Daredevil</name>
-			<karma>6</karma>
-			<category>Positive</category>
-			<bonus />
-			<source>RF</source>
-			<page>146</page>
-		</quality>
-		<quality>
-			<name>Digital Doppelganger</name>
-			<karma>7</karma>
-			<category>Positive</category>
-			<bonus />
-			<source>RF</source>
-			<page>146</page>
-		</quality>
-		<quality>
-			<name>Disgraced</name>
-			<karma>2</karma>
-			<category>Positive</category>
-			<bonus />
-			<source>RF</source>
-			<page>146</page>
-		</quality>
-		<quality>
-			<name>Erased</name>
-			<karma>8</karma>
-			<category>Positive</category>
-			<bonus />
-			<source>RF</source>
-			<page>146</page>
-		</quality>
-		<quality>
-			<name>Fame: Local</name>
-			<karma>4</karma>
-			<category>Positive</category>
-			<bonus>
-				<limitmodifier>
-					<limit>Social</limit>
-					<value>1</value>
-					<condition>Limited to Single Sprawl</condition>
-					<skillcategory>
-						<name>Social Active</name>
-						<bonus>1</bonus>
-					</skillcategory>
-				</limitmodifier>
-			</bonus>
-			<forbidden>
-				<oneof>
-					<quality>Fame: National</quality>
-					<quality>Fame: Megacorporate</quality>
-					<quality>Fame: Global</quality>			
-				</oneof>
-			</forbidden>
-			<source>RF</source>
-			<page>146</page>
-		</quality>
-		<quality>
-			<name>Fame: National</name>
-			<karma>8</karma>
-			<category>Positive</category>
-			<bonus>
-				<limitmodifier>
-					<limit>Social</limit>
-					<value>1</value>
-					<condition>Limited to Single Nation</condition>
-					<condition>Must have 4+ Ranks in National Language</condition>
-					<skillcategory>
-						<name>Social Active</name>
-						<bonus>2</bonus>
-					</skillcategory>
-				</limitmodifier>
-			</bonus>
-			<forbidden>
-				<oneof>
-					<quality>Fame: Local</quality>
-					<quality>Fame: Megacorporate</quality>
-					<quality>Fame: Global</quality>			
-				</oneof>
-			</forbidden>
-			<source>RF</source>
-			<page>146</page>
-		</quality>
-		<quality>
-			<name>Fame: Megacorporate</name>
-			<karma>12</karma>
-			<category>Positive</category>
-			<bonus>
-				<limitmodifier>
-					<limit>Social</limit>
-					<value>2</value>
-					<condition>Limited to Single Megacorp</condition>
-					<skillcategory>
-						<name>Social Active</name>
-						<bonus>2</bonus>
-					</skillcategory>
-				</limitmodifier>
-			</bonus>
-			<forbidden>
-				<oneof>
-					<quality>Fame: National</quality>
-					<quality>Fame: Local</quality>
-					<quality>Fame: Global</quality>			
-				</oneof>
-			</forbidden>
-			<source>RF</source>
-			<page>147</page>
-		</quality>
-		<quality>
-			<name>Fame: Global</name>
-			<karma>16</karma>
-			<category>Positive</category>
-			<bonus>
-				<limitmodifier>
-					<limit>Social</limit>
-					<value>3</value>
-					<skillcategory>
-						<name>Social Active</name>
-						<bonus>3</bonus>
-					</skillcategory>
-				</limitmodifier>
-			</bonus>
-			<forbidden>
-				<oneof>
-					<quality>Fame: National</quality>
-					<quality>Fame: Megacorporate</quality>
-					<quality>Fame: Local</quality>			
-				</oneof>
-			</forbidden>
-			<source>RF</source>
-			<page>147</page>
-		</quality>
-		<quality>
-			<name>Friends in High Places</name>
-			<karma>8</karma>
-			<category>Positive</category>
-      <bonus>
-        <friendsinhighplaces />
-      </bonus>
-			<source>RF</source>
-			<page>147</page>
-		</quality>
-		<quality>
-			<name>Hawk Eye</name>
-			<karma>3</karma>
-			<category>Positive</category>
-			<bonus />
-			<source>RF</source>
-			<page>147</page>
-		</quality>
-		<quality>
-			<name>Inspired.RF</name>
-			<karma>4</karma>
-			<category>Positive</category>
-			<bonus>
-				<selectskill limittoskill="Artisan, Performance">
-					<val>1</val>
-				</selectskill>
-			</bonus>
-			<source>RF</source>
-			<page>147</page>
-		</quality>
-		<quality>
-			<name>Jack of All Trades Master of None</name>
-			<karma>2</karma>
-			<category>Positive</category>
-      <bonus>
-        <jackofalltrades />
-      </bonus>
-			<source>RF</source>
-			<page>147</page>
-		</quality>
-		<quality>
-			<name>Lightning Reflexes</name>
-			<karma>20</karma>
-			<category>Positive</category>
-			<bonus>
-				<initiative>1</initiative>
-				<initiativepass>1</initiativepass>
-			</bonus>
-			<source>RF</source>
-			<page>148</page>
-		</quality>
-		<quality>
-			<name>Linguist</name>
-			<karma>4</karma>
-			<category>Positive</category>
-			<bonus />
-			<source>RF</source>
-			<page>148</page>
-		</quality>
-		<quality>
-			<name>Made Man</name>
-			<karma>5</karma>
-			<category>Positive</category>
-			<bonus />
-			<source>RF</source>
-			<page>148</page>
-		</quality>
-		<quality>
-			<name>Night Vision</name>
-			<karma>2</karma>
-			<category>Positive</category>
-			<bonus />
-			<source>RF</source>
-			<page>148</page>
-		</quality>
-		<quality>
-			<name>Outdoorsman</name>
-			<karma>3</karma>
-			<category>Positive</category>
-			<bonus />
-			<source>RF</source>
-			<page>148</page>
-		</quality>
-		<quality>
-			<name>Overclocker</name>
-			<karma>5</karma>
-			<category>Positive</category>
-			<bonus />
-			<source>RF</source>
-			<page>148</page>
-		</quality>
-		<quality>
-			<name>Perceptive I</name>
-			<karma>5</karma>
-			<category>Positive</category>
-			<bonus />
-			<forbidden>
-				<oneof>
-					<quality>Perceptive II</quality>
-				</oneof>
-			</forbidden>
-			<source>RF</source>
-			<page>148</page>
-		</quality>
-		<quality>
-			<name>Perceptive II</name>
-			<karma>10</karma>
-			<category>Positive</category>
-			<bonus />
-			<forbidden>
-				<oneof>
-					<quality>Perceptive I</quality>
-				</oneof>
-			</forbidden>
-			<source>RF</source>
-			<page>148</page>
-		</quality>
-		<quality>
-			<name>Perfect Time</name>
-			<karma>5</karma>
-			<category>Positive</category>
-			<bonus />
-			<source>RF</source>
-			<page>148</page>
-		</quality>
-		<quality>
-			<name>Poor Link</name>
-			<karma>8</karma>
-			<category>Positive</category>
-			<bonus />
-			<source>RF</source>
-			<page>148</page>
-		</quality>
-		<quality>
-			<name>Privileged Family Name</name>
-			<karma>7</karma>
-			<category>Positive</category>
-			<bonus />
-			<required>
-				<oneof>
-					<quality>SINner (National)</quality>
-					<quality>SINner (Corporate Limited)</quality>
-				</oneof>
-			</required>
-			<source>RF</source>
-			<page>149</page>
-		</quality>
-		<quality>
-			<name>Restricted Gear</name>
-			<karma>10</karma>
-			<category>Positive</category>
-			<limit>3</limit>
-			<bonus>
-				<selecttext />
-			</bonus>
-			<source>RF</source>
-			<page>149</page>
-		</quality>
-		<quality>
-			<name>Restricted Gear II</name>
-			<karma>10</karma>
-			<category>Positive</category>
-			<limit>3</limit>
-			<bonus>
-				<selecttext />
-			</bonus>
-			<required>
-				<allof>
-					<quality>Restricted Gear</quality>
-				</allof>
-			</required>
-			<source>RF</source>
-			<page>149</page>
-		</quality>
-		<quality>
-			<name>Restricted Gear III</name>
-			<karma>10</karma>
-			<category>Positive</category>
-			<limit>3</limit>
-			<bonus>
-				<selecttext />
-			</bonus>
-			<required>
-				<allof>
-					<quality>Restricted Gear II</quality>
-				</allof>
-			</required>
-			<source>RF</source>
-			<page>149</page>
-		</quality>
-		<quality>
-			<name>School of Hard Knocks</name>
-			<karma>4</karma>
-			<category>Positive</category>
-			<bonus>
-			<schoolofhardknocks />
-			</bonus>
-			<source>RF</source>
-			<page>149</page>
-		</quality>
-		<quality>
-			<name>Sense of Direction</name>
-			<karma>3</karma>
-			<category>Positive</category>
-			<bonus>
-				<specificskill>
-					<name>Navigation</name>
-					<bonus>1</bonus>
-				</specificskill>
-			</bonus>
-			<source>RF</source>
-			<page>149</page>
-		</quality>
-		<quality>
-			<name>Sensei</name>
-			<karma>5</karma>
-			<category>Positive</category>
-			<bonus />
-			<source>RF</source>
-			<page>149</page>
-		</quality>
-		<quality>
-			<name>Solid Rep</name>
-			<karma>2</karma>
-			<category>Positive</category>
-			<bonus>
-				<selecttext />
-			</bonus>
-			<source>RF</source>
-			<page>149</page>
-		</quality>
-		<quality>
-			<name>Legendary Rep</name>
-			<karma>4</karma>
-			<category>Positive</category>
-			<bonus>
-				<selecttext />
-			</bonus>
-			<source>RF</source>
-			<page>149</page>
-		</quality>
-		<quality>
-			<name>Speed Reading</name>
-			<karma>2</karma>
-			<category>Positive</category>
-			<bonus />
-			<source>RF</source>
-			<page>149</page>
-		</quality>
-		<quality>
-			<name>Spike Resistance I</name>
-			<karma>10</karma>
-			<category>Positive</category>
-			<bonus />
-			<source>RF</source>
-			<page>150</page>
-		</quality>
-		<quality>
-			<name>Spike Resistance II</name>
-			<karma>20</karma>
-			<category>Positive</category>
-			<bonus />
-			<source>RF</source>
-			<page>150</page>
-		</quality>
-		<quality>
-			<name>Spike Resistance III</name>
-			<karma>30</karma>
-			<category>Positive</category>
-			<bonus />
-			<source>RF</source>
-			<page>150</page>
-		</quality>
-		<quality>
-			<name>Spirit Whisperer</name>
-			<karma>8</karma>
-			<category>Positive</category>
-			<bonus />
-			<required>
-				<oneof>
-					<quality>Aspected Magician</quality>
-					<quality>Magician</quality>
-					<quality>Mystic Adept</quality>
-				</oneof>
-			</required>
-			<source>RF</source>
-			<page>150</page>
-		</quality>
-		<quality>
-			<name>Steely Eyed Wheelman</name>
-			<karma>2</karma>
-			<category>Positive</category>
-			<bonus />
-			<source>RF</source>
-			<page>150</page>
-		</quality>
-		<quality>
-			<name>Technical School Education</name>
-			<karma>4</karma>
-			<category>Positive</category>
-			<bonus />
-			<source>RF</source>
-			<page>150</page>
-		</quality>
-		<quality>
-			<name>Tough as Nails Physical I</name>
-			<karma>5</karma>
-			<category>Positive</category>
-			<bonus>
-				<conditionmonitor>
-					<physical>1</physical>
-				</conditionmonitor>
-			</bonus>
-			<forbidden>
-				<oneof>
-					<quality>Tough as Nails Physical II</quality>
-					<quality>Tough as Nails Physical III</quality>
-				</oneof>
-			</forbidden>
-			<source>RF</source>
-			<page>150</page>
-		</quality>
-		<quality>
-			<name>Tough as Nails Physical II</name>
-			<karma>10</karma>
-			<category>Positive</category>
-			<bonus>
-				<conditionmonitor>
-					<physical>2</physical>
-				</conditionmonitor>
-			</bonus>
-			<forbidden>
-				<oneof>
-					<quality>Tough as Nails Physical I</quality>
-					<quality>Tough as Nails Physical III</quality>
-				</oneof>
-			</forbidden>
-			<source>RF</source>
-			<page>150</page>
-		</quality>
-		<quality>
-			<name>Tough as Nails Physical III</name>
-			<karma>15</karma>
-			<category>Positive</category>
-			<bonus>
-				<conditionmonitor>
-					<physical>3</physical>
-				</conditionmonitor>
-			</bonus>
-			<forbidden>
-				<oneof>
-					<quality>Tough as Nails Physical I</quality>
-					<quality>Tough as Nails Physical II</quality>
-				</oneof>
-			</forbidden>
-			<source>RF</source>
-			<page>150</page>
-		</quality>
-		<quality>
-			<name>Tough as Nails Stun I</name>
-			<karma>5</karma>
-			<category>Positive</category>
-			<bonus>
-				<conditionmonitor>
-					<stun>1</stun>
-				</conditionmonitor>
-			</bonus>
-			<forbidden>
-				<oneof>
-					<quality>Tough as Nails Stun II</quality>
-					<quality>Tough as Nails Stun III</quality>
-				</oneof>
-			</forbidden>
-			<source>RF</source>
-			<page>150</page>
-		</quality>
-		<quality>
-			<name>Tough as Nails Stun II</name>
-			<karma>10</karma>
-			<category>Positive</category>
-			<bonus>
-				<conditionmonitor>
-					<stun>2</stun>
-				</conditionmonitor>
-			</bonus>
-			<forbidden>
-				<oneof>
-					<quality>Tough as Nails Stun I</quality>
-					<quality>Tough as Nails Stun III</quality>
-				</oneof>
-			</forbidden>
-			<source>RF</source>
-			<page>150</page>
-		</quality>
-		<quality>
-			<name>Tough as Nails Stun III</name>
-			<karma>15</karma>
-			<category>Positive</category>
-			<bonus>
-				<conditionmonitor>
-					<stun>3</stun>
-				</conditionmonitor>
-			</bonus>
-			<forbidden>
-				<oneof>
-					<quality>Tough as Nails Stun I</quality>
-					<quality>Tough as Nails Stun II</quality>
-				</oneof>
-			</forbidden>
-			<source>RF</source>
-			<page>150</page>
-		</quality>
-		<quality>
-			<name>Trust Fund I</name>
-			<karma>5</karma>
-			<category>Positive</category>
-			<bonus />
-			<required>
-				<oneof>
-					<quality>SINner (National)</quality>
-					<quality>SINner (Corporate Limited)</quality>
-				</oneof>
-			</required>
-			<source>RF</source>
-			<page>151</page>
-		</quality>
-		<quality>
-			<name>Trust Fund II</name>
-			<karma>10</karma>
-			<category>Positive</category>
-			<bonus />
-			<required>
-				<oneof>
-					<quality>SINner (National)</quality>
-					<quality>SINner (Corporate Limited)</quality>
-				</oneof>
-			</required>
-			<source>RF</source>
-			<page>151</page>
-		</quality>
-		<quality>
-			<name>Trust Fund III</name>
-			<karma>15</karma>
-			<category>Positive</category>
-			<bonus />
-			<required>
-				<oneof>
-					<quality>SINner (National)</quality>
-					<quality>SINner (Corporate Limited)</quality>
-				</oneof>
-			</required>
-			<source>RF</source>
-			<page>151</page>
-		</quality>
-		<quality>
-			<name>Trust Fund IV</name>
-			<karma>20</karma>
-			<category>Positive</category>
-			<bonus />
-			<required>
-				<oneof>
-					<quality>SINner (National)</quality>
-					<quality>SINner (Corporate Limited)</quality>
-				</oneof>
-			</required>
-			<source>RF</source>
-			<page>151</page>
-		</quality>
-		<quality>
-			<name>Trustworthy</name>
-			<karma>15</karma>
-			<category>Positive</category>
-			<bonus>
-				<limitmodifier>
-					<limit>Social</limit>
-					<value>2</value>
-					<condition>Situations involving trust.</condition>
-				</limitmodifier>
-				<skillgroup>
-					<name>Influence</name>
-					<bonus>1</bonus>
-				</skillgroup>
-			</bonus>
-			<source>RF</source>
-			<page>151</page>
-		</quality>
-		<quality>
-			<name>Vehicle Empathy</name>
-			<karma>7</karma>
-			<category>Positive</category>
-			<bonus>
-				<skillcategory>
-					<name>Vehicle Active</name>
-					<exclude>Gunnery</exclude>
-					<bonus>1</bonus>
-				</skillcategory>
-			</bonus>
-			<source>RF</source>
-			<page>151</page>
-		</quality>
-		<quality>
-			<name>Water Sprite</name>
-			<karma>6</karma>
-			<category>Positive</category>
-			<bonus>
-				<selectskill limittoskill="Diving, Swimming">
-					<val>2</val>
-				</selectskill>
-			</bonus>
-			<source>RF</source>
-			<page>151</page>
-		</quality>
-		<quality>
-			<name>Witness My Hate</name>
-			<karma>7</karma>
-			<category>Positive</category>
-			<bonus />
-			<source>RF</source>
-			<page>151</page>
-		</quality>
-
-
-		<quality>
-			<name>Albinism I</name>
-			<karma>-4</karma>
-			<category>Negative</category>
-			<bonus />
-			<forbidden>
-				<oneof>
-					<quality>Albinism II</quality>			
-				</oneof>
-			</forbidden>
-			<source>RF</source>
-			<page>151</page>
-		</quality>
-		<quality>
-			<name>Albinism II</name>
-			<karma>-8</karma>
-			<category>Negative</category>
-			<bonus />
-			<forbidden>
-				<oneof>
-					<quality>Albinism I</quality>
-					<cyberwares>
-						<cyberwarecontains>Cybereyes</cyberwarecontains>
-					</cyberwares>
-				</oneof>
-			</forbidden>
-			<source>RF</source>
-			<page>151</page>
-		</quality>
-		<quality>
-			<name>Amnesia (Surface Loss)</name>
-			<karma>-4</karma>
-			<category>Negative</category>
-			<bonus />
-			<forbidden>
-				<oneof>
-					<quality>Amnesia (Neural Deletion)</quality>			
-				</oneof>
-			</forbidden>
-			<source>RF</source>
-			<page>152</page>
-		</quality>
-		<quality>
-			<name>Amnesia (Neural Deletion)</name>
-			<karma>-8</karma>
-			<category>Negative</category>
-			<bonus />
-			<forbidden>
-				<oneof>
-					<quality>Amnesia (Surface Loss)</quality>			
-				</oneof>
-			</forbidden>
-			<source>RF</source>
-			<page>152</page>
-		</quality>
-		<quality>
-			<name>Asthma</name>
-			<karma>-8</karma>
-			<category>Negative</category>
-			<bonus />
-			<source>RF</source>
-			<page>152</page>
-		</quality>
-		<quality>
-			<name>Bi-Polar</name>
-			<karma>-7</karma>
-			<category>Negative</category>
-			<bonus />
-			<source>RF</source>
-			<page>152</page>
-		</quality>
-		<quality>
-			<name>Big Regret</name>
-			<karma>-5</karma>
-			<category>Negative</category>
-			<bonus />
-			<source>RF</source>
-			<page>153</page>
-		</quality>
-		<quality>
-			<name>Blind (Mundane)</name>
-			<karma>-15</karma>
-			<category>Negative</category>
-			<bonus />
-			<forbidden>
-				<oneof>
-					<quality>Magician</quality>
-					<quality>Aspected Magician</quality>
-					<quality>Reduced Sense (Sight)</quality>
-				</oneof>
-			</forbidden>
-			<source>RF</source>
-			<page>153</page>
-		</quality>
-		<quality>
-			<name>Blind (Mage)</name>
-			<karma>-5</karma>
-			<category>Negative</category>
-			<bonus />
-			<forbidden>
-				<oneof>
-					<quality>Reduced Sense (Sight)</quality>
-				</oneof>
-			</forbidden>
-			<required>
-				<oneof>
-					<power>Astral Perception</power>
-					<quality>Magician</quality>
-					<quality>Aspected Magician</quality>		  
-				</oneof>
-			</required>
-			<source>RF</source>
-			<page>153</page>
-		</quality>
-		<quality>
-			<name>Borrowed Time</name>
-			<karma>-20</karma>
-			<category>Negative</category>
-			<bonus />
-			<source>RF</source>
-			<page>153</page>
-		</quality>
-		<quality>
-			<name>Computer Illiterate</name>
-			<karma>-7</karma>
-			<category>Negative</category>
-			<bonus>
-				<skillgroup>
-					<name>Electronics</name>
-					<bonus>-4</bonus>
-				</skillgroup>
-			</bonus>
-			<source>RF</source>
-			<page>153</page>
-		</quality>
-		<quality>
-			<name>Creature of Comfort (Middle)</name>
-			<karma>-10</karma>
-			<category>Negative</category>
-			<bonus />
-			<forbidden>
-				<oneof>
-					<quality>Creature of Comfort (High)</quality>
-					<quality>Creature of Comfort (Luxury)</quality>			
-				</oneof>
-			</forbidden>
-			<source>RF</source>
-			<page>153</page>
-		</quality>
-		<quality>
-			<name>Creature of Comfort (High)</name>
-			<karma>-17</karma>
-			<category>Negative</category>
-			<bonus />
-			<forbidden>
-				<oneof>
-					<quality>Creature of Comfort (Middle)</quality>
-					<quality>Creature of Comfort (Luxury)</quality>			
-				</oneof>
-			</forbidden>
-			<source>RF</source>
-			<page>153</page>
-		</quality>
-		<quality>
-			<name>Creature of Comfort (Luxury)</name>
-			<karma>-25</karma>
-			<category>Negative</category>
-			<bonus />
-			<forbidden>
-				<oneof>
-					<quality>Creature of Comfort (Middle)</quality>
-					<quality>Creature of Comfort (High)</quality>			
-				</oneof>
-			</forbidden>
-			<source>RF</source>
-			<page>153</page>
-		</quality>
-		<quality>
-			<name>Day Job (10 hrs)</name>
-			<karma>-5</karma>
-			<category>Negative</category>
-			<bonus />
-			<forbidden>
-				<oneof>
-					<quality>Day Job (20 hrs)</quality>
-					<quality>Day Job (40 hrs)</quality>			
-				</oneof>
-			</forbidden>
-			<source>RF</source>
-			<page>154</page>
-		</quality>
-		<quality>
-			<name>Day Job (20 hrs)</name>
-			<karma>-10</karma>
-			<category>Negative</category>
-			<bonus />
-			<forbidden>
-				<oneof>
-					<quality>Day Job (10 hrs)</quality>
-					<quality>Day Job (40 hrs)</quality>			
-				</oneof>
-			</forbidden>
-			<source>RF</source>
-			<page>154</page>
-		</quality>
-		<quality>
-			<name>Day Job (40 hrs)</name>
-			<karma>-15</karma>
-			<category>Negative</category>
-			<bonus />
-			<forbidden>
-				<oneof>
-					<quality>Day Job (10 hrs)</quality>
-					<quality>Day Job (20 hrs)</quality>			
-				</oneof>
-			</forbidden>
-			<source>RF</source>
-			<page>154</page>
-		</quality>
-		<quality>
-			<name>Deaf</name>
-			<karma>-15</karma>
-			<category>Negative</category>
-			<bonus />
-			<forbidden>
-				<oneof>
-					<quality>Reduced Sense (Hearing)</quality>			
-				</oneof>
-			</forbidden>
-			<source>RF</source>
-			<page>154</page>
-		</quality>
-		<quality>
-			<name>Did You Just Call Me Dumb?</name>
-			<karma>-3</karma>
-			<category>Negative</category>
-			<bonus />
-			<source>RF</source>
-			<page>154</page>
-		</quality>
-		<quality>
-			<name>Dimmer Bulb I</name>
-			<karma>-5</karma>
-			<category>Negative</category>
-			<bonus>
-				<selecttext />
-			</bonus>
-			<source>RF</source>
-			<page>154</page>
-		</quality>
-		<quality>
-			<name>Dimmer Bulb II</name>
-			<karma>-5</karma>
-			<category>Negative</category>
-			<bonus>
-				<selecttext />
-			</bonus>
-			<required>
-				<oneof>
-					<quality>Dimmer Bulb I</quality>		  
-				</oneof>
-			</required>
-			<source>RF</source>
-			<page>154</page>
-		</quality>
-		<quality>
-			<name>Dimmer Bulb III</name>
-			<karma>-5</karma>
-			<category>Negative</category>
-			<bonus>
-				<selecttext />
-			</bonus>
-			<required>
-				<oneof>
-					<quality>Dimmer Bulb II</quality>		  
-				</oneof>
-			</required>
-			<source>RF</source>
-			<page>154</page>
-		</quality>
-		<quality>
-			<name>Driven</name>
-			<karma>-2</karma>
-			<category>Negative</category>
-			<bonus />
-			<source>RF</source>
-			<page>154</page>
-		</quality>
-		<quality>
-			<name>Emotional Attachment</name>
-			<karma>-5</karma>
-			<category>Negative</category>
-			<bonus />
-			<source>RF</source>
-			<page>154</page>
-		</quality>
-		<quality>
-			<name>Ex-Con</name>
-			<karma>-15</karma>
-			<category>Negative</category>
-			<bonus>
-				<freepositivequalities>-10</freepositivequalities>
-			</bonus>
-			<addqualities>
-				<addquality>SINner (Criminal)</addquality>
-			</addqualities>
-			<source>RF</source>
-			<page>155</page>
-		</quality>
-		<quality>
-			<name>Flashbacks I</name>
-			<karma>-7</karma>
-			<category>Negative</category>
-			<bonus />
-			<source>RF</source>
-			<page>155</page>
-		</quality>
-		<quality>
-			<name>Flashbacks II</name>
-			<karma>-15</karma>
-			<category>Negative</category>
-			<bonus />
-			<source>RF</source>
-			<page>155</page>
-		</quality>
-		<quality>
-			<name>Hobo with a Shotgun</name>
-			<karma>-10</karma>
-			<category>Negative</category>
-			<bonus />
-			<source>RF</source>
-			<page>155</page>
-		</quality>
-		<quality>
-			<name>Hung Out to Dry</name>
-			<karma>-8</karma>
-			<category>Negative</category>
-			<bonus />
-			<source>RF</source>
-			<page>155</page>
-		</quality>
-		<quality>
-			<name>Illiterate</name>
-			<karma>-5</karma>
-			<category>Negative</category>
-			<bonus />
-			<source>RF</source>
-			<page>155</page>
-		</quality>
-		<quality>
-			<name>In Debt I</name>
-			<karma>-1</karma>
-			<category>Negative</category>
-			<bonus>
-				<nuyenamt>5000</nuyenamt>
-			</bonus>
-			<forbidden>
-				<oneof>
-					<quality>In Debt II</quality>
-					<quality>In Debt III</quality>
-					<quality>In Debt IV</quality>
-					<quality>In Debt V</quality>
-					<quality>In Debt VI</quality>
-					<quality>In Debt VII</quality>
-					<quality>In Debt VIII</quality>
-					<quality>In Debt IX</quality>
-					<quality>In Debt X</quality>
-					<quality>In Debt XI</quality>
-					<quality>In Debt XII</quality>
-					<quality>In Debt XIII</quality>
-					<quality>In Debt XIV</quality>
-					<quality>In Debt XV</quality>			
-				</oneof>
-			</forbidden>
-			<source>RF</source>
-			<page>156</page>
-		</quality>
-		<quality>
-			<name>In Debt II</name>
-			<karma>-2</karma>
-			<category>Negative</category>
-			<bonus>
-				<nuyenamt>10000</nuyenamt>
-			</bonus>
-			<forbidden>
-				<oneof>
-					<quality>In Debt I</quality>
-					<quality>In Debt III</quality>
-					<quality>In Debt IV</quality>
-					<quality>In Debt V</quality>
-					<quality>In Debt VI</quality>
-					<quality>In Debt VII</quality>
-					<quality>In Debt VIII</quality>
-					<quality>In Debt IX</quality>
-					<quality>In Debt X</quality>
-					<quality>In Debt XI</quality>
-					<quality>In Debt XII</quality>
-					<quality>In Debt XIII</quality>
-					<quality>In Debt XIV</quality>
-					<quality>In Debt XV</quality>			
-				</oneof>
-			</forbidden>
-			<source>RF</source>
-			<page>156</page>
-		</quality>
-		<quality>
-			<name>In Debt III</name>
-			<karma>-3</karma>
-			<category>Negative</category>
-			<bonus>
-				<nuyenamt>15000</nuyenamt>
-			</bonus>
-			<forbidden>
-				<oneof>
-					<quality>In Debt II</quality>
-					<quality>In Debt I</quality>
-					<quality>In Debt IV</quality>
-					<quality>In Debt V</quality>
-					<quality>In Debt VI</quality>
-					<quality>In Debt VII</quality>
-					<quality>In Debt VIII</quality>
-					<quality>In Debt IX</quality>
-					<quality>In Debt X</quality>
-					<quality>In Debt XI</quality>
-					<quality>In Debt XII</quality>
-					<quality>In Debt XIII</quality>
-					<quality>In Debt XIV</quality>
-					<quality>In Debt XV</quality>			
-				</oneof>
-			</forbidden>
-			<source>RF</source>
-			<page>156</page>
-		</quality>
-		<quality>
-			<name>In Debt IV</name>
-			<karma>-4</karma>
-			<category>Negative</category>
-			<bonus>
-				<nuyenamt>20000</nuyenamt>
-			</bonus>
-			<forbidden>
-				<oneof>
-					<quality>In Debt II</quality>
-					<quality>In Debt III</quality>
-					<quality>In Debt I</quality>
-					<quality>In Debt V</quality>
-					<quality>In Debt VI</quality>
-					<quality>In Debt VII</quality>
-					<quality>In Debt VIII</quality>
-					<quality>In Debt IX</quality>
-					<quality>In Debt X</quality>
-					<quality>In Debt XI</quality>
-					<quality>In Debt XII</quality>
-					<quality>In Debt XIII</quality>
-					<quality>In Debt XIV</quality>
-					<quality>In Debt XV</quality>			
-				</oneof>
-			</forbidden>
-			<source>RF</source>
-			<page>156</page>
-		</quality>
-		<quality>
-			<name>In Debt V</name>
-			<karma>-5</karma>
-			<category>Negative</category>
-			<bonus>
-				<nuyenamt>25000</nuyenamt>
-			</bonus>
-			<forbidden>
-				<oneof>
-					<quality>In Debt II</quality>
-					<quality>In Debt III</quality>
-					<quality>In Debt IV</quality>
-					<quality>In Debt I</quality>
-					<quality>In Debt VI</quality>
-					<quality>In Debt VII</quality>
-					<quality>In Debt VIII</quality>
-					<quality>In Debt IX</quality>
-					<quality>In Debt X</quality>
-					<quality>In Debt XI</quality>
-					<quality>In Debt XII</quality>
-					<quality>In Debt XIII</quality>
-					<quality>In Debt XIV</quality>
-					<quality>In Debt XV</quality>			
-				</oneof>
-			</forbidden>
-			<source>RF</source>
-			<page>156</page>
-		</quality>
-		<quality>
-			<name>In Debt VI</name>
-			<karma>-6</karma>
-			<category>Negative</category>
-			<bonus>
-				<nuyenamt>30000</nuyenamt>
-			</bonus>
-			<forbidden>
-				<oneof>
-					<quality>In Debt II</quality>
-					<quality>In Debt III</quality>
-					<quality>In Debt IV</quality>
-					<quality>In Debt V</quality>
-					<quality>In Debt I</quality>
-					<quality>In Debt VII</quality>
-					<quality>In Debt VIII</quality>
-					<quality>In Debt IX</quality>
-					<quality>In Debt X</quality>
-					<quality>In Debt XI</quality>
-					<quality>In Debt XII</quality>
-					<quality>In Debt XIII</quality>
-					<quality>In Debt XIV</quality>
-					<quality>In Debt XV</quality>			
-				</oneof>
-			</forbidden>
-			<source>RF</source>
-			<page>156</page>
-		</quality>
-		<quality>
-			<name>In Debt VII</name>
-			<karma>-7</karma>
-			<category>Negative</category>
-			<bonus>
-				<nuyenamt>35000</nuyenamt>
-			</bonus>
-			<forbidden>
-				<oneof>
-					<quality>In Debt II</quality>
-					<quality>In Debt III</quality>
-					<quality>In Debt IV</quality>
-					<quality>In Debt V</quality>
-					<quality>In Debt VI</quality>
-					<quality>In Debt I</quality>
-					<quality>In Debt VIII</quality>
-					<quality>In Debt IX</quality>
-					<quality>In Debt X</quality>
-					<quality>In Debt XI</quality>
-					<quality>In Debt XII</quality>
-					<quality>In Debt XIII</quality>
-					<quality>In Debt XIV</quality>
-					<quality>In Debt XV</quality>			
-				</oneof>
-			</forbidden>
-			<source>RF</source>
-			<page>156</page>
-		</quality>
-		<quality>
-			<name>In Debt VIII</name>
-			<karma>-8</karma>
-			<category>Negative</category>
-			<bonus>
-				<nuyenamt>40000</nuyenamt>
-			</bonus>
-			<forbidden>
-				<oneof>
-					<quality>In Debt II</quality>
-					<quality>In Debt III</quality>
-					<quality>In Debt IV</quality>
-					<quality>In Debt V</quality>
-					<quality>In Debt VI</quality>
-					<quality>In Debt VII</quality>
-					<quality>In Debt I</quality>
-					<quality>In Debt IX</quality>
-					<quality>In Debt X</quality>
-					<quality>In Debt XI</quality>
-					<quality>In Debt XII</quality>
-					<quality>In Debt XIII</quality>
-					<quality>In Debt XIV</quality>
-					<quality>In Debt XV</quality>			
-				</oneof>
-			</forbidden>
-			<source>RF</source>
-			<page>156</page>
-		</quality>
-		<quality>
-			<name>In Debt IX</name>
-			<karma>-9</karma>
-			<category>Negative</category>
-			<bonus>
-				<nuyenamt>45000</nuyenamt>
-			</bonus>
-			<forbidden>
-				<oneof>
-					<quality>In Debt II</quality>
-					<quality>In Debt III</quality>
-					<quality>In Debt IV</quality>
-					<quality>In Debt V</quality>
-					<quality>In Debt VI</quality>
-					<quality>In Debt VII</quality>
-					<quality>In Debt VIII</quality>
-					<quality>In Debt I</quality>
-					<quality>In Debt X</quality>
-					<quality>In Debt XI</quality>
-					<quality>In Debt XII</quality>
-					<quality>In Debt XIII</quality>
-					<quality>In Debt XIV</quality>
-					<quality>In Debt XV</quality>			
-				</oneof>
-			</forbidden>
-			<source>RF</source>
-			<page>156</page>
-		</quality>
-		<quality>
-			<name>In Debt X</name>
-			<karma>-10</karma>
-			<category>Negative</category>
-			<bonus>
-				<nuyenamt>50000</nuyenamt>
-			</bonus>
-			<forbidden>
-				<oneof>
-					<quality>In Debt II</quality>
-					<quality>In Debt III</quality>
-					<quality>In Debt IV</quality>
-					<quality>In Debt V</quality>
-					<quality>In Debt VI</quality>
-					<quality>In Debt VII</quality>
-					<quality>In Debt VIII</quality>
-					<quality>In Debt IX</quality>
-					<quality>In Debt I</quality>
-					<quality>In Debt XI</quality>
-					<quality>In Debt XII</quality>
-					<quality>In Debt XIII</quality>
-					<quality>In Debt XIV</quality>
-					<quality>In Debt XV</quality>			
-				</oneof>
-			</forbidden>
-			<source>RF</source>
-			<page>156</page>
-		</quality>
-		<quality>
-			<name>In Debt XI</name>
-			<karma>-11</karma>
-			<category>Negative</category>
-			<bonus>
-				<nuyenamt>55000</nuyenamt>
-			</bonus>
-			<forbidden>
-				<oneof>
-					<quality>In Debt II</quality>
-					<quality>In Debt III</quality>
-					<quality>In Debt IV</quality>
-					<quality>In Debt V</quality>
-					<quality>In Debt VI</quality>
-					<quality>In Debt VII</quality>
-					<quality>In Debt VIII</quality>
-					<quality>In Debt IX</quality>
-					<quality>In Debt X</quality>
-					<quality>In Debt I</quality>
-					<quality>In Debt XII</quality>
-					<quality>In Debt XIII</quality>
-					<quality>In Debt XIV</quality>
-					<quality>In Debt XV</quality>			
-				</oneof>
-			</forbidden>
-			<source>RF</source>
-			<page>156</page>
-		</quality>
-		<quality>
-			<name>In Debt XII</name>
-			<karma>-12</karma>
-			<category>Negative</category>
-			<bonus>
-				<nuyenamt>60000</nuyenamt>
-			</bonus>
-			<forbidden>
-				<oneof>
-					<quality>In Debt II</quality>
-					<quality>In Debt III</quality>
-					<quality>In Debt IV</quality>
-					<quality>In Debt V</quality>
-					<quality>In Debt VI</quality>
-					<quality>In Debt VII</quality>
-					<quality>In Debt VIII</quality>
-					<quality>In Debt IX</quality>
-					<quality>In Debt X</quality>
-					<quality>In Debt XI</quality>
-					<quality>In Debt I</quality>
-					<quality>In Debt XIII</quality>
-					<quality>In Debt XIV</quality>
-					<quality>In Debt XV</quality>			
-				</oneof>
-			</forbidden>
-			<source>RF</source>
-			<page>156</page>
-		</quality>
-		<quality>
-			<name>In Debt XIII</name>
-			<karma>-13</karma>
-			<category>Negative</category>
-			<bonus>
-				<nuyenamt>65000</nuyenamt>
-			</bonus>
-			<forbidden>
-				<oneof>
-					<quality>In Debt II</quality>
-					<quality>In Debt III</quality>
-					<quality>In Debt IV</quality>
-					<quality>In Debt V</quality>
-					<quality>In Debt VI</quality>
-					<quality>In Debt VII</quality>
-					<quality>In Debt VIII</quality>
-					<quality>In Debt IX</quality>
-					<quality>In Debt X</quality>
-					<quality>In Debt XI</quality>
-					<quality>In Debt XII</quality>
-					<quality>In Debt I</quality>
-					<quality>In Debt XIV</quality>
-					<quality>In Debt XV</quality>			
-				</oneof>
-			</forbidden>
-			<source>RF</source>
-			<page>156</page>
-		</quality>
-		<quality>
-			<name>In Debt XIV</name>
-			<karma>-14</karma>
-			<category>Negative</category>
-			<bonus>
-				<nuyenamt>70000</nuyenamt>
-			</bonus>
-			<forbidden>
-				<oneof>
-					<quality>In Debt II</quality>
-					<quality>In Debt III</quality>
-					<quality>In Debt IV</quality>
-					<quality>In Debt V</quality>
-					<quality>In Debt VI</quality>
-					<quality>In Debt VII</quality>
-					<quality>In Debt VIII</quality>
-					<quality>In Debt IX</quality>
-					<quality>In Debt X</quality>
-					<quality>In Debt XI</quality>
-					<quality>In Debt XII</quality>
-					<quality>In Debt XIII</quality>
-					<quality>In Debt I</quality>
-					<quality>In Debt XV</quality>			
-				</oneof>
-			</forbidden>
-			<source>RF</source>
-			<page>156</page>
-		</quality>
-		<quality>
-			<name>In Debt XV</name>
-			<karma>-15</karma>
-			<category>Negative</category>
-			<bonus>
-				<nuyenamt>75000</nuyenamt>
-			</bonus>
-			<forbidden>
-				<oneof>
-					<quality>In Debt II</quality>
-					<quality>In Debt III</quality>
-					<quality>In Debt IV</quality>
-					<quality>In Debt V</quality>
-					<quality>In Debt VI</quality>
-					<quality>In Debt VII</quality>
-					<quality>In Debt VIII</quality>
-					<quality>In Debt IX</quality>
-					<quality>In Debt X</quality>
-					<quality>In Debt XI</quality>
-					<quality>In Debt XII</quality>
-					<quality>In Debt XIII</quality>
-					<quality>In Debt XIV</quality>
-					<quality>In Debt I</quality>			
-				</oneof>
-			</forbidden>
-			<source>RF</source>
-			<page>156</page>
-		</quality>
-		<quality>
-			<name>Incomplete Deprogramming</name>
-			<karma>-10</karma>
-			<category>Negative</category>
-			<bonus />
-			<source>RF</source>
-			<page>156</page>
-		</quality>
-		<quality>
-			<name>Infirm I</name>
-			<karma>-5</karma>
-			<category>Negative</category>
-			<bonus>
-				<specificattribute>
-					<name>BOD</name>
-					<max>-1</max>
-					<aug>-4</aug>
-				</specificattribute>
-				<specificattribute>
-					<name>AGI</name>
-					<max>-1</max>
-					<aug>-4</aug>
-				</specificattribute>
-				<specificattribute>
-					<name>REA</name>
-					<max>-1</max>
-					<aug>-4</aug>
-				</specificattribute>
-				<specificattribute>
-					<name>STR</name>
-					<max>-1</max>
-					<aug>-4</aug>
-				</specificattribute>
-			</bonus>
-			<forbidden>
-				<oneof>
-					<quality>Infirm II</quality>
-					<quality>Infirm III</quality>
-					<quality>Infirm IV</quality>
-					<quality>Infirm V</quality>			
-				</oneof>
-			</forbidden>
-			<source>RF</source>
-			<page>156</page>
-		</quality>
-		<quality>
-			<name>Infirm II</name>
-			<karma>-10</karma>
-			<category>Negative</category>
-			<bonus>
-				<specificattribute>
-					<name>BOD</name>
-					<max>-2</max>
-					<aug>-4</aug>
-				</specificattribute>
-				<specificattribute>
-					<name>AGI</name>
-					<max>-2</max>
-					<aug>-4</aug>
-				</specificattribute>
-				<specificattribute>
-					<name>REA</name>
-					<max>-2</max>
-					<aug>-4</aug>
-				</specificattribute>
-				<specificattribute>
-					<name>STR</name>
-					<max>-2</max>
-					<aug>-4</aug>
-				</specificattribute>
-			</bonus>
-			<forbidden>
-				<oneof>
-					<quality>Infirm I</quality>
-					<quality>Infirm III</quality>
-					<quality>Infirm IV</quality>
-					<quality>Infirm V</quality>			
-				</oneof>
-			</forbidden>
-			<source>RF</source>
-			<page>156</page>
-		</quality>
-		<quality>
-			<name>Infirm III</name>
-			<karma>-15</karma>
-			<category>Negative</category>
-			<bonus>
-				<specificattribute>
-					<name>BOD</name>
-					<max>-3</max>
-					<aug>-4</aug>
-				</specificattribute>
-				<specificattribute>
-					<name>AGI</name>
-					<max>-3</max>
-					<aug>-4</aug>
-				</specificattribute>
-				<specificattribute>
-					<name>REA</name>
-					<max>-3</max>
-					<aug>-4</aug>
-				</specificattribute>
-				<specificattribute>
-					<name>STR</name>
-					<max>-3</max>
-					<aug>-4</aug>
-				</specificattribute>
-			</bonus>
-			<forbidden>
-				<oneof>
-					<quality>Infirm II</quality>
-					<quality>Infirm I</quality>
-					<quality>Infirm IV</quality>
-					<quality>Infirm V</quality>			
-				</oneof>
-			</forbidden>
-			<source>RF</source>
-			<page>156</page>
-		</quality>
-		<quality>
-			<name>Infirm IV</name>
-			<karma>-20</karma>
-			<category>Negative</category>
-			<bonus>
-				<specificattribute>
-					<name>BOD</name>
-					<max>-4</max>
-					<aug>-4</aug>
-				</specificattribute>
-				<specificattribute>
-					<name>AGI</name>
-					<max>-4</max>
-					<aug>-4</aug>
-				</specificattribute>
-				<specificattribute>
-					<name>REA</name>
-					<max>-4</max>
-					<aug>-4</aug>
-				</specificattribute>
-				<specificattribute>
-					<name>STR</name>
-					<max>-4</max>
-					<aug>-4</aug>
-				</specificattribute>
-			</bonus>
-			<forbidden>
-				<oneof>
-					<quality>Infirm II</quality>
-					<quality>Infirm III</quality>
-					<quality>Infirm I</quality>
-					<quality>Infirm V</quality>			
-				</oneof>
-			</forbidden>
-			<source>RF</source>
-			<page>156</page>
-		</quality>
-		<quality>
-			<name>Infirm V</name>
-			<karma>-25</karma>
-			<category>Negative</category>
-			<bonus>
-				<specificattribute>
-					<name>BOD</name>
-					<max>-5</max>
-					<aug>-4</aug>
-				</specificattribute>
-				<specificattribute>
-					<name>AGI</name>
-					<max>-5</max>
-					<aug>-4</aug>
-				</specificattribute>
-				<specificattribute>
-					<name>REA</name>
-					<max>-5</max>
-					<aug>-4</aug>
-				</specificattribute>
-				<specificattribute>
-					<name>STR</name>
-					<max>-5</max>
-					<aug>-4</aug>
-				</specificattribute>
-			</bonus>
-			<forbidden>
-				<oneof>
-					<quality>Infirm II</quality>
-					<quality>Infirm III</quality>
-					<quality>Infirm IV</quality>
-					<quality>Infirm I</quality>			
-				</oneof>
-			</forbidden>
-			<source>RF</source>
-			<page>156</page>
-		</quality>
-		<quality>
-			<name>Liar</name>
-			<karma>-7</karma>
-			<category>Negative</category>
-			<bonus>
-				<limitmodifier>
-					<limit>Social</limit>
-					<value>-1</value>
-					<condition>Neg Quality: Liar</condition>
-				</limitmodifier>
-			</bonus>
-			<source>RF</source>
-			<page>156</page>
-		</quality>
-		<quality>
-			<name>Night Blindness</name>
-			<karma>-6</karma>
-			<category>Negative</category>
-			<bonus />
-			<source>RF</source>
-			<page>156</page>
-		</quality>
-		<quality>
-			<name>Oblivious I</name>
-			<karma>-6</karma>
-			<category>Negative</category>
-			<bonus>
-				<specificskill>
-					<name>Perception</name>
-					<bonus>-2</bonus>
-				</specificskill>
-			</bonus>
-			<source>RF</source>
-			<page>157</page>
-		</quality>
-		<quality>
-			<name>Oblivious II</name>
-			<karma>-10</karma>
-			<category>Negative</category>
-			<bonus>
-				<specificskill>
-					<name>Perception</name>
-					<bonus>-2</bonus>
-				</specificskill>
-			</bonus>
-			<source>RF</source>
-			<page>157</page>
-		</quality>
-		<quality>
-			<name>Pacifist I</name>
-			<karma>-10</karma>
-			<category>Negative</category>
-			<bonus />
-			<source>RF</source>
-			<page>157</page>
-		</quality>
-		<quality>
-			<name>Pacifist II</name>
-			<karma>-15</karma>
-			<category>Negative</category>
-			<bonus />
-			<source>RF</source>
-			<page>157</page>
-		</quality>
-		<quality>
-			<name>Paranoia</name>
-			<karma>-7</karma>
-			<category>Negative</category>
-			<bonus />
-			<source>RF</source>
-			<page>157</page>
-		</quality>
-		<quality>
-			<name>Paraplegic</name>
-			<karma>-10</karma>
-			<category>Negative</category>
-			<bonus>
-				<basiclifestylecost>10</basiclifestylecost>
-			</bonus>
-			<source>RF</source>
-			<page>157</page>
-		</quality>
-		<quality>
-			<name>Phobia (Uncommon, Mild)</name>
-			<karma>-5</karma>
-			<category>Negative</category>
-			<bonus>
-				<selecttext />
-			</bonus>
-			<source>RF</source>
-			<page>157</page>
-		</quality>
-		<quality>
-			<name>Phobia (Uncommon, Moderate)</name>
-			<karma>-7</karma>
-			<category>Negative</category>
-			<bonus>
-				<selecttext />
-			</bonus>
-			<source>RF</source>
-			<page>157</page>
-		</quality>
-		<quality>
-			<name>Phobia (Uncommon, Severe)</name>
-			<karma>-12</karma>
-			<category>Negative</category>
-			<bonus>
-				<selecttext />
-			</bonus>
-			<source>RF</source>
-			<page>157</page>
-		</quality>
-		<quality>
-			<name>Phobia (Common, Mild)</name>
-			<karma>-8</karma>
-			<category>Negative</category>
-			<bonus>
-				<selecttext />
-			</bonus>
-			<source>RF</source>
-			<page>157</page>
-		</quality>
-		<quality>
-			<name>Phobia (Common, Moderate)</name>
-			<karma>-10</karma>
-			<category>Negative</category>
-			<bonus>
-				<selecttext />
-			</bonus>
-			<source>RF</source>
-			<page>157</page>
-		</quality>
-		<quality>
-			<name>Phobia (Common, Severe)</name>
-			<karma>-15</karma>
-			<category>Negative</category>
-			<bonus>
-				<selecttext />
-			</bonus>
-			<source>RF</source>
-			<page>157</page>
-		</quality>
-		<quality>
-			<name>Pie Iesu Domine. Dona Eis Requiem.</name>
-			<karma>-2</karma>
-			<category>Negative</category>
-			<addqualities>
-				<addquality>High Pain Tolerance (Rating 1)</addquality>
-			</addqualities>
-			<source>RF</source>
-			<page>158</page>
-		</quality>
-		<quality>
-			<name>Poor Self Control (Braggart)</name>
-			<karma>-5</karma>
-			<category>Negative</category>
-			<bonus />
-			<source>RF</source>
-			<page>158</page>
-		</quality>
-		<quality>
-			<name>Poor Self Control (Compulsive I, Personal)</name>
-			<karma>-4</karma>
-			<category>Negative</category>
-			<bonus>
-				<selecttext />
-			</bonus>
-			<source>RF</source>
-			<page>158</page>
-		</quality>
-		<quality>
-			<name>Poor Self Control (Compulsive II, Personal)</name>
-			<karma>-6</karma>
-			<category>Negative</category>
-			<bonus>
-				<selecttext />
-			</bonus>
-			<source>RF</source>
-			<page>158</page>
-		</quality>
-		<quality>
-			<name>Poor Self Control (Compulsive III, Personal)</name>
-			<karma>-8</karma>
-			<category>Negative</category>
-			<bonus>
-				<selecttext />
-			</bonus>
-			<source>RF</source>
-			<page>158</page>
-		</quality>
-		<quality>
-			<name>Poor Self Control (Compulsive IV, Personal)</name>
-			<karma>-10</karma>
-			<category>Negative</category>
-			<bonus>
-				<selecttext />
-			</bonus>
-			<source>RF</source>
-			<page>158</page>
-		</quality>
-		<quality>
-			<name>Poor Self Control (Compulsive I, Public Single Aspect)</name>
-			<karma>-5</karma>
-			<category>Negative</category>
-			<bonus>
-				<selecttext />
-			</bonus>
-			<source>RF</source>
-			<page>158</page>
-		</quality>
-		<quality>
-			<name>Poor Self Control (Compulsive II, Public Single Aspect)</name>
-			<karma>-7</karma>
-			<category>Negative</category>
-			<bonus>
-				<selecttext />
-			</bonus>
-			<source>RF</source>
-			<page>158</page>
-		</quality>
-		<quality>
-			<name>Poor Self Control (Compulsive III, Public Single Aspect)</name>
-			<karma>-9</karma>
-			<category>Negative</category>
-			<bonus>
-				<selecttext />
-			</bonus>
-			<source>RF</source>
-			<page>158</page>
-		</quality>
-		<quality>
-			<name>Poor Self Control (Compulsive IV, Public Single Aspect)</name>
-			<karma>-11</karma>
-			<category>Negative</category>
-			<bonus>
-				<selecttext />
-			</bonus>
-			<source>RF</source>
-			<page>158</page>
-		</quality>
-		<quality>
-			<name>Poor Self Control (Compulsive I, Public Broad Aspect)</name>
-			<karma>-6</karma>
-			<category>Negative</category>
-			<bonus>
-				<selecttext />
-			</bonus>
-			<source>RF</source>
-			<page>158</page>
-		</quality>
-		<quality>
-			<name>Poor Self Control (Compulsive II, Public Broad Aspect)</name>
-			<karma>-8</karma>
-			<category>Negative</category>
-			<bonus>
-				<selecttext />
-			</bonus>
-			<source>RF</source>
-			<page>158</page>
-		</quality>
-		<quality>
-			<name>Poor Self Control (Compulsive III, Public Broad Aspect)</name>
-			<karma>-10</karma>
-			<category>Negative</category>
-			<bonus>
-				<selecttext />
-			</bonus>
-			<source>RF</source>
-			<page>158</page>
-		</quality>
-		<quality>
-			<name>Poor Self Control (Compulsive IV, Public Broad Aspect)</name>
-			<karma>-12</karma>
-			<category>Negative</category>
-			<bonus>
-				<selecttext />
-			</bonus>
-			<source>RF</source>
-			<page>158</page>
-		</quality>
-		<quality>
-			<name>Poor Self Control (Thrill Seeker)</name>
-			<karma>-4</karma>
-			<category>Negative</category>
-			<bonus />
-			<source>RF</source>
-			<page>158</page>
-		</quality>
-		<quality>
-			<name>Poor Self Control (Vindictive)</name>
-			<karma>-5</karma>
-			<category>Negative</category>
-			<bonus />
-			<source>RF</source>
-			<page>158</page>
-		</quality>
-		<quality>
-			<name>Poor Self Control (Combat Monster)</name>
-			<karma>-10</karma>
-			<category>Negative</category>
-			<bonus />
-			<source>RF</source>
-			<page>158</page>
-		</quality>
-		<quality>
-			<name>Records on File (Ares)</name>
-			<karma>-1</karma>
-			<category>Negative</category>
-			<bonus />
-			<source>RF</source>
-			<page>158</page>
-		</quality>
-		<quality>
-			<name>Records on File (EVO)</name>
-			<karma>-1</karma>
-			<category>Negative</category>
-			<bonus />
-			<source>RF</source>
-			<page>158</page>
-		</quality>
-		<quality>
-			<name>Records on File (Renraku)</name>
-			<karma>-1</karma>
-			<category>Negative</category>
-			<bonus />
-			<source>RF</source>
-			<page>158</page>
-		</quality>
-		<quality>
-			<name>Records on File (MCT)</name>
-			<karma>-1</karma>
-			<category>Negative</category>
-			<bonus />
-			<source>RF</source>
-			<page>158</page>
-		</quality>
-		<quality>
-			<name>Records on File (Wuxing)</name>
-			<karma>-1</karma>
-			<category>Negative</category>
-			<bonus />
-			<source>RF</source>
-			<page>158</page>
-		</quality>
-		<quality>
-			<name>Records on File (Aztechnology)</name>
-			<karma>-1</karma>
-			<category>Negative</category>
-			<bonus />
-			<source>RF</source>
-			<page>158</page>
-		</quality>
-		<quality>
-			<name>Records on File (Horizon)</name>
-			<karma>-1</karma>
-			<category>Negative</category>
-			<bonus />
-			<source>RF</source>
-			<page>158</page>
-		</quality>
-		<quality>
-			<name>Records on File (Neonet)</name>
-			<karma>-1</karma>
-			<category>Negative</category>
-			<bonus />
-			<source>RF</source>
-			<page>158</page>
-		</quality>
-		<quality>
-			<name>Records on File (Saeder-Krupp)</name>
-			<karma>-1</karma>
-			<category>Negative</category>
-			<bonus />
-			<source>RF</source>
-			<page>158</page>
-		</quality>
-		<quality>
-			<name>Records on File (Shiawase)</name>
-			<karma>-1</karma>
-			<category>Negative</category>
-			<bonus />
-			<source>RF</source>
-			<page>158</page>
-		</quality>
-		<quality>
-			<name>Reduced Sense (Smell)</name>
-			<karma>-2</karma>
-			<category>Negative</category>
-			<bonus />
-			<source>RF</source>
-			<page>159</page>
-		</quality>
-		<quality>
-			<name>Reduced Sense (Taste)</name>
-			<karma>-2</karma>
-			<category>Negative</category>
-			<bonus />
-			<source>RF</source>
-			<page>159</page>
-		</quality>
-		<quality>
-			<name>Reduced Sense (Touch)</name>
-			<karma>-10</karma>
-			<category>Negative</category>
-			<bonus />
-			<source>RF</source>
-			<page>159</page>
-		</quality>
-		<quality>
-			<name>Reduced Sense (Hearing)</name>
-			<karma>-5</karma>
-			<category>Negative</category>
-			<bonus />
-			<forbidden>
-				<oneof>
-					<quality>Deaf</quality>
-				</oneof>
-			</forbidden>
-			<source>RF</source>
-			<page>159</page>
-		</quality>
-		<quality>
-			<name>Reduced Sense (Sight)</name>
-			<karma>-5</karma>
-			<category>Negative</category>
-			<bonus />
-			<forbidden>
-				<oneof>
-					<quality>Blind</quality>
-				</oneof>
-			</forbidden>
-			<source>RF</source>
-			<page>159</page>
-		</quality>
-		<quality>
-			<name>Reduced Sense (Astral Sight)</name>
-			<karma>-5</karma>
-			<category>Negative</category>
-			<bonus />
-			<required>
-				<oneof>
-					<quality>Magician</quality>
-					<quality>Aspected Magician</quality>
-				</oneof>
-			</required>
-			<source>RF</source>
-			<page>159</page>
-		</quality>
-		<quality>
-			<name>Sensory Overload Syndrome</name>
-			<karma>-15</karma>
-			<category>Negative</category>
-			<bonus />
-			<source>RF</source>
-			<page>159</page>
-		</quality>
-		<quality>
-			<name>Signature</name>
-			<karma>-10</karma>
-			<category>Negative</category>
-			<bonus />
-			<source>RF</source>
-			<page>159</page>
-		</quality>
-		<quality>
-			<name>Vendetta</name>
-			<karma>-7</karma>
-			<category>Negative</category>
-			<bonus>
-				<selecttext />
-			</bonus>
-			<source>RF</source>
-			<page>159</page>
-		</quality>
-		<quality>
-			<name>Wanted</name>
-			<karma>-10</karma>
-			<category>Negative</category>
-			<bonus>
-				<selecttext />
-			</bonus>
-			<source>RF</source>
-			<page>159</page>
-		</quality>
-		<quality>
-			<id>f9cdcb14-7181-4105-b59a-3628663f3be7</id>
-			<name>Natural Weapon: Kick (Centaur)</name>
-			<karma>0</karma>
-			<category>Positive</category>
-			<required>
-				<allof>
-					<metatype>Centaur</metatype>
-				</allof>
-			</required>
-			<bonus/>
-			<addweapon>Kick (Centaur)</addweapon>
-			<source>RF</source>
-			<page>105</page>
-		</quality>
-
-		<quality>
-			<id>244dea68-fe8b-4532-954a-4ff2f78952f8</id>
-			<name>Magic Sense</name>
-			<karma>0</karma>
-			<category>Positive</category>
-			<required>
-				<allof>
-					<metatype>Centaur</metatype>
-				</allof>
-			</required>
-			<bonus/>
-			<source>SG</source>
-			<page>172</page>
-		</quality>
-
-		<quality>
-			<id>efc80d70-30ec-4460-bddb-f6006333dd3b</id>
-			<name>Natural Weapon: Bite (Naga)</name>
-			<karma>0</karma>
-			<category>Positive</category>
-			<required>
-				<allof>
-					<metatype>Naga</metatype>
-				</allof>
-			</required>
-			<bonus/>
-			<addweapon>Bite (Naga)</addweapon>
-			<source>RF</source>
-			<page>105</page>
-		</quality>
-
-		<quality>
-			<id>9e50dbab-8a5d-430e-83b0-731cce142848</id>
-			<name>Astral Perception</name>
-			<karma>0</karma>
-			<category>Positive</category>
-			<required>
-				<allof>
-					<metatype>Pixie</metatype>
-				</allof>
-			</required>
-			<bonus/> 
-			<source>SR5</source>
-			<page>309</page>
-		</quality>
-
-		<quality>
-			<id>4e7dae85-29a3-4f1d-88ed-f7a4d1abde7e</id>
-			<name>Natural Weapon: Claws (Sasquatch)</name>
-			<karma>0</karma>
-			<category>Positive</category>
-			<required>
-				<allof>
-					<metatype>Sasquatch</metatype>
-				</allof>
-			</required>
-			<bonus/>
-			<addweapon>Claws (Sasquatch)</addweapon>
-			<source>RF</source>
-			<page>106</page>
-<<<<<<< HEAD
-		</quality>
-    <quality>
-      <id>2e3e5050-c77b-4ad8-8f7a-eff1b94b64a0</id>
-      <name>Data Anomaly</name>
-      <karma>3</karma>
-      <category>Positive</category>
-      <bonus />
-      <source>DT</source>
-      <page>44</page>
-    </quality>
-    <quality>
-      <id>72190f27-8bcf-48c4-bdbd-72bb91aa0dcf</id>
-      <name>Fade to Black</name>
-      <karma>7</karma>
-      <category>Positive</category>
-      <bonus />
-      <source>DT</source>
-      <page>44</page>
-    </quality>
-    <quality>
-      <id>64876d0b-bfa6-45df-b8c8-caf6385306c6</id>
-      <name>Go Big or Go Home</name>
-      <karma>6</karma>
-      <category>Positive</category>
-      <bonus />
-      <source>DT</source>
-      <page>44</page>
-    </quality>
-    <quality>
-      <id>4e605661-0450-4034-9d3b-11d931c4ce3c</id>
-      <name>Golden Screwdriver</name>
-      <karma>8</karma>
-      <category>Positive</category>
-      <bonus />
-      <source>DT</source>
-      <page>44</page>
-    </quality>
-    <quality>
-      <id>ea23db09-759b-4e49-a7e9-34a232ff558d</id>
-      <name>I C U</name>
-      <karma>6</karma>
-      <category>Positive</category>
-      <bonus />
-      <source>DT</source>
-      <page>44</page>
-    </quality>
-    <quality>
-      <id>ffa26ef9-e2d3-47c2-8fb7-43ad27e85b62</id>
-      <name>Ninja Vanish</name>
-      <karma>5</karma>
-      <category>Positive</category>
-      <bonus />
-      <source>DT</source>
-      <page>44</page>
-    </quality>
-    <quality>
-      <id>b016006c-129b-450d-b257-9d49a814cfa7</id>
-      <name>Online Fame</name>
-      <karma>4</karma>
-      <category>Positive</category>
-      <bonus />
-      <source>DT</source>
-      <page>45</page>
-    </quality>
-    <quality>
-      <id>d62880dd-3e28-4b0c-8c71-dc0e4b72397b</id>
-      <name>Otaku to Technomancer</name>
-      <karma>10</karma>
-      <category>Positive</category>
-      <bonus>
-        <fadingresist>2</fadingresist>
-      </bonus>
-      <source>DT</source>
-      <page>45</page>
-    </quality>
-    <quality>
-      <id>d7b36dd1-6703-46a7-b1d6-c9cd379451f1</id>
-      <name>Pain is Gain</name>
-      <karma>5</karma>
-      <category>Positive</category>
-      <bonus />
-      <source>DT</source>
-      <page>45</page>
-    </quality>
-    <quality>
-      <id>7297d8b0-8bb8-4d7a-ab10-2d4e4381e5d0</id>
-      <name>Prime Datahaven Membership</name>
-      <karma>7</karma>
-      <category>Positive</category>
-      <bonus />
-      <source>DT</source>
-      <page>45</page>
-    </quality>
-    <quality>
-      <id>ee6703a8-f613-43e0-b2e6-c502af7e82dc</id>
-      <name>Profiler</name>
-      <karma>3</karma>
-      <category>Positive</category>
-      <bonus />
-      <source>DT</source>
-      <page>46</page>
-    </quality>
-    <quality>
-      <id>7ba73ee6-ab20-4384-9980-b8d4d3e24374</id>
-      <name>Quick Config</name>
-      <karma>5</karma>
-      <category>Positive</category>
-      <bonus />
-      <source>DT</source>
-      <page>46</page>
-    </quality>
-    <quality>
-      <id>233cb57f-6e4d-45dc-b7a9-9bc1e1bf940c</id>
-      <name>Code of Honor: Like a Boss</name>
-      <karma>-15</karma>
-      <category>Negative</category>
-      <bonus />
-      <required>
-        <oneof>
-          <quality>Technomancer</quality>
-          <skill>
-            <name>Hacking</name>
-            <val>3</val>
-          </skill>
-        </oneof>
-      </required>
-      <source>DT</source>
-      <page>46</page>
-    </quality>
-    <quality>
-      <id>263c4fc6-65b1-4d10-b1aa-5cccaefa26f3</id>
-      <name>Curiosity Killed the Cat</name>
-      <karma>-7</karma>
-      <category>Negative</category>
-      <bonus />
-      <required>
-        <oneof>
-          <skill>
-            <name>Hacking</name>
-            <val>3</val>
-          </skill>
-        </oneof>
-      </required>
-      <source>DT</source>
-      <page>46</page>
-    </quality>
-    <quality>
-      <id>f573305b-944f-490e-94e1-18f8bb7bc590</id>
-      <name>Data Liberator</name>
-      <karma>-12</karma>
-      <category>Negative</category>
-      <bonus />
-      <source>DT</source>
-      <page>46</page>
-    </quality>
-    <quality>
-      <id>b4e94407-9751-4717-a5eb-2b0838d81fa9</id>
-      <name>Decaying Dissonance</name>
-      <karma>-25</karma>
-      <category>Negative</category>
-      <bonus />
-      <required>
-        <oneof>
-          <quality>Technomancer</quality>
-        </oneof>
-      </required>
-      <source>DT</source>
-      <page>47</page>
-    </quality>
-    <quality>
-      <id>565e404b-947f-4027-a2dd-f74f51682c3b</id>
-      <name>Electronic Witness</name>
-      <karma>-5</karma>
-      <category>Negative</category>
-      <bonus />
-      <source>DT</source>
-      <page>48</page>
-    </quality>
-    <quality>
-      <id>38a26727-a736-47a9-803f-cfa762c9b8a0</id>
-      <name>Faraday Himself</name>
-      <karma>-7</karma>
-      <category>Negative</category>
-      <bonus />
-      <source>DT</source>
-      <page>48</page>
-    </quality>
-    <quality>
-      <id>3a32e8c5-6d02-4360-bac2-221229a68741</id>
-      <name>Latest and Greatest</name>
-      <karma>-5</karma>
-      <category>Negative</category>
-      <bonus />
-      <source>DT</source>
-      <page>48</page>
-    </quality>
-    <quality>
-      <id>e138ecce-6fba-4fe6-be09-1d60dc8c3853</id>
-      <name>Leeeeeeeroy Jenkins</name>
-      <karma>-20</karma>
-      <category>Negative</category>
-      <bonus />
-      <source>DT</source>
-      <page>48</page>
-    </quality>
-    <quality>
-      <id>b77f30b2-e518-44a9-8a0e-7ef3eddb65cd</id>
-      <name>Nerdrage</name>
-      <karma>-8</karma>
-      <category>Negative</category>
-      <bonus />
-      <source>DT</source>
-      <page>48</page>
-    </quality>
-    <quality>
-      <id>a6ca7ad6-49f0-41df-b9cb-1693818a0b3b</id>
-      <name>Prank Warrior</name>
-      <karma>-15</karma>
-      <category>Negative</category>
-      <bonus />
-      <source>DT</source>
-      <page>49</page>
-    </quality>
-    <quality>
-      <id>a82b239b-fa92-45e7-ac87-4adedf72396a</id>
-      <name>Wanted by God</name>
-      <karma>-12</karma>
-      <category>Negative</category>
-      <bonus />
-      <required>
-        <oneof>
-          <skill>
-            <name>Hacking</name>
-            <val>3</val>
-          </skill>
-        </oneof>
-      </required>
-      <forbidden>
-        <oneof>
-          <quality>Technomancer</quality>
-        </oneof>
-      </forbidden>
-      <source>DT</source>
-      <page>49</page>
-    </quality>
-		<quality>
-			<id>23bfa65d-9241-4183-b7ea-0e2935e42f29</id>
-			<name>Biocompatability (Cyberware)</name>
-			<karma>5</karma>
-			<category>Positive</category>
-			<bonus />
-			<source>CF</source>
-			<page>54</page>
-		</quality>
-		<quality>
-			<id>dcecd7e5-8cf1-4f83-89fa-177e28cfba03</id>
-			<name>Biocompatability (Bioware)</name>
-			<karma>5</karma>
-			<category>Positive</category>
-			<bonus />
-			<source>CF</source>
-			<page>54</page>
-		</quality>
-		<quality>
-			<id>32a4d207-a67b-4cdb-a0c8-731320f85ffc</id>
-			<name>Better to be feared than loved</name>
-			<karma>5</karma>
-			<category>Positive</category>
-			<bonus />
-			<source>CF</source>
-			<page>54</page>
-		</quality>
-		<quality>
-			<id>b47319f5-372d-4e23-9fd9-a8e4aecd4c85</id>
-			<name>Cyber-Singularity Seeker</name>
-			<karma>12</karma>
-			<category>Positive</category>
-			<bonus />
-			<source>CF</source>
-			<page>54</page>
-		</quality>
-		<quality>
-			<id>00c827f6-aaa7-4003-87c9-f14e36263252</id>
-			<name>Drug Tolerant</name>
-			<karma>6</karma>
-			<category>Positive</category>
-			<bonus />
-			<source>CF</source>
-			<page>54</page>
-		</quality>
-		<quality>
-			<id>08c4dfad-3661-48d9-a265-43cce84e20d8</id>
-			<name>Prototype Transhuman</name>
-			<karma>10</karma>
-			<category>Positive</category>
-			<bonus />
-			<source>CF</source>
-			<page>54</page>
-		</quality>
-		<quality>
-			<id>38deea18-76f0-49a3-95ba-50006e4e7f90</id>
-			<name>Redliner</name>
-			<karma>10</karma>
-			<category>Positive</category>
-			<bonus />
-			<source>CF</source>
-			<page>55</page>
-		</quality>
-		<quality>
-			<id>999fd139-d2c7-42ba-8ff8-cd9cbe65711c</id>
-			<name>Revels in Murder</name>
-			<karma>8</karma>
-			<category>Positive</category>
-			<bonus />
-			<source>CF</source>
-			<page>56</page>
-		</quality>
-		<quality>
-			<id>0ebdfce5-c613-4fd9-9763-cae2d21c2153</id>
-			<name>Uncanny Healer</name>
-			<karma>12</karma>
-			<category>Positive</category>
-			<bonus />
-			<source>CF</source>
-			<page>56</page>
-		</quality>
-		<quality>
-			<id>b9afa9de-39c0-4e49-8271-f76910352ec2</id>
-			<name>Antipathy</name>
-			<karma>-8</karma>
-			<category>Negative</category>
-			<bonus />
-			<source>CF</source>
-			<page>57</page>
-		</quality>
-		<quality>
-			<id>b8f8799f-b89b-462e-9e8c-e47cdd965587</id>
-			<name>AIPS</name>
-			<karma>-10</karma>
-			<category>Negative</category>
-			<bonus />
-			<source>CF</source>
-			<page>57</page>
-		</quality>
-		<quality>
-			<id>af6974ba-43fe-4a6e-97f7-82df2bbb97f9</id>
-			<name>Blank Slate</name>
-			<karma>-15</karma>
-			<category>Negative</category>
-			<bonus />
-			<source>CF</source>
-			<page>57</page>
-		</quality>
-		<quality>
-			<id>01cd8471-224e-4ffe-9d89-79f565d78e29</id>
-			<name>Cyberpsychosis</name>
-			<karma>-10</karma>
-			<category>Negative</category>
-			<bonus />
-			<source>CF</source>
-			<page>57</page>
-		</quality>
-		<quality>
-			<id>aaac8dfd-dee6-4277-b967-9ec9089260a7</id>
-			<name>Cyber-snob</name>
-			<karma>-12</karma>
-			<category>Negative</category>
-			<bonus />
-			<source>CF</source>
-			<page>57</page>
-		</quality>
-		<quality>
-			<id>425fbcac-53a5-4788-a80c-0dc788e883b0</id>
-			<name>Dead Emotion</name>
-			<karma>-5</karma>
-			<category>Negative</category>
-			<bonus />
-			<source>CF</source>
-			<page>57</page>
-		</quality>
-		<quality>
-			<id>cd75169e-efa4-40aa-a4c8-ee055a5dd748</id>
-			<name>Dry Addict (Mild)</name>
-			<karma>-2</karma>
-			<category>Negative</category>
-			<bonus />
-			<source>CF</source>
-			<page>57</page>
-		</quality>
-		<quality>
-			<id>f1026e12-7605-4454-acba-fbcf0b8b59f3</id>
-			<name>Dry Addict (Moderate)</name>
-			<karma>-5</karma>
-			<category>Negative</category>
-			<bonus />
-			<source>CF</source>
-			<page>57</page>
-		</quality>
-		<quality>
-			<id>78106262-f5a7-4d17-984c-ccb7765a51e0</id>
-			<name>Dry Addict (Severe)</name>
-			<karma>-10</karma>
-			<category>Negative</category>
-			<bonus />
-			<source>CF</source>
-			<page>57</page>
-		</quality>
-		<quality>
-			<id>af760e11-1d73-40f2-bbf0-ac6a73d05d39</id>
-			<name>Dry Addict (Burnout)</name>
-			<karma>-13</karma>
-			<category>Negative</category>
-			<bonus />
-			<source>CF</source>
-			<page>57</page>
-		</quality>
-		<quality>
-			<id>00ae8fce-15aa-4a7f-90e3-9336824a626e</id>
-			<name>Family Curse</name>
-			<karma>-5</karma>
-			<category>Negative</category>
-			<bonus />
-			<source>CF</source>
-			<page>58</page>
-		</quality>
-		<quality>
-			<id>37129686-fe48-4374-acca-7b06d1373db0</id>
-			<name>Implant-induced Immune Deficiency</name>
-			<karma>-5</karma>
-			<category>Negative</category>
-			<bonus />
-			<source>CF</source>
-			<page>58</page>
-		</quality>
-		<quality>
-			<id>06078d89-0f12-4f57-99d0-e088847dec7e</id>
-			<name>Lack of Focus</name>
-			<karma>-6</karma>
-			<category>Negative</category>
-			<bonus />
-			<source>CF</source>
-			<page>58</page>
-		</quality>
-		<quality>
-			<id>8e176d15-e646-4aed-824c-171c6bd9e4bc</id>
-			<name>Lightweight</name>
-			<karma>-6</karma>
-			<category>Negative</category>
-			<bonus />
-			<source>CF</source>
-			<page>58</page>
-		</quality>
-		<quality>
-			<id>8e176d15-e646-4aed-824c-171c6bd9e4bc</id>
-			<name>One of them</name>
-			<karma>-7</karma>
-			<category>Negative</category>
-			<bonus />
-			<source>CF</source>
-			<page>58</page>
-		</quality>
-		<quality>
-			<id>bd64ccab-5138-475d-8eb1-400ae4a11ac2</id>
-			<name>Quasimodo</name>
-			<karma>-2</karma>
-			<category>Negative</category>
-			<bonus />
-			<source>CF</source>
-			<page>59</page>
-		</quality>
-		<quality>
-			<id>21c98d92-0a8b-454b-8623-b99480f3a518</id>
-			<name>So Jacked Up</name>
-			<karma>-10</karma>
-			<category>Negative</category>
-			<bonus />
-			<source>CF</source>
-			<page>59</page>
-		</quality>
-		<quality>
-			<id>6b9c009f-613b-4d3f-82c6-53e191c4e095</id>
-			<name>Superhuman Psychosis</name>
-			<karma>-2</karma>
-			<category>Negative</category>
-			<bonus />
-			<source>CF</source>
-			<page>59</page>
-		</quality>
-		<quality>
-			<id>262bb242-69eb-41fc-b751-e6fdeac3f071</id>
-			<name>TLE-X</name>
-			<karma>-15</karma>
-			<category>Negative</category>
-			<bonus />
-			<source>CF</source>
-			<page>59</page>
-		</quality>
-		<quality>
-			<id>815f235c-dda7-4140-a667-c274ced1d9d6</id>
-			<name>Tough and Targeted</name>
-			<karma>-10</karma>
-			<category>Negative</category>
-			<bonus />
-			<source>CF</source>
-			<page>60</page>
-		</quality>
-=======
-		</quality>	
->>>>>>> 3ae911d1
-	</qualities>
+﻿<?xml version="1.0" encoding="utf-8"?>
+<chummer>
+	<version>-399</version>
+	<categories>
+		<category>Positive</category>
+		<category>Negative</category>
+	</categories>
+	<qualities>
+		<quality>
+			<name>Infected: Banshee</name>
+			<contributetolimit>no</contributetolimit>
+			<karma>65</karma>
+			<category>Positive</category>
+			<bonus>
+				<addattribute>
+					<name>MAG</name>
+					<min>1</min>
+					<max>6</max>
+					<aug>6</aug>
+					<val>1</val>
+				</addattribute>
+				<enabletab>
+					<name>critter</name>
+				</enabletab>
+				<initiative>1</initiative>
+				<initiativepass>1</initiativepass>
+				<specificattribute>
+					<name>INT</name>
+					<max>1</max>
+					<min>1</min>
+				</specificattribute>
+				<specificattribute>
+					<name>WIL</name>
+					<max>1</max>
+					<min>1</min>
+				</specificattribute>
+				<specificattribute>
+					<name>ESS</name>
+					<max>-1</max>
+					<val>-1</val>
+				</specificattribute>
+			</bonus>
+			<required>
+				<allof>
+					<metatype>Elf</metatype>
+				</allof>
+			</required>
+			<forbidden>
+				<oneof>
+					<quality>Magic Resistance (Rating 1)</quality>
+					<quality>Magic Resistance (Rating 2)</quality>
+					<quality>Magic Resistance (Rating 3)</quality>
+					<quality>Magic Resistance (Rating 4)</quality>
+					<quality>Technomancer</quality>
+					<metatype>Free Spirit</metatype>
+					<metatypecategory>Shapeshifter</metatypecategory>
+				</oneof>
+			</forbidden>
+			<addqualities>
+				<addquality>Distinctive Style</addquality>
+			</addqualities>
+			<powers>
+			</powers>
+			<source>RF</source>
+			<page>80</page>
+		</quality>
+		<quality>
+			<id>68cfe94a-fa7e-4129-a9b9-b5d73e3ced99</id>
+			<name>Ambidextrous</name>
+			<karma>4</karma>
+			<category>Positive</category>
+			<bonus />
+			<source>SR5</source>
+			<page>71</page>
+		</quality>
+		<quality>
+			<id>5b19dbcd-fb69-4a02-a25a-7ac5342ca576</id>
+			<name>Analytical Mind</name>
+			<karma>5</karma>
+			<category>Positive</category>
+			<bonus />
+			<source>SR5</source>
+			<page>72</page>
+		</quality>
+		<quality>
+			<id>5b19dbcd-fb69-4a02-a25a-7ac5342ca576</id>
+			<name>Biocompatability (Cyberware)</name>
+			<karma>5</karma>
+			<category>Positive</category>
+			<bonus />
+			<source>CF</source>
+			<page>54</page>
+		</quality>
+                <quality>
+			<id>5b19dbcd-fb69-4a02-a25a-7ac5342ca576</id>
+			<name>Biocompatability (Bioware)</name>
+			<karma>5</karma>
+			<category>Positive</category>
+			<bonus />
+			<source>CF</source>
+			<page>54</page>
+		</quality>
+<quality>
+			<id>5b19dbcd-fb69-4a02-a25a-7ac5342ca576</id>
+			<name>Better to be feared than loved</name>
+			<karma>5</karma>
+			<category>Positive</category>
+			<bonus />
+			<source>CF</source>
+			<page>54</page>
+		</quality>
+<quality>
+			<id>5b19dbcd-fb69-4a02-a25a-7ac5342ca576</id>
+			<name>Cyber-Singularity Seeker</name>
+			<karma>12</karma>
+			<category>Positive</category>
+			<bonus />
+			<source>CF</source>
+			<page>54</page>
+		</quality>
+<quality>
+			<id>5b19dbcd-fb69-4a02-a25a-7ac5342ca576</id>
+			<name>Drug Tolerant</name>
+			<karma>6</karma>
+			<category>Positive</category>
+			<bonus />
+			<source>CF</source>
+			<page>54</page>
+		</quality>
+<quality>
+			<id>5b19dbcd-fb69-4a02-a25a-7ac5342ca576</id>
+			<name>Prototype Transhuman</name>
+			<karma>10</karma>
+			<category>Positive</category>
+			<bonus />
+			<source>CF</source>
+			<page>54</page>
+		</quality>
+<quality>
+			<id>5b19dbcd-fb69-4a02-a25a-7ac5342ca576</id>
+			<name>Redliner</name>
+			<karma>10</karma>
+			<category>Positive</category>
+			<bonus />
+			<source>CF</source>
+			<page>55</page>
+		</quality>
+<quality>
+			<id>5b19dbcd-fb69-4a02-a25a-7ac5342ca576</id>
+			<name>Revels in Murder</name>
+			<karma>8</karma>
+			<category>Positive</category>
+			<bonus />
+			<source>CF</source>
+			<page>56</page>
+		</quality>
+<quality>
+			<id>5b19dbcd-fb69-4a02-a25a-7ac5342ca576</id>
+			<name>Uncanny Healer</name>
+			<karma>12</karma>
+			<category>Positive</category>
+			<bonus />
+			<source>CF</source>
+			<page>56</page>
+		</quality>
+<quality>
+			<id>5b19dbcd-fb69-4a02-a25a-7ac5342ca576</id>
+			<name>Antipathy</name>
+			<karma>-8</karma>
+			<category>Negative</category>
+			<bonus />
+			<source>CF</source>
+			<page>57</page>
+		</quality>
+<quality>
+			<id>5b19dbcd-fb69-4a02-a25a-7ac5342ca576</id>
+			<name>AIPS</name>
+			<karma>-10</karma>
+			<category>Negative</category>
+			<bonus />
+			<source>CF</source>
+			<page>57</page>
+		</quality>
+<quality>
+			<id>5b19dbcd-fb69-4a02-a25a-7ac5342ca576</id>
+			<name>Blank Slate</name>
+			<karma>-15</karma>
+			<category>Negative</category>
+			<bonus />
+			<source>CF</source>
+			<page>57</page>
+		</quality>
+<quality>
+			<id>5b19dbcd-fb69-4a02-a25a-7ac5342ca576</id>
+			<name>Cyberpsychosis</name>
+			<karma>-10</karma>
+			<category>Negative</category>
+			<bonus />
+			<source>CF</source>
+			<page>57</page>
+		</quality>
+<quality>
+			<id>5b19dbcd-fb69-4a02-a25a-7ac5342ca576</id>
+			<name>Cyber-snob</name>
+			<karma>-12</karma>
+			<category>Negative</category>
+			<bonus />
+			<source>CF</source>
+			<page>57</page>
+		</quality>
+<quality>
+			<id>5b19dbcd-fb69-4a02-a25a-7ac5342ca576</id>
+			<name>Dead Emotion</name>
+			<karma>-5</karma>
+			<category>Negative</category>
+			<bonus />
+			<source>CF</source>
+			<page>57</page>
+		</quality>
+<quality>
+			<id>5b19dbcd-fb69-4a02-a25a-7ac5342ca576</id>
+			<name>Dry Addict (Mild)</name>
+			<karma>-2</karma>
+			<category>Negative</category>
+			<bonus />
+			<source>CF</source>
+			<page>57</page>
+		</quality>
+<quality>
+			<id>5b19dbcd-fb69-4a02-a25a-7ac5342ca576</id>
+			<name>Dry Addict (Moderate)</name>
+			<karma>-5</karma>
+			<category>Negative</category>
+			<bonus />
+			<source>CF</source>
+			<page>57</page>
+		</quality>
+<quality>
+			<id>5b19dbcd-fb69-4a02-a25a-7ac5342ca576</id>
+			<name>Dry Addict (Severe)</name>
+			<karma>-10</karma>
+			<category>Negative</category>
+			<bonus />
+			<source>CF</source>
+			<page>57</page>
+		</quality>
+<quality>
+			<id>5b19dbcd-fb69-4a02-a25a-7ac5342ca576</id>
+			<name>Dry Addict (Burnout)</name>
+			<karma>-13</karma>
+			<category>Negative</category>
+			<bonus />
+			<source>CF</source>
+			<page>57</page>
+		</quality>
+<quality>
+			<id>5b19dbcd-fb69-4a02-a25a-7ac5342ca576</id>
+			<name>Family Curse</name>
+			<karma>-5</karma>
+			<category>Negative</category>
+			<bonus />
+			<source>CF</source>
+			<page>58</page>
+		</quality>
+<quality>
+			<id>5b19dbcd-fb69-4a02-a25a-7ac5342ca576</id>
+			<name>Implant-induced Immune Deficiency</name>
+			<karma>-5</karma>
+			<category>Negative</category>
+			<bonus />
+			<source>CF</source>
+			<page>58</page>
+		</quality>
+<quality>
+			<id>5b19dbcd-fb69-4a02-a25a-7ac5342ca576</id>
+			<name>Lack of Focus</name>
+			<karma>-6</karma>
+			<category>Negative</category>
+			<bonus />
+			<source>CF</source>
+			<page>58</page>
+		</quality>
+<quality>
+			<id>5b19dbcd-fb69-4a02-a25a-7ac5342ca576</id>
+			<name>Lightweight</name>
+			<karma>-6</karma>
+			<category>Negative</category>
+			<bonus />
+			<source>CF</source>
+			<page>58</page>
+		</quality>
+<quality>
+			<id>5b19dbcd-fb69-4a02-a25a-7ac5342ca576</id>
+			<name>One of them</name>
+			<karma>-7</karma>
+			<category>Negative</category>
+			<bonus />
+			<source>CF</source>
+			<page>58</page>
+		</quality>
+<quality>
+			<id>5b19dbcd-fb69-4a02-a25a-7ac5342ca576</id>
+			<name>Quasimodo</name>
+			<karma>-2</karma>
+			<category>Negative</category>
+			<bonus />
+			<source>CF</source>
+			<page>59</page>
+		</quality>
+<quality>
+			<id>5b19dbcd-fb69-4a02-a25a-7ac5342ca576</id>
+			<name>So Jacked Up</name>
+			<karma>-10</karma>
+			<category>Negative</category>
+			<bonus />
+			<source>CF</source>
+			<page>59</page>
+		</quality>
+<quality>
+			<id>5b19dbcd-fb69-4a02-a25a-7ac5342ca576</id>
+			<name>Superhuman Psychosis</name>
+			<karma>-2</karma>
+			<category>Negative</category>
+			<bonus />
+			<source>CF</source>
+			<page>59</page>
+		</quality>
+<quality>
+			<id>5b19dbcd-fb69-4a02-a25a-7ac5342ca576</id>
+			<name>TLE-X</name>
+			<karma>-15</karma>
+			<category>Negative</category>
+			<bonus />
+			<source>CF</source>
+			<page>59</page>
+		</quality>
+<quality>
+			<id>5b19dbcd-fb69-4a02-a25a-7ac5342ca576</id>
+			<name>Tough and Targeted</name>
+			<karma>-10</karma>
+			<category>Negative</category>
+			<bonus />
+			<source>CF</source>
+			<page>60</page>
+		</quality>
+		<quality>
+			<id>58e3d62a-2073-4af5-b8e0-00c446b3a5ab</id>
+			<name>Aptitude</name>
+			<karma>14</karma>
+			<category>Positive</category>
+			<bonus>
+				<selectskill>
+					<max>1</max>
+				</selectskill>
+			</bonus>
+			<source>SR5</source>
+			<page>72</page>
+		</quality>
+		<quality>
+			<id>7d81f676-e523-4ec6-ae98-8d801f90b031</id>
+			<name>Astral Chameleon</name>
+			<karma>10</karma>
+			<category>Positive</category>
+			<bonus />
+			<forbidden>
+				<oneof>
+					<quality>Astral Beacon</quality>
+				</oneof>
+			</forbidden>
+			<source>SR5</source>
+			<page>72</page>
+		</quality>
+		<quality>
+			<id>c734e46a-d391-45a6-b022-6f18db5019f1</id>
+			<name>Bilingual</name>
+			<karma>5</karma>
+			<category>Positive</category>
+			<bonus />
+			<source>SR5</source>
+			<page>72</page>
+		</quality>
+		<quality>
+			<id>9cffd452-8489-48d5-888c-ac35459d9174</id>
+			<name>Blandness</name>
+			<karma>8</karma>
+			<category>Positive</category>
+			<bonus />
+			<forbidden>
+				<oneof>
+					<quality>Distinctive Style</quality>
+				</oneof>
+			</forbidden>
+			<source>SR5</source>
+			<page>72</page>
+		</quality>
+		<quality>
+			<id>84305e09-f8d5-4a82-8257-0119b8c3f926</id>
+			<name>Catlike</name>
+			<karma>7</karma>
+			<category>Positive</category>
+			<mutant>yes</mutant>
+			<bonus>
+				<specificskill>
+					<name>Sneaking</name>
+					<bonus>2</bonus>
+					<applytorating>yes</applytorating>
+				</specificskill>
+			</bonus>
+			<source>SR5</source>
+			<page>72</page>
+		</quality>
+		<quality>
+			<id>41cc3e26-ae55-4e28-bd6a-b08866c21424</id>
+			<name>Codeslinger</name>
+			<karma>10</karma>
+			<category>Positive</category>
+			<bonus>
+				<selecttext />
+			</bonus>
+			<source>SR5</source>
+			<page>72</page>
+		</quality>
+		<quality>
+			<id>db579224-99c7-48e0-84ab-77a987a84f4a</id>
+			<name>Double Jointed</name>
+			<karma>6</karma>
+			<category>Positive</category>
+			<bonus>
+				<specificskill>
+					<name>Escape Artist</name>
+					<bonus>2</bonus>
+				</specificskill>
+			</bonus>
+			<source>SR5</source>
+			<page>72</page>
+		</quality>
+		<quality>
+			<id>2ac8a95a-a4d0-4bef-a2f2-dcde020258cf</id>
+			<name>Exceptional Attribute</name>
+			<karma>14</karma>
+			<category>Positive</category>
+			<bonus>
+				<selectattribute>
+					<excludeattribute>EDG</excludeattribute>
+					<max>1</max>
+				</selectattribute>
+			</bonus>
+			<forbidden>
+				<oneof>
+					<quality>Lucky</quality>
+				</oneof>
+			</forbidden>
+			<source>SR5</source>
+			<page>72</page>
+		</quality>
+		<quality>
+			<id>9f25cc0a-c47c-49dd-953c-8fe60628bae8</id>
+			<name>First Impression</name>
+			<karma>11</karma>
+			<category>Positive</category>
+			<bonus />
+			<source>SR5</source>
+			<page>74</page>
+		</quality>
+		<quality>
+			<id>4d5c22b9-4908-493d-a6f7-4ccc3066888c</id>
+			<name>Focused Concentration (Rating 1)</name>
+			<karma>4</karma>
+			<limit>6</limit>
+			<category>Positive</category>
+			<required>
+				<oneof>
+					<quality>Magician</quality>
+					<quality>Mystic Adept</quality>
+					<quality>Aspected Magician</quality>
+					<quality>Technomancer</quality>
+				</oneof>
+			</required>
+			<forbidden>
+				<oneof>
+					<quality>Focused Concentration (Rating 2)</quality>
+					<quality>Focused Concentration (Rating 3)</quality>
+					<quality>Focused Concentration (Rating 4)</quality>
+					<quality>Focused Concentration (Rating 5)</quality>
+					<quality>Focused Concentration (Rating 6)</quality>
+				</oneof>
+			</forbidden>
+			<source>SR5</source>
+			<page>74</page>
+		</quality>
+		<quality>
+			<id>082d7513-1539-4e79-ac3e-91c6f2ea32ed</id>
+			<name>Focused Concentration (Rating 2)</name>
+			<karma>8</karma>
+			<limit>6</limit>
+			<category>Positive</category>
+			<required>
+				<oneof>
+					<quality>Magician</quality>
+					<quality>Mystic Adept</quality>
+					<quality>Aspected Magician</quality>
+					<quality>Technomancer</quality>
+				</oneof>
+			</required>
+			<forbidden>
+				<oneof>
+					<quality>Focused Concentration (Rating 1)</quality>
+					<quality>Focused Concentration (Rating 3)</quality>
+					<quality>Focused Concentration (Rating 4)</quality>
+					<quality>Focused Concentration (Rating 5)</quality>
+					<quality>Focused Concentration (Rating 6)</quality>
+				</oneof>
+			</forbidden>
+			<source>SR5</source>
+			<page>74</page>
+		</quality>
+		<quality>
+			<id>c6939a14-58c0-4168-b936-8124fd09ffe6</id>
+			<name>Focused Concentration (Rating 3)</name>
+			<karma>12</karma>
+			<limit>6</limit>
+			<category>Positive</category>
+			<required>
+				<oneof>
+					<quality>Magician</quality>
+					<quality>Mystic Adept</quality>
+					<quality>Aspected Magician</quality>
+					<quality>Technomancer</quality>
+				</oneof>
+			</required>
+			<forbidden>
+				<oneof>
+					<quality>Focused Concentration (Rating 2)</quality>
+					<quality>Focused Concentration (Rating 1)</quality>
+					<quality>Focused Concentration (Rating 4)</quality>
+					<quality>Focused Concentration (Rating 5)</quality>
+					<quality>Focused Concentration (Rating 6)</quality>
+				</oneof>
+			</forbidden>
+			<source>SR5</source>
+			<page>74</page>
+		</quality>
+		<quality>
+			<id>79979e99-6776-4c93-b202-b630fabf3b30</id>
+			<name>Focused Concentration (Rating 4)</name>
+			<karma>16</karma>
+			<limit>6</limit>
+			<category>Positive</category>
+			<required>
+				<oneof>
+					<quality>Magician</quality>
+					<quality>Mystic Adept</quality>
+					<quality>Aspected Magician</quality>
+					<quality>Technomancer</quality>
+				</oneof>
+			</required>
+			<forbidden>
+				<oneof>
+					<quality>Focused Concentration (Rating 2)</quality>
+					<quality>Focused Concentration (Rating 3)</quality>
+					<quality>Focused Concentration (Rating 1)</quality>
+					<quality>Focused Concentration (Rating 5)</quality>
+					<quality>Focused Concentration (Rating 6)</quality>
+				</oneof>
+			</forbidden>
+			<source>SR5</source>
+			<page>74</page>
+		</quality>
+		<quality>
+			<id>0e911cb1-da5c-4117-ae20-ffbf7f607c7d</id>
+			<name>Focused Concentration (Rating 5)</name>
+			<karma>20</karma>
+			<limit>6</limit>
+			<category>Positive</category>
+			<required>
+				<oneof>
+					<quality>Magician</quality>
+					<quality>Mystic Adept</quality>
+					<quality>Aspected Magician</quality>
+					<quality>Technomancer</quality>
+				</oneof>
+			</required>
+			<forbidden>
+				<oneof>
+					<quality>Focused Concentration (Rating 2)</quality>
+					<quality>Focused Concentration (Rating 3)</quality>
+					<quality>Focused Concentration (Rating 4)</quality>
+					<quality>Focused Concentration (Rating 1)</quality>
+					<quality>Focused Concentration (Rating 6)</quality>
+				</oneof>
+			</forbidden>
+			<source>SR5</source>
+			<page>74</page>
+		</quality>
+		<quality>
+			<id>90ce7689-1dd8-437b-98ad-f10207380684</id>
+			<name>Focused Concentration (Rating 6)</name>
+			<karma>24</karma>
+			<limit>6</limit>
+			<category>Positive</category>
+			<required>
+				<oneof>
+					<quality>Magician</quality>
+					<quality>Mystic Adept</quality>
+					<quality>Aspected Magician</quality>
+					<quality>Technomancer</quality>
+				</oneof>
+			</required>
+			<forbidden>
+				<oneof>
+					<quality>Focused Concentration (Rating 2)</quality>
+					<quality>Focused Concentration (Rating 3)</quality>
+					<quality>Focused Concentration (Rating 4)</quality>
+					<quality>Focused Concentration (Rating 5)</quality>
+					<quality>Focused Concentration (Rating 1)</quality>
+				</oneof>
+			</forbidden>
+			<source>SR5</source>
+			<page>74</page>
+		</quality>
+		<quality>
+			<id>5c18a150-8e38-4f6d-b4f5-b1b674a3581e</id>
+			<name>Gearhead</name>
+			<karma>11</karma>
+			<category>Positive</category>
+			<bonus />
+			<source>SR5</source>
+			<page>74</page>
+		</quality>
+		<quality>
+			<id>0d0cb0fc-c79d-418e-9216-8a197369e52d</id>
+			<name>Guts</name>
+			<karma>10</karma>
+			<category>Positive</category>
+			<bonus />
+			<source>SR5</source>
+			<page>74</page>
+		</quality>
+		<quality>
+			<id>b7866fb4-3747-4caf-9240-69cbdd79ce78</id>
+			<name>High Pain Tolerance (Rating 1)</name>
+			<karma>7</karma>
+			<limit>3</limit>
+			<category>Positive</category>
+			<bonus>
+				<conditionmonitor>
+					<thresholdoffset precedence="0">1</thresholdoffset>
+				</conditionmonitor>
+			</bonus>
+			<forbidden>
+				<oneof>
+					<quality>High Pain Tolerance (Rating 2)</quality>
+					<quality>High Pain Tolerance (Rating 3)</quality>
+				</oneof>
+			</forbidden>
+			<source>SR5</source>
+			<page>74</page>
+		</quality>
+		<quality>
+			<id>4c2804b5-2934-46f1-992c-87a943ce044b</id>
+			<name>High Pain Tolerance (Rating 2)</name>
+			<karma>14</karma>
+			<limit>3</limit>
+			<category>Positive</category>
+			<bonus>
+				<conditionmonitor>
+					<thresholdoffset precedence="0">2</thresholdoffset>
+				</conditionmonitor>
+			</bonus>
+			<forbidden>
+				<oneof>
+					<quality>High Pain Tolerance (Rating 1)</quality>
+					<quality>High Pain Tolerance (Rating 3)</quality>
+				</oneof>
+			</forbidden>
+			<source>SR5</source>
+			<page>74</page>
+		</quality>
+		<quality>
+			<id>c1f41d1f-6345-4d4b-9041-ef93aad61948</id>
+			<name>High Pain Tolerance (Rating 3)</name>
+			<karma>21</karma>
+			<limit>3</limit>
+			<category>Positive</category>
+			<bonus>
+				<conditionmonitor>
+					<thresholdoffset precedence="0">3</thresholdoffset>
+				</conditionmonitor>
+			</bonus>
+			<forbidden>
+				<oneof>
+					<quality>High Pain Tolerance (Rating 2)</quality>
+					<quality>High Pain Tolerance (Rating 1)</quality>
+				</oneof>
+			</forbidden>
+			<source>SR5</source>
+			<page>74</page>
+		</quality>
+		<quality>
+			<id>823eb204-c155-45a9-bb9a-98dcbe17a707</id>
+			<name>Home Ground</name>
+			<karma>10</karma>
+			<category>Positive</category>
+			<bonus>
+				<selecttext />
+			</bonus>
+			<source>SR5</source>
+			<page>74</page>
+		</quality>
+		<quality>
+			<id>2844e64e-f271-4ca7-bd58-0860b2db56c9</id>
+			<name>Human-Looking</name>
+			<karma>6</karma>
+			<category>Positive</category>
+			<bonus />
+			<required>
+				<oneof>
+					<metatype>Elf</metatype>
+					<metatype>Dwarf</metatype>
+					<metatype>Ork</metatype>
+				</oneof>
+			</required>
+			<source>SR5</source>
+			<page>75</page>
+		</quality>
+		<quality>
+			<id>0f3a0971-1cc5-47d6-a32d-d098ecdfb4d9</id>
+			<name>Indomitable (Mental)</name>
+			<karma>8</karma>
+			<limit>no</limit>
+			<category>Positive</category>
+			<bonus>
+				<mentallimit>Rating</mentallimit>
+			</bonus>
+			<source>SR5</source>
+			<page>75</page>
+		</quality>
+		<quality>
+			<id>58e6a651-cdd7-4144-a2cc-4cee24526e92</id>
+			<name>Indomitable (Physical)</name>
+			<karma>8</karma>
+			<limit>no</limit>
+			<category>Positive</category>
+			<bonus>
+				<physicallimit>Rating</physicallimit>
+			</bonus>
+			<source>SR5</source>
+			<page>75</page>
+		</quality>
+		<quality>
+			<id>b9f1dbeb-1728-4250-a066-4773f758fe6a</id>
+			<name>Indomitable (Social)</name>
+			<karma>8</karma>
+			<limit>no</limit>
+			<category>Positive</category>
+			<bonus>
+				<sociallimit>Rating</sociallimit>
+			</bonus>
+			<source>SR5</source>
+			<page>75</page>
+		</quality>
+		<quality>
+			<id>27c7ea84-bfe4-47e1-8382-38d9a5c8e680</id>
+			<name>Juryrigger</name>
+			<karma>10</karma>
+			<category>Positive</category>
+			<bonus />
+			<source>SR5</source>
+			<page>75</page>
+		</quality>
+		<quality>
+			<id>78f7456d-78b8-461e-a2b2-bd0d63c48712</id>
+			<name>Lucky</name>
+			<karma>12</karma>
+			<category>Positive</category>
+			<bonus>
+				<specificattribute>
+					<name>EDG</name>
+					<max>1</max>
+				</specificattribute>
+			</bonus>
+			<forbidden>
+				<oneof>
+					<quality>Exceptional Attribute</quality>
+				</oneof>
+			</forbidden>
+			<source>SR5</source>
+			<page>76</page>
+		</quality>
+		<quality>
+			<id>f80ef6fc-e844-441c-81e3-b1264b34a4e7</id>
+			<name>Magic Resistance (Rating 1)</name>
+			<karma>6</karma>
+			<limit>4</limit>
+			<category>Positive</category>
+			<bonus />
+			<forbidden>
+				<oneof>
+					<quality>Adept</quality>
+					<quality>Magician</quality>
+					<quality>Mystic Adept</quality>
+					<quality>Aspected Magician</quality>
+					<quality>Magic Resistance (Rating 2)</quality>
+					<quality>Magic Resistance (Rating 3)</quality>
+					<quality>Magic Resistance (Rating 4)</quality>
+				</oneof>
+			</forbidden>
+			<source>SR5</source>
+			<page>76</page>
+		</quality>
+		<quality>
+			<id>4779f545-b27d-42d9-8664-269253e2f901</id>
+			<name>Magic Resistance (Rating 2)</name>
+			<karma>12</karma>
+			<limit>4</limit>
+			<category>Positive</category>
+			<bonus />
+			<forbidden>
+				<oneof>
+					<quality>Adept</quality>
+					<quality>Magician</quality>
+					<quality>Mystic Adept</quality>
+					<quality>Aspected Magician</quality>
+					<quality>Magic Resistance (Rating 1)</quality>
+					<quality>Magic Resistance (Rating 3)</quality>
+					<quality>Magic Resistance (Rating 4)</quality>
+				</oneof>
+			</forbidden>
+			<source>SR5</source>
+			<page>76</page>
+		</quality>
+		<quality>
+			<id>c55ac86e-212e-4e18-a9c2-68304b6bea89</id>
+			<name>Magic Resistance (Rating 3)</name>
+			<karma>18</karma>
+			<limit>4</limit>
+			<category>Positive</category>
+			<bonus />
+			<forbidden>
+				<oneof>
+					<quality>Adept</quality>
+					<quality>Magician</quality>
+					<quality>Mystic Adept</quality>
+					<quality>Aspected Magician</quality>
+					<quality>Magic Resistance (Rating 2)</quality>
+					<quality>Magic Resistance (Rating 1)</quality>
+					<quality>Magic Resistance (Rating 4)</quality>
+				</oneof>
+			</forbidden>
+			<source>SR5</source>
+			<page>76</page>
+		</quality>
+		<quality>
+			<id>2f239f68-c93f-4ab9-b9a0-44386b4ea190</id>
+			<name>Magic Resistance (Rating 4)</name>
+			<karma>24</karma>
+			<limit>4</limit>
+			<category>Positive</category>
+			<bonus />
+			<forbidden>
+				<oneof>
+					<quality>Adept</quality>
+					<quality>Magician</quality>
+					<quality>Mystic Adept</quality>
+					<quality>Aspected Magician</quality>
+					<quality>Magic Resistance (Rating 2)</quality>
+					<quality>Magic Resistance (Rating 3)</quality>
+					<quality>Magic Resistance (Rating 1)</quality>
+				</oneof>
+			</forbidden>
+			<source>SR5</source>
+			<page>76</page>
+		</quality>
+		<quality>
+			<id>ced3fecf-2277-4b20-b1e0-894162ca9ae2</id>
+			<name>Mentor Spirit</name>
+			<karma>5</karma>
+			<category>Positive</category>
+			<bonus>
+				<selectmentorspirit />
+			</bonus>
+			<required>
+				<oneof>
+					<quality>Adept</quality>
+					<quality>Aspected Magician</quality>
+					<quality>Magician</quality>
+					<quality>Mystic Adept</quality>
+				</oneof>
+			</required>
+			<source>SR5</source>
+			<page>76</page>
+		</quality>
+		<quality>
+			<id>225f0d31-8c03-4283-9a22-558ab01a6c47</id>
+			<name>Natural Athlete</name>
+			<karma>7</karma>
+			<category>Positive</category>
+			<bonus>
+				<specificskill>
+					<name>Running</name>
+					<bonus>2</bonus>
+					<applytorating>yes</applytorating>
+				</specificskill>
+				<specificskill>
+					<name>Gymnastics</name>
+					<bonus>2</bonus>
+					<applytorating>yes</applytorating>
+				</specificskill>
+			</bonus>
+			<source>SR5</source>
+			<page>76</page>
+		</quality>
+		<quality>
+			<id>52648a83-1d2a-4b04-b7fc-ee5a62bce4f7</id>
+			<name>Natural Hardening</name>
+			<karma>10</karma>
+			<category>Positive</category>
+			<bonus>
+				<livingpersona>
+					<biofeedback>1</biofeedback>
+				</livingpersona>
+			</bonus>
+			<source>SR5</source>
+			<page>76</page>
+		</quality>
+		<quality>
+			<id>8d558134-210d-4c96-b487-021a44409075</id>
+			<name>Natural Immunity (Natural)</name>
+			<karma>4</karma>
+			<limit>no</limit>
+			<category>Positive</category>
+			<bonus>
+				<selecttext />
+			</bonus>
+			<source>SR5</source>
+			<page>76</page>
+		</quality>
+		<quality>
+			<id>ce7634aa-0729-423d-bc38-d6f56416b904</id>
+			<name>Natural Immunity (Synthetic)</name>
+			<karma>10</karma>
+			<limit>no</limit>
+			<category>Positive</category>
+			<bonus>
+				<selecttext />
+			</bonus>
+			<source>SR5</source>
+			<page>76</page>
+		</quality>
+		<quality>
+			<id>9d3be1d9-1309-45e7-8bd9-1f5a3ede3522</id>
+			<name>Photographic Memory</name>
+			<karma>6</karma>
+			<category>Positive</category>
+			<bonus>
+				<memory>2</memory>
+			</bonus>
+			<source>SR5</source>
+			<page>76</page>
+		</quality>
+		<quality>
+			<id>291efdb6-a8b8-49ce-b2be-72f9d3f8a243</id>
+			<name>Quick Healer</name>
+			<karma>3</karma>
+			<category>Positive</category>
+			<bonus />
+			<source>SR5</source>
+			<page>77</page>
+		</quality>
+		<quality>
+			<id>e160111a-5fe3-4154-9d5a-82330c9b32fc</id>
+			<name>Resistance to Pathogens</name>
+			<karma>4</karma>
+			<category>Positive</category>
+			<bonus />
+			<forbidden>
+				<oneof>
+					<quality>Resistance to Toxins</quality>
+					<quality>Resistance to Pathogens and Toxins</quality>
+				</oneof>
+			</forbidden>
+			<source>SR5</source>
+			<page>77</page>
+		</quality>
+		<quality>
+			<id>c74c9ed8-a917-4809-9e8a-5717dd16619b</id>
+			<name>Resistance to Toxins</name>
+			<karma>4</karma>
+			<category>Positive</category>
+			<bonus />
+			<forbidden>
+				<oneof>
+					<quality>Resistance to Pathogens</quality>
+					<quality>Resistance to Pathogens and Toxins</quality>
+				</oneof>
+			</forbidden>
+			<source>SR5</source>
+			<page>77</page>
+		</quality>
+		<quality>
+			<name>Resistance to Pathogens/Toxins</name>
+			<karma>8</karma>
+			<category>Positive</category>
+			<bonus />
+			<forbidden>
+				<oneof>
+					<quality>Resistance to Pathogens</quality>
+					<quality>Resistance to Toxins</quality>
+				</oneof>
+			</forbidden>
+			<source>SR5</source>
+			<page>77</page>
+		</quality>	
+		<quality>
+			<name>Resistance to Pathogens and Toxins</name>
+			<hide>yes</hide>
+			<karma>8</karma>
+			<category>Positive</category>
+			<bonus />
+			<forbidden>
+				<oneof>
+					<quality>Resistance to Pathogens</quality>
+					<quality>Resistance to Toxins</quality>
+				</oneof>
+			</forbidden>
+			<source>SR5</source>
+			<page>77</page>
+		</quality>
+		<quality>
+			<id>c067baa6-0dfa-4783-a0c8-0873564f0308</id>
+			<name>Spirit Affinity</name>
+			<karma>7</karma>
+			<category>Positive</category>
+			<bonus>
+				<selecttext />
+			</bonus>
+			<required>
+				<oneof>
+					<quality>Magician</quality>
+					<quality>Mystic Adept</quality>
+					<quality>Aspected Magician</quality>
+				</oneof>
+			</required>
+			<source>SR5</source>
+			<page>77</page>
+		</quality>
+		<quality>
+			<id>00cc6499-db13-447e-8116-278d317a9e31</id>
+			<name>Toughness</name>
+			<karma>9</karma>
+			<category>Positive</category>
+			<bonus>
+				<damageresistance>1</damageresistance>
+			</bonus>
+			<source>SR5</source>
+			<page>77</page>
+		</quality>
+		<quality>
+			<id>18d2a522-6460-4654-916b-a96631f11323</id>
+			<name>Will to Live (Rating 1)</name>
+			<karma>3</karma>
+			<limit>3</limit>
+			<category>Positive</category>
+			<bonus>
+				<conditionmonitor>
+					<overflow>1</overflow>
+				</conditionmonitor>
+			</bonus>
+			<forbidden>
+				<oneof>
+					<quality>Will to Live (Rating 2)</quality>
+					<quality>Will to Live (Rating 3)</quality>
+				</oneof>
+			</forbidden>
+			<source>SR5</source>
+			<page>77</page>
+		</quality>
+		<quality>
+			<id>5b785abd-91b7-4a94-8856-e98e71a32118</id>
+			<name>Will to Live (Rating 2)</name>
+			<karma>6</karma>
+			<limit>3</limit>
+			<category>Positive</category>
+			<bonus>
+				<conditionmonitor>
+					<overflow>2</overflow>
+				</conditionmonitor>
+			</bonus>
+			<forbidden>
+				<oneof>
+					<quality>Will to Live (Rating 1)</quality>
+					<quality>Will to Live (Rating 3)</quality>
+				</oneof>
+			</forbidden>
+			<source>SR5</source>
+			<page>77</page>
+		</quality>
+		<quality>
+			<id>2916b7de-7265-4e31-b872-074863c5aff3</id>
+			<name>Will to Live (Rating 3)</name>
+			<karma>9</karma>
+			<limit>3</limit>
+			<category>Positive</category>
+			<bonus>
+				<conditionmonitor>
+					<overflow>3</overflow>
+				</conditionmonitor>
+			</bonus>
+			<forbidden>
+				<oneof>
+					<quality>Will to Live (Rating 2)</quality>
+					<quality>Will to Live (Rating 1)</quality>
+				</oneof>
+			</forbidden>
+			<source>SR5</source>
+			<page>77</page>
+		</quality>
+		<quality>
+			<id>fb9eab85-ae9a-4d03-8c3f-70b6a32d5e17</id>
+			<name>Deus Vult!</name>
+			<karma>4</karma>
+			<category>Positive</category>
+			<bonus />
+			<source>AP</source>
+			<page>16</page>
+		</quality>
+		<quality>
+			<id>204d2317-77cd-448c-9506-091269d1e58a</id>
+			<name>My Country, Right or Wrong</name>
+			<karma>4</karma>
+			<category>Positive</category>
+			<bonus />
+			<source>AP</source>
+			<page>17</page>
+		</quality>
+		<quality>
+			<id>3e175d5e-3935-4273-ac08-7e99fecd7fae</id>
+			<name>Out For Myself</name>
+			<karma>4</karma>
+			<category>Positive</category>
+			<bonus />
+			<source>AP</source>
+			<page>17</page>
+		</quality>
+		<quality>
+			<id>03d5c621-7883-492e-988b-5aafdebc855d</id>
+			<name>Strive For Perfection</name>
+			<karma>12</karma>
+			<category>Positive</category>
+			<bonus />
+			<source>AP</source>
+			<page>17</page>
+		</quality>
+		<quality>
+			<id>5150f4f0-5193-4f02-8914-d70e831e3567</id>
+			<name>Acrobatic Defender</name>
+			<karma>4</karma>
+			<category>Positive</category>
+			<bonus />
+			<source>RG</source>
+			<page>127</page>
+		</quality>
+		<quality>
+			<id>1d0c4278-501d-456f-ab63-69afee6fbf95</id>
+			<name>Agile Defender</name>
+			<karma>3</karma>
+			<category>Positive</category>
+			<bonus />
+			<source>RG</source>
+			<page>127</page>
+		</quality>
+		<quality>
+			<id>31108c89-a67c-47d4-a757-db4e22e2f607</id>
+			<name>Brand Loyalty (Manufacturer)</name>
+			<karma>3</karma>
+			<category>Positive</category>
+			<bonus>
+				<selecttext />
+			</bonus>
+			<source>RG</source>
+			<page>127</page>
+		</quality>
+		<quality>
+			<id>348d7043-7a1c-498f-85eb-3339be9941d1</id>
+			<name>Brand Loyalty (Product)</name>
+			<karma>3</karma>
+			<category>Positive</category>
+			<bonus>
+				<selecttext />
+			</bonus>
+			<source>RG</source>
+			<page>127</page>
+		</quality>
+		<quality>
+			<id>98644894-e3a4-41f2-9b7e-91feb74d0334</id>
+			<name>One Trick Pony</name>
+			<karma>7</karma>
+			<category>Positive</category>
+			<bonus>
+				<martialart>One Trick Pony</martialart>
+			</bonus>
+			<source>RG</source>
+			<page>127</page>
+		</quality>
+		<quality>
+			<id>b5f6d958-2563-431b-a7a4-a9028a9f0277</id>
+			<name>Perceptive Defender</name>
+			<karma>4</karma>
+			<category>Positive</category>
+			<bonus />
+			<source>RG</source>
+			<page>127</page>
+		</quality>
+		<quality>
+			<id>1675810d-0f77-42f9-848a-eaa929cb3a20</id>
+			<name>Sharpshooter</name>
+			<karma>4</karma>
+			<category>Positive</category>
+			<bonus />
+			<source>RG</source>
+			<page>127</page>
+		</quality>
+		<quality>
+			<id>0c23861e-36d1-4454-b327-0d8118d02d60</id>
+			<name>Too Pretty To Hit</name>
+			<karma>3</karma>
+			<category>Positive</category>
+			<bonus />
+			<source>RG</source>
+			<page>127</page>
+		</quality>
+		<quality>
+			<id>da4f7e4a-0e7e-45e6-a872-643bdecb183e</id>
+			<name>Radiation Sponge</name>
+			<karma>5</karma>
+			<category>Positive</category>
+			<bonus />
+			<forbidden>
+				<oneof>
+					<quality>Rad-Tolerant</quality>
+				</oneof>
+			</forbidden>
+			<source>RG</source>
+			<page>169</page>
+		</quality>
+		<quality>
+			<id>01bba489-52a2-4a80-845e-61905a970626</id>
+			<name>Rad-Tolerant</name>
+			<karma>3</karma>
+			<category>Positive</category>
+			<bonus />
+			<forbidden>
+				<oneof>
+					<quality>Radiation Sponge</quality>
+				</oneof>
+			</forbidden>
+			<source>RG</source>
+			<page>169</page>
+		</quality>
+		<quality>
+			<id>8826405e-a995-4687-b7c8-4e1e51fef3f0</id>
+			<name>Spacer</name>
+			<karma>3</karma>
+			<category>Positive</category>
+			<bonus />
+			<source>RG</source>
+			<page>169</page>
+		</quality>
+		<quality>
+			<id>8ec5c9bb-aeb9-42f2-a436-a60f764adfe4</id>
+			<name>Low-Light Vision</name>
+			<karma>0</karma>
+			<hide>yes</hide>
+			<category>Positive</category>
+			<bonus />
+			<source>SR5</source>
+			<page>66</page>
+		</quality>
+		<quality>
+			<id>02e76a38-304e-4a0e-93a3-ad2938306afc</id>
+			<name>Thermographic Vision</name>
+			<karma>0</karma>
+			<hide>yes</hide>
+			<category>Positive</category>
+			<bonus />
+			<source>SR5</source>
+			<page>66</page>
+		</quality>
+		<quality>
+			<id>0e741331-d776-4be8-abc5-4101228abdef</id>
+			<name>Magician</name>
+			<karma>30</karma>
+			<category>Positive</category>
+			<bonus />
+			<source>SR5</source>
+			<page>69</page>
+			<contributetolimit>no</contributetolimit>
+			<forbidden>
+				<oneof>
+					<quality>Adept</quality>
+					<quality>Mystic Adept</quality>
+					<quality>Aspected Magician</quality>
+					<quality>Technomancer</quality>
+				</oneof>
+			</forbidden>
+		</quality>
+		<quality>
+			<id>55247bdc-c313-4614-ae15-5012308096ff</id>
+			<name>Adept</name>
+			<karma>20</karma>
+			<category>Positive</category>
+			<bonus />
+			<source>SR5</source>
+			<page>69</page>
+			<forbidden>
+				<oneof>
+					<quality>Magician</quality>
+					<quality>Mystic Adept</quality>
+					<quality>Aspected Magician</quality>
+					<quality>Technomancer</quality>
+				</oneof>
+			</forbidden>
+			<contributetolimit>no</contributetolimit>
+		</quality>
+		<quality>
+			<id>9d53e1e4-3f31-40cb-bfbe-4b94f5ba757e</id>
+			<name>Mystic Adept</name>
+			<karma>35</karma>
+			<category>Positive</category>
+			<bonus />
+			<source>SR5</source>
+			<page>69</page>
+			<forbidden>
+				<oneof>
+					<quality>Magician</quality>
+					<quality>Adept</quality>
+					<quality>Aspected Magician</quality>
+					<quality>Technomancer</quality>
+				</oneof>
+			</forbidden>
+			<contributetolimit>no</contributetolimit>
+		</quality>
+		<quality>
+			<id>c4b35412-bd91-45b4-b428-29da7edd5ff4</id>
+			<name>Technomancer</name>
+			<karma>15</karma>
+			<category>Positive</category>
+			<bonus />
+			<source>SR5</source>
+			<page>69</page>
+			<forbidden>
+				<oneof>
+					<quality>Magician</quality>
+					<quality>Mystic Adept</quality>
+					<quality>Aspected Magician</quality>
+					<quality>Adept</quality>
+				</oneof>
+			</forbidden>
+			<contributetolimit>no</contributetolimit>			
+		</quality>
+		<quality>
+			<id>4adeb2d4-e42e-4b7a-9a5d-3df325ae59a5</id>
+			<name>Aspected Magician</name>
+			<karma>15</karma>
+			<category>Positive</category>
+			<bonus />
+			<source>SR5</source>
+			<page>69</page>
+			<forbidden>
+				<oneof>
+					<quality>Magician</quality>
+					<quality>Mystic Adept</quality>
+					<quality>Adept</quality>
+					<quality>Technomancer</quality>
+				</oneof>
+			</forbidden>
+			<contributetolimit>no</contributetolimit>			
+		</quality>
+		<quality>
+			<id>ea7cced4-a201-44a2-9a1b-e10180b1df81</id>
+			<name>Addiction (Mild)</name>
+			<karma>-4</karma>
+			<category>Negative</category>
+			<limit>no</limit>
+			<bonus>
+				<selecttext />
+			</bonus>
+			<source>SR5</source>
+			<page>77</page>
+		</quality>
+		<quality>
+			<id>9a52a300-4d90-4b1f-a113-d0e40a410063</id>
+			<name>Addiction (Moderate)</name>
+			<karma>-9</karma>
+			<category>Negative</category>
+			<limit>no</limit>
+			<bonus>
+				<selecttext />
+			</bonus>
+			<source>SR5</source>
+			<page>78</page>
+		</quality>
+		<quality>
+			<id>b5fa94e6-03fb-4d00-b368-86c318f79c09</id>
+			<name>Addiction (Severe)</name>
+			<karma>-20</karma>
+			<category>Negative</category>
+			<limit>no</limit>
+			<bonus>
+				<selecttext />
+			</bonus>
+			<source>SR5</source>
+			<page>78</page>
+		</quality>
+		<quality>
+			<id>0886bbb3-f5a9-4583-bcea-d6723889c80d</id>
+			<name>Addiction (Burnout)</name>
+			<karma>-25</karma>
+			<category>Negative</category>
+			<limit>no</limit>
+			<bonus>
+				<selecttext />
+				<social>-3</social>
+			</bonus>
+			<source>SR5</source>
+			<page>78</page>
+		</quality>
+		<quality>
+			<id>b7841930-0c7b-4be4-b1cf-86debc41aa95</id>
+			<name>Allergy (Uncommon, Mild)</name>
+			<karma>-5</karma>
+			<category>Negative</category>
+			<limit>no</limit>
+			<bonus>
+				<selecttext />
+			</bonus>
+			<source>SR5</source>
+			<page>78</page>
+		</quality>
+		<quality>
+			<id>f3ad08be-a7a4-4965-bb38-f8db9016c94e</id>
+			<name>Allergy (Uncommon, Moderate)</name>
+			<karma>-10</karma>
+			<category>Negative</category>
+			<limit>no</limit>
+			<bonus>
+				<selecttext />
+			</bonus>
+			<source>SR5</source>
+			<page>78</page>
+		</quality>
+		<quality>
+			<id>84a43000-9ae4-4391-b156-d5fbc9a092de</id>
+			<name>Allergy (Uncommon, Severe)</name>
+			<karma>-15</karma>
+			<category>Negative</category>
+			<limit>no</limit>
+			<bonus>
+				<selecttext />
+			</bonus>
+			<source>SR5</source>
+			<page>78</page>
+		</quality>
+		<quality>
+			<id>cfdc255a-bb46-4d9c-8960-e4181455f4e3</id>
+			<name>Allergy (Uncommon, Extreme)</name>
+			<karma>-20</karma>
+			<category>Negative</category>
+			<limit>no</limit>
+			<bonus>
+				<selecttext />
+			</bonus>
+			<source>SR5</source>
+			<page>78</page>
+		</quality>
+		<quality>
+			<id>e89db285-8db9-4a9c-80cb-94d87b86a80b</id>
+			<name>Allergy (Common, Mild)</name>
+			<karma>-10</karma>
+			<category>Negative</category>
+			<metagenetic>yes</metagenetic>
+			<limit>no</limit>
+			<bonus>
+				<selecttext />
+			</bonus>
+			<source>SR5</source>
+			<page>78</page>
+		</quality>
+		<quality>
+			<id>90188ca7-0ccb-4198-b199-dcf33e029d74</id>
+			<name>Allergy (Common, Moderate)</name>
+			<karma>-15</karma>
+			<category>Negative</category>
+			<metagenetic>yes</metagenetic>
+			<limit>no</limit>
+			<bonus>
+				<selecttext />
+			</bonus>
+			<source>SR5</source>
+			<page>78</page>
+		</quality>
+		<quality>
+			<id>df14fb6e-456d-4d24-83e8-b1c97576dce2</id>
+			<name>Allergy (Common, Severe)</name>
+			<karma>-20</karma>
+			<category>Negative</category>
+			<metagenetic>yes</metagenetic>
+			<limit>no</limit>
+			<bonus>
+				<selecttext />
+			</bonus>
+			<source>SR5</source>
+			<page>78</page>
+		</quality>
+		<quality>
+			<id>8a40007a-9876-4998-a7c9-047248cfbc52</id>
+			<name>Allergy (Common, Extreme)</name>
+			<karma>-25</karma>
+			<category>Negative</category>
+			<limit>no</limit>
+			<bonus>
+				<selecttext />
+			</bonus>
+			<source>SR5</source>
+			<page>78</page>
+		</quality>
+		<quality>
+			<id>94a09a8d-d582-44f0-9f2c-71f7ba94e767</id>
+			<name>Astral Beacon</name>
+			<karma>-10</karma>
+			<category>Negative</category>
+			<bonus />
+			<required>
+				<oneof>
+					<quality>Adept</quality>
+					<quality>Aspected Magician</quality>
+					<quality>Magician</quality>
+					<quality>Mystic Adept</quality>
+				</oneof>
+			</required>
+			<forbidden>
+				<oneof>
+					<quality>Astral Chameleon</quality>
+				</oneof>
+			</forbidden>
+			<source>SR5</source>
+			<page>78</page>
+		</quality>
+		<quality>
+			<id>bc5f41ca-1549-4367-9c12-afa403182f8c</id>
+			<name>Bad Luck</name>
+			<karma>-12</karma>
+			<category>Negative</category>
+			<source>SR5</source>
+			<page>79</page>
+		</quality>
+		<quality>
+			<id>25356bae-efcc-46c6-9c4f-66909b9b7233</id>
+			<name>Bad Rep</name>
+			<karma>-7</karma>
+			<category>Negative</category>
+			<bonus>
+				<notoriety>3</notoriety>
+			</bonus>
+			<source>SR5</source>
+			<page>79</page>
+		</quality>
+		<quality>
+			<id>dda02333-10e3-4295-9392-691ff3a7bd4a</id>
+			<name>Code of Honor</name>
+			<karma>-15</karma>
+			<category>Negative</category>
+			<bonus>
+				<selecttext />
+			</bonus>
+			<source>SR5</source>
+			<page>79</page>
+		</quality>
+		<quality>
+			<id>86b259fd-17c8-4ae5-b246-49782e7c5047</id>
+			<name>Codeblock</name>
+			<karma>-10</karma>
+			<category>Negative</category>
+			<bonus>
+				<selecttext />
+			</bonus>
+			<source>SR5</source>
+			<page>80</page>
+		</quality>
+		<quality>
+			<id>62c7ed8f-b534-41e3-84ac-29534826d476</id>
+			<name>Combat Paralysis</name>
+			<karma>-12</karma>
+			<category>Negative</category>
+			<bonus />
+			<source>SR5</source>
+			<page>80</page>
+		</quality>
+		<quality>
+			<id>2b9a495d-b735-416b-a000-f648c3b4191a</id>
+			<name>Dependent (Nuisance)</name>
+			<karma>-3</karma>
+			<category>Negative</category>
+			<bonus>
+				<lifestylecost>10</lifestylecost>
+			</bonus>
+			<forbidden>
+				<oneof>
+					<quality>Dependent (Inconvenience)</quality>
+					<quality>Dependent (Demanding)</quality>
+				</oneof>
+			</forbidden>
+			<source>SR5</source>
+			<page>80</page>
+		</quality>
+		<quality>
+			<id>cc857826-3bb2-466d-987b-7d56a337bc08</id>
+			<name>Dependent (Inconvenience)</name>
+			<karma>-6</karma>
+			<category>Negative</category>
+			<bonus>
+				<lifestylecost>20</lifestylecost>
+			</bonus>
+			<forbidden>
+				<oneof>
+					<quality>Dependent (Nuisance)</quality>
+					<quality>Dependent (Demanding)</quality>
+				</oneof>
+			</forbidden>
+			<source>SR5</source>
+			<page>80</page>
+		</quality>
+		<quality>
+			<id>066a2de9-1717-44ca-a8c6-90366890574a</id>
+			<name>Dependent (Demanding)</name>
+			<karma>-9</karma>
+			<category>Negative</category>
+			<bonus>
+				<lifestylecost>30</lifestylecost>
+			</bonus>
+			<forbidden>
+				<oneof>
+					<quality>Dependent (Nuisance)</quality>
+					<quality>Dependent (Inconvenience)</quality>
+				</oneof>
+			</forbidden>
+			<source>SR5</source>
+			<page>80</page>
+		</quality>
+		<quality>
+			<id>a030d7e2-755b-4f71-b848-ad9772fba242</id>
+			<name>Distinctive Style</name>
+			<karma>-5</karma>
+			<category>Negative</category>
+			<bonus />
+			<forbidden>
+				<oneof>
+					<quality>Blandness</quality>
+				</oneof>
+			</forbidden>
+			<source>SR5</source>
+			<page>80</page>
+		</quality>
+		<quality>
+			<id>7036225b-d0f0-4c86-85b7-cc4d46943113</id>
+			<name>Elf Poser</name>
+			<karma>-6</karma>
+			<category>Negative</category>
+			<bonus />
+			<required>
+				<allof>
+					<metatype>Human</metatype>
+				</allof>
+			</required>
+			<source>SR5</source>
+			<page>81</page>
+		</quality>
+		<quality>
+			<id>de12b672-f60a-486d-85f6-b94a80a058da</id>
+			<name>Gremlins (Rating 1)</name>
+			<karma>-4</karma>
+			<limit>4</limit>
+			<category>Negative</category>
+			<bonus />
+			<source>SR5</source>
+			<page>81</page>
+		</quality>
+		<quality>
+			<id>b71cecd5-7197-4372-bcf8-d55bf1c5d328</id>
+			<name>Gremlins (Rating 2)</name>
+			<karma>-8</karma>
+			<limit>4</limit>
+			<category>Negative</category>
+			<bonus />
+			<source>SR5</source>
+			<page>81</page>
+		</quality>
+		<quality>
+			<id>1e819d6e-0ddb-441e-9025-f286fecf93e3</id>
+			<name>Gremlins (Rating 3)</name>
+			<karma>-12</karma>
+			<limit>4</limit>
+			<category>Negative</category>
+			<bonus />
+			<source>SR5</source>
+			<page>81</page>
+		</quality>
+		<quality>
+			<id>564284b5-da31-4915-bc69-a893ab25b519</id>
+			<name>Gremlins (Rating 4)</name>
+			<karma>-16</karma>
+			<limit>4</limit>
+			<category>Negative</category>
+			<bonus />
+			<source>SR5</source>
+			<page>81</page>
+		</quality>
+		<quality>
+			<id>216290b9-053d-4f6d-81c9-d1fe8ae346be</id>
+			<name>Incompetent</name>
+			<karma>-5</karma>
+			<category>Negative</category>
+			<bonus>
+				<selectskillgroup>
+					<max>-13</max>
+				</selectskillgroup>
+			</bonus>
+			<source>SR5</source>
+			<page>81</page>
+		</quality>
+		<quality>
+			<id>0cf25fda-725b-49fd-a8cf-de589e938065</id>
+			<name>Insomnia (Basic)</name>
+			<karma>-10</karma>
+			<category>Negative</category>
+			<bonus />
+			<source>SR5</source>
+			<page>81</page>
+		</quality>
+		<quality>
+			<id>149e6bf7-a6b4-4893-b755-4d983372079c</id>
+			<name>Insomnia (Full)</name>
+			<karma>-15</karma>
+			<category>Negative</category>
+			<bonus />
+			<source>SR5</source>
+			<page>81</page>
+		</quality>
+		<quality>
+			<id>c9cd05ad-cd3c-451e-8285-e0fb1d95ebc1</id>
+			<name>Loss of Confidence</name>
+			<karma>-5</karma>
+			<category>Negative</category>
+			<bonus>
+				<selectskill>
+					<bonus>-2</bonus>
+				</selectskill>
+			</bonus>
+			<source>SR5</source>
+			<page>82</page>
+		</quality>
+		<quality>
+			<id>9ba327d2-38c5-4a25-ae44-25e98f0bbf03</id>
+			<name>Low Pain Tolerance</name>
+			<karma>-9</karma>
+			<category>Negative</category>
+			<bonus>
+				<conditionmonitor>
+					<threshold>-1</threshold>
+				</conditionmonitor>
+			</bonus>
+			<source>SR5</source>
+			<page>82</page>
+		</quality>
+		<quality>
+			<id>075447a2-5730-4750-a19f-1a5c6086903d</id>
+			<name>Ork Poser</name>
+			<karma>-6</karma>
+			<category>Negative</category>
+			<required>
+				<oneof>
+					<metatype>Human</metatype>
+					<metatype>Elf</metatype>
+				</oneof>
+			</required>
+			<source>SR5</source>
+			<page>82</page>
+		</quality>
+		<quality>
+			<id>d6843e67-0837-4353-a5db-f4c320560ddb</id>
+			<name>Prejudiced (Common, Biased)</name>
+			<karma>-5</karma>
+			<category>Negative</category>
+			<limit>no</limit>
+			<bonus>
+				<selecttext />
+			</bonus>
+			<source>SR5</source>
+			<page>82</page>
+		</quality>
+		<quality>
+			<id>9a76f104-a472-4b6a-b5b7-a8f5248f65a9</id>
+			<name>Prejudiced (Common, Outspoken)</name>
+			<karma>-7</karma>
+			<category>Negative</category>
+			<limit>no</limit>
+			<bonus>
+				<selecttext />
+			</bonus>
+			<source>SR5</source>
+			<page>82</page>
+		</quality>
+		<quality>
+			<id>1dc88694-8519-4fb0-b8c9-c5a823084730</id>
+			<name>Prejudiced (Common, Radical)</name>
+			<karma>-10</karma>
+			<category>Negative</category>
+			<limit>no</limit>
+			<bonus>
+				<selecttext />
+			</bonus>
+			<source>SR5</source>
+			<page>82</page>
+		</quality>
+		<quality>
+			<id>b0640207-7965-4f1a-a28c-0dd5e24d2d8c</id>
+			<name>Prejudiced (Specific, Biased)</name>
+			<karma>-3</karma>
+			<category>Negative</category>
+			<limit>no</limit>
+			<bonus>
+				<selecttext />
+			</bonus>
+			<source>SR5</source>
+			<page>82</page>
+		</quality>
+		<quality>
+			<id>53ddd66b-ad89-43eb-9174-cbff6ed2a9c3</id>
+			<name>Prejudiced (Specific, Outspoken)</name>
+			<karma>-5</karma>
+			<category>Negative</category>
+			<limit>no</limit>
+			<bonus>
+				<selecttext />
+			</bonus>
+			<source>SR5</source>
+			<page>82</page>
+		</quality>
+		<quality>
+			<id>100cf04a-51e5-477a-a57c-2dae699f7f04</id>
+			<name>Prejudiced (Specific, Radical)</name>
+			<karma>-8</karma>
+			<category>Negative</category>
+			<limit>no</limit>
+			<bonus>
+				<selecttext />
+			</bonus>
+			<source>SR5</source>
+			<page>82</page>
+		</quality>
+		<quality>
+			<id>69984296-4057-4a0f-964e-a0efb4bfc7ce</id>
+			<name>Scorched</name>
+			<karma>-10</karma>
+			<category>Negative</category>
+			<bonus />
+			<source>SR5</source>
+			<page>83</page>
+		</quality>
+		<quality>
+			<id>13fd45c3-e031-4452-8bf8-31829d2401f9</id>
+			<name>Sensitive System</name>
+			<karma>-12</karma>
+			<category>Negative</category>
+			<bonus>
+				<sensitivesystem />
+			</bonus>
+			<source>SR5</source>
+			<page>83</page>
+		</quality>
+		<quality>
+			<id>b2210e9a-ab8a-45f9-b5db-13f6923c2d22</id>
+			<name>Simsense Vertigo</name>
+			<karma>-5</karma>
+			<category>Negative</category>
+			<bonus />
+			<source>SR5</source>
+			<page>83</page>
+		</quality>
+		<quality>
+			<id>e00623e1-54b0-4a91-b234-3c7e141deef4</id>
+			<name>SINner (Corporate)</name>
+			<karma>-25</karma>
+			<category>Negative</category>
+			<bonus>
+				<selecttext />
+			</bonus>
+			<forbidden>
+				<oneof>
+					<quality>SINner (Criminal)</quality>
+					<quality>SINner (National)</quality>
+					<quality>SINner (Corporate Limited)</quality>
+				</oneof>
+			</forbidden>
+			<source>SR5</source>
+			<page>85</page>
+		</quality>
+		<quality>
+			<id>9ac85feb-ae1e-4996-8514-3570d411e1d5</id>
+			<name>SINner (National)</name>
+			<karma>-5</karma>
+			<category>Negative</category>
+			<bonus>
+				<selecttext />
+			</bonus>
+			<forbidden>
+				<oneof>
+					<quality>SINner (Criminal)</quality>
+					<quality>SINner (Corporate)</quality>
+					<quality>SINner (Corporate Limited)</quality>
+				</oneof>
+			</forbidden>
+			<source>SR5</source>
+			<page>84</page>
+		</quality>
+		<quality>
+			<id>318d2edd-833b-48c5-a3e1-343bf03848a5</id>
+			<name>SINner (Corporate Limited)</name>
+			<karma>-15</karma>
+			<category>Negative</category>
+			<bonus>
+				<selecttext />
+			</bonus>
+			<forbidden>
+				<oneof>
+					<quality>SINner (Criminal)</quality>
+					<quality>SINner (National)</quality>
+					<quality>SINner (Corporate)</quality>
+				</oneof>
+			</forbidden>
+			<source>SR5</source>
+			<page>84</page>
+		</quality>
+		<quality>
+			<id>d9479e5c-d44a-45b9-8fb4-d1e08a9487b2</id>
+			<name>SINner (Criminal)</name>
+			<karma>-10</karma>
+			<category>Negative</category>
+			<bonus>
+				<selecttext />
+			</bonus>
+			<forbidden>
+				<oneof>
+					<quality>SINner (Corporate)</quality>
+					<quality>SINner (National)</quality>
+					<quality>SINner (Corporate Limited)</quality>
+				</oneof>
+			</forbidden>
+			<source>SR5</source>
+			<page>84</page>
+		</quality>
+		<quality>
+			<id>8ba2830a-3f10-4877-9752-93be051b205b</id>
+			<name>Social Stress</name>
+			<karma>-8</karma>
+			<category>Negative</category>
+			<bonus />
+			<source>SR5</source>
+			<page>85</page>
+		</quality>
+		<quality>
+			<id>40c06974-a85b-4f2b-9558-51c140c16d87</id>
+			<name>Spirit Bane</name>
+			<karma>-7</karma>
+			<category>Negative</category>
+			<bonus>
+				<selecttext />
+			</bonus>
+			<source>SR5</source>
+			<page>85</page>
+			<required>
+				<oneof>
+					<quality>Aspected Magician</quality>
+					<quality>Magician</quality>
+					<quality>Mystic Adept</quality>
+				</oneof>
+			</required>
+		</quality>
+		<quality>
+			<id>f0873c37-4f09-41cd-be81-88e8df5b42ae</id>
+			<name>Uncouth</name>
+			<karma>-14</karma>
+			<category>Negative</category>
+			<bonus>
+				<uncouth />
+			</bonus>
+			<source>SR5</source>
+			<page>85</page>
+		</quality>
+		<quality>
+			<id>c6a2aa0f-76fd-432b-85bb-3ef2c2857525</id>
+			<name>Consummate Professional</name>
+			<karma>-3</karma>
+			<category>Negative</category>
+			<bonus />
+			<source>AP</source>
+			<page>17</page>
+		</quality>
+		<quality>
+			<id>8d2b32ec-2ddf-40dd-a29b-bf2e85a3d8ca</id>
+			<name>Combat Junkie</name>
+			<karma>-7</karma>
+			<category>Negative</category>
+			<bonus />
+			<source>RG</source>
+			<page>127</page>
+		</quality>
+		<quality>
+			<id>f810fb60-8e1f-4111-a4f3-b652e91693ca</id>
+			<name>Blighted (6 Months)</name>
+			<karma>-5</karma>
+			<category>Negative</category>
+			<bonus />
+			<source>RG</source>
+			<page>169</page>
+		</quality>
+		<quality>
+			<id>94cbe9bc-fabc-4126-81f8-3e31c7ed85f8</id>
+			<name>Blighted (12 Months)</name>
+			<karma>-10</karma>
+			<category>Negative</category>
+			<bonus />
+			<source>RG</source>
+			<page>169</page>
+		</quality>
+		<quality>
+			<id>6be0022f-f8c8-4c51-808c-d339d3e8fecb</id>
+			<name>Blighted (24 Months)</name>
+			<karma>-15</karma>
+			<category>Negative</category>
+			<bonus />
+			<source>RG</source>
+			<page>169</page>
+		</quality>
+		<quality>
+			<id>e7c16580-6705-4a93-a9be-dbea90efd2eb</id>
+			<name>Earther</name>
+			<karma>-3</karma>
+			<category>Negative</category>
+			<bonus />
+			<source>RG</source>
+			<page>169</page>
+		</quality>
+		<quality>
+			<id>d8362a78-54e9-4dbe-8388-6ba0a7b9df31</id>
+			<name>Uneducated</name>
+			<karma>-8</karma>
+			<category>Negative</category>
+			<bonus>
+				<uneducated />
+			</bonus>
+			<source>SR5</source>
+			<page>87</page>
+		</quality>
+		<quality>
+			<id>e96c7280-b9b0-4112-8b65-a3568c7ca13e</id>
+			<name>Unsteady Hands</name>
+			<karma>-7</karma>
+			<category>Negative</category>
+			<bonus />
+			<source>SR5</source>
+			<page>87</page>
+		</quality>
+		<quality>
+			<id>0a7bcb95-dd9c-4e3e-ab0a-291a352ac1d4</id>
+			<name>Weak Immune System</name>
+			<karma>-10</karma>
+			<category>Negative</category>
+			<bonus />
+			<source>SR5</source>
+			<page>87</page>
+		</quality>
+		<quality>
+			<id>15b8fbbd-9d6f-43e4-acf3-97badf073ac4</id>
+			<name>The Artisan's Way</name>
+			<karma>20</karma>
+			<category>Positive</category>
+			<bonus />
+			<forbidden>
+				<oneof>
+					<quality>The Artist's Way</quality>
+					<quality>The Athlete's Way</quality>
+					<quality>The Beast's Way</quality>
+					<quality>The Burnout's Way</quality>
+					<quality>The Invisible Way</quality>
+					<quality>The Magician's Way</quality>
+					<quality>The Speaker's Way</quality>
+					<quality>The Spiritual Way</quality>
+					<quality>The Warrior's Way</quality>
+				</oneof>
+			</forbidden>
+			<required>
+				<oneof>
+					<quality>Adept</quality>
+					<quality>Mystic Adept</quality>
+				</oneof>
+			</required>
+			<source>SG</source>
+			<page>176</page>
+		</quality>
+		<quality>
+			<id>a61e2873-fe15-40f5-9ce3-07caa1f824d2</id>
+			<name>The Artist's Way</name>
+			<karma>20</karma>
+			<category>Positive</category>
+			<bonus />
+			<forbidden>
+				<oneof>
+					<quality>The Artisan's Way</quality>
+					<quality>The Athlete's Way</quality>
+					<quality>The Beast's Way</quality>
+					<quality>The Burnout's Way</quality>
+					<quality>The Invisible Way</quality>
+					<quality>The Magician's Way</quality>
+					<quality>The Speaker's Way</quality>
+					<quality>The Spiritual Way</quality>
+					<quality>The Warrior's Way</quality>
+				</oneof>
+			</forbidden>
+			<required>
+				<oneof>
+					<quality>Adept</quality>
+					<quality>Mystic Adept</quality>
+				</oneof>
+			</required>
+			<source>SG</source>
+			<page>176</page>
+		</quality>
+		<quality>
+			<id>3f536570-2f0c-40b1-a056-d310e29e983d</id>
+			<name>The Athlete's Way</name>
+			<karma>20</karma>
+			<category>Positive</category>
+			<bonus />
+			<forbidden>
+				<oneof>
+					<quality>The Artisan's Way</quality>
+					<quality>The Artisan's Way</quality>
+					<quality>The Beast's Way</quality>
+					<quality>The Burnout's Way</quality>
+					<quality>The Invisible Way</quality>
+					<quality>The Magician's Way</quality>
+					<quality>The Speaker's Way</quality>
+					<quality>The Spiritual Way</quality>
+					<quality>The Warrior's Way</quality>
+				</oneof>
+			</forbidden>
+			<required>
+				<oneof>
+					<quality>Adept</quality>
+					<quality>Mystic Adept</quality>
+				</oneof>
+			</required>
+			<source>SG</source>
+			<page>176</page>
+		</quality>
+		<quality>
+			<id>2e7424d3-5d11-4c9d-ba92-f0431bb86786</id>
+			<name>The Beast's Way</name>
+			<karma>20</karma>
+			<category>Positive</category>
+			<bonus />
+			<forbidden>
+				<oneof>
+					<quality>The Artisan's Way</quality>
+					<quality>The Athlete's Way</quality>
+					<quality>The Artisan's Way</quality>
+					<quality>The Burnout's Way</quality>
+					<quality>The Invisible Way</quality>
+					<quality>The Magician's Way</quality>
+					<quality>The Speaker's Way</quality>
+					<quality>The Spiritual Way</quality>
+					<quality>The Warrior's Way</quality>
+				</oneof>
+			</forbidden>
+			<required>
+				<oneof>
+					<quality>Adept</quality>
+					<quality>Mystic Adept</quality>
+				</oneof>
+			</required>
+			<source>SG</source>
+			<page>176</page>
+		</quality>
+		<quality>
+			<id>7da60a93-aa53-478c-8d08-18b5638d9b87</id>
+			<name>The Burnout's Way</name>
+			<karma>15</karma>
+			<category>Positive</category>
+			<bonus />
+			<forbidden>
+				<oneof>
+					<quality>The Artisan's Way</quality>
+					<quality>The Athlete's Way</quality>
+					<quality>The Beast's Way</quality>
+					<quality>The Artisan's Way</quality>
+					<quality>The Invisible Way</quality>
+					<quality>The Magician's Way</quality>
+					<quality>The Speaker's Way</quality>
+					<quality>The Spiritual Way</quality>
+					<quality>The Warrior's Way</quality>
+				</oneof>
+				<required>
+					<oneof>
+						<quality>Adept</quality>
+						<quality>Mystic Adept</quality>
+					</oneof>
+				</required>
+			</forbidden>
+			<source>SG</source>
+			<page>177</page>
+		</quality>
+		<quality>
+			<id>01181bb0-2a94-43f1-8a97-41347eac3843</id>
+			<name>The Invisible Way</name>
+			<karma>20</karma>
+			<category>Positive</category>
+			<bonus />
+			<forbidden>
+				<oneof>
+					<quality>The Artisan's Way</quality>
+					<quality>The Athlete's Way</quality>
+					<quality>The Beast's Way</quality>
+					<quality>The Burnout's Way</quality>
+					<quality>The Artisan's Way</quality>
+					<quality>The Magician's Way</quality>
+					<quality>The Speaker's Way</quality>
+					<quality>The Spiritual Way</quality>
+					<quality>The Warrior's Way</quality>
+				</oneof>
+			</forbidden>
+			<required>
+				<oneof>
+					<quality>Adept</quality>
+					<quality>Mystic Adept</quality>
+				</oneof>
+			</required>
+			<source>SG</source>
+			<page>177</page>
+		</quality>
+		<quality>
+			<id>64165b48-d67e-4bb8-b662-ca45fbf5b3c0</id>
+			<name>The Magician's Way</name>
+			<karma>20</karma>
+			<category>Positive</category>
+			<bonus />
+			<forbidden>
+				<oneof>
+					<quality>The Artisan's Way</quality>
+					<quality>The Athlete's Way</quality>
+					<quality>The Beast's Way</quality>
+					<quality>The Burnout's Way</quality>
+					<quality>The Invisible Way</quality>
+					<quality>The Artisan's Way</quality>
+					<quality>The Speaker's Way</quality>
+					<quality>The Spiritual Way</quality>
+					<quality>The Warrior's Way</quality>
+				</oneof>
+			</forbidden>
+			<required>
+				<oneof>
+					<quality>Adept</quality>
+					<quality>Mystic Adept</quality>
+				</oneof>
+			</required>
+			<source>SG</source>
+			<page>178</page>
+		</quality>
+		<quality>
+			<id>88dd98ab-2f09-4ba9-b5c1-ff788c31fbac</id>
+			<name>The Speaker's Way</name>
+			<karma>20</karma>
+			<category>Positive</category>
+			<bonus />
+			<forbidden>
+				<oneof>
+					<quality>The Artisan's Way</quality>
+					<quality>The Athlete's Way</quality>
+					<quality>The Beast's Way</quality>
+					<quality>The Burnout's Way</quality>
+					<quality>The Invisible Way</quality>
+					<quality>The Magician's Way</quality>
+					<quality>The Artisan's Way</quality>
+					<quality>The Spiritual Way</quality>
+					<quality>The Warrior's Way</quality>
+				</oneof>
+			</forbidden>
+			<required>
+				<oneof>
+					<quality>Adept</quality>
+					<quality>Mystic Adept</quality>
+				</oneof>
+			</required>
+			<source>SG</source>
+			<page>178</page>
+		</quality>
+		<quality>
+			<id>1a530492-7036-49fe-9ff1-ff84c9ed5d0a</id>
+			<name>The Spiritual Way</name>
+			<karma>20</karma>
+			<category>Positive</category>
+			<bonus />
+			<forbidden>
+				<oneof>
+					<quality>The Artisan's Way</quality>
+					<quality>The Athlete's Way</quality>
+					<quality>The Beast's Way</quality>
+					<quality>The Burnout's Way</quality>
+					<quality>The Invisible Way</quality>
+					<quality>The Magician's Way</quality>
+					<quality>The Speaker's Way</quality>
+					<quality>The Artisan's Way</quality>
+					<quality>The Warrior's Way</quality>
+				</oneof>
+			</forbidden>
+			<required>
+				<oneof>
+					<quality>Adept</quality>
+					<quality>Mystic Adept</quality>
+				</oneof>
+			</required>
+			<source>SG</source>
+			<page>178</page>
+		</quality>
+		<quality>
+			<id>32d0d753-9dad-4074-ab38-2d1ff5069a6a</id>
+			<name>The Warrior's Way</name>
+			<karma>20</karma>
+			<category>Positive</category>
+			<bonus />
+			<forbidden>
+				<oneof>
+					<quality>The Artisan's Way</quality>
+					<quality>The Athlete's Way</quality>
+					<quality>The Beast's Way</quality>
+					<quality>The Burnout's Way</quality>
+					<quality>The Invisible Way</quality>
+					<quality>The Magician's Way</quality>
+					<quality>The Speaker's Way</quality>
+					<quality>The Spiritual Way</quality>
+					<quality>The Artisan's Way</quality>
+				</oneof>
+			</forbidden>
+			<required>
+				<oneof>
+					<quality>Adept</quality>
+					<quality>Mystic Adept</quality>
+				</oneof>
+			</required>
+			<source>SG</source>
+			<page>178</page>
+		</quality>
+		<quality>
+			<id>a8747e12-08b1-4665-8e48-23c30c047be6</id>
+			<name>Gifted Healer</name>
+			<karma>2</karma>
+			<category>Positive</category>
+			<bonus>
+				<selecttext />
+			</bonus>
+			<source>BB</source>
+			<page>11</page>
+		</quality>
+		<quality>
+			<id>97e9b186-8924-4885-a948-3c781244a5cb</id>
+			<name>Aged (Rating 1)</name>
+			<karma>-7</karma>
+			<category>Negative</category>
+			<bonus>
+				<specificattribute>
+					<name>BOD</name>
+					<max>-1</max>
+				</specificattribute>
+				<specificattribute>
+					<name>STR</name>
+					<max>-1</max>
+				</specificattribute>
+				<specificattribute>
+					<name>AGI</name>
+					<max>-1</max>
+				</specificattribute>
+				<specificattribute>
+					<name>REA</name>
+					<max>-1</max>
+				</specificattribute>
+				<knowldgeskillpoints>
+					<val>5</val>
+				</knowldgeskillpoints>
+			</bonus>
+			<forbidden>
+				<oneof>
+					<quality>Aged (Rating 2)</quality>
+					<quality>Aged (Rating 3)</quality>
+				</oneof>
+			</forbidden>
+			<source>BB</source>
+			<page>12</page>
+		</quality>
+		<quality>
+			<id>dd0b1ba0-6262-4eb9-9784-c4d29d6b7771</id>
+			<name>Aged (Rating 2)</name>
+			<karma>-14</karma>
+			<category>Negative</category>
+			<bonus>
+				<specificattribute>
+					<name>BOD</name>
+					<max>-2</max>
+				</specificattribute>
+				<specificattribute>
+					<name>STR</name>
+					<max>-2</max>
+				</specificattribute>
+				<specificattribute>
+					<name>AGI</name>
+					<max>-2</max>
+				</specificattribute>
+				<specificattribute>
+					<name>REA</name>
+					<max>-2</max>
+				</specificattribute>
+				<knowldgeskillpoints>
+					<val>10</val>
+				</knowldgeskillpoints>
+			</bonus>
+			<forbidden>
+				<oneof>
+					<quality>Aged (Rating 1)</quality>
+					<quality>Aged (Rating 3)</quality>
+				</oneof>
+			</forbidden>
+			<source>BB</source>
+			<page>12</page>
+		</quality>
+		<quality>
+			<id>d93fdb8e-c8ca-4699-a610-75cad195b50d</id>
+			<name>Aged (Rating 3)</name>
+			<karma>-21</karma>
+			<category>Negative</category>
+			<bonus>
+				<specificattribute>
+					<name>BOD</name>
+					<max>-3</max>
+				</specificattribute>
+				<specificattribute>
+					<name>STR</name>
+					<max>-3</max>
+				</specificattribute>
+				<specificattribute>
+					<name>AGI</name>
+					<max>-3</max>
+				</specificattribute>
+				<specificattribute>
+					<name>REA</name>
+					<max>-3</max>
+				</specificattribute>
+				<knowldgeskillpoints>
+					<val>15</val>
+				</knowldgeskillpoints>
+			</bonus>
+			<forbidden>
+				<oneof>
+					<quality>Aged (Rating 2)</quality>
+					<quality>Aged (Rating 1)</quality>
+				</oneof>
+			</forbidden>
+			<source>BB</source>
+			<page>12</page>
+		</quality>
+		<quality>
+			<id>d537536d-893d-4bd6-89c6-03b7dd5bd24c</id>
+			<name>Illness (Rating 1)</name>
+			<karma>-5</karma>
+			<category>Negative</category>
+			<bonus />
+			<forbidden>
+				<oneof>
+					<quality>Illness (Rating 2)</quality>
+					<quality>Illness (Rating 3)</quality>
+				</oneof>
+			</forbidden>
+			<source>BB</source>
+			<page>12</page>
+		</quality>
+		<quality>
+			<id>16c8e91c-0d65-42bb-bc85-4af17c681714</id>
+			<name>Illness (Rating 2)</name>
+			<karma>-10</karma>
+			<category>Negative</category>
+			<bonus />
+			<forbidden>
+				<oneof>
+					<quality>Illness (Rating 1)</quality>
+					<quality>Illness (Rating 3)</quality>
+				</oneof>
+			</forbidden>
+			<source>BB</source>
+			<page>12</page>
+		</quality>
+		<quality>
+			<id>cea9bcde-4cbf-475e-b641-b6385d518543</id>
+			<name>Illness (Rating 3)</name>
+			<karma>-15</karma>
+			<category>Negative</category>
+			<bonus />
+			<forbidden>
+				<oneof>
+					<quality>Illness (Rating 2)</quality>
+					<quality>Illness (Rating 1)</quality>
+				</oneof>
+			</forbidden>
+			<source>BB</source>
+			<page>12</page>
+		</quality>
+		<quality>
+			<id>08cceb0d-4fbe-44c8-97ca-e9ec24b692df</id>
+			<name>Pregnant</name>
+			<karma>-9</karma>
+			<category>Negative</category>
+			<bonus />
+			<source>BB</source>
+			<page>12</page>
+		</quality>
+		<quality>
+			<id>34d7e834-4fbe-49b1-86e8-a9ff354fd972</id>
+			<name>Spirit Champion</name>
+			<karma>14</karma>
+			<category>Positive</category>
+			<bonus />
+			<source>SG</source>
+			<page>199</page>
+		</quality>
+		<quality>
+			<id>94a4cc04-d856-418f-ac60-165f327433d5</id>
+			<name>Spirit Pariah</name>
+			<karma>-14</karma>
+			<category>Negative</category>
+			<bonus />
+			<source>SG</source>
+			<page>199</page>
+		</quality>
+		<quality>
+			<id>4e2ddf3d-802f-4206-85ce-81f1defa528f</id>
+			<name>College Education</name>
+			<karma>2</karma>
+			<category>Positive</category>
+			<bonus>
+				<limitmodifier>
+					<limit>Mental</limit>
+					<value>1</value>
+					<condition>Only for Academic Knowledge Skills</condition>
+				</limitmodifier>
+			</bonus>
+			<source>SASS</source>
+			<page>31</page>
+		</quality>
+		<quality>
+			<id>fd9b9b6d-c969-40f1-8dc7-61f8e5d9cd4d</id>
+			<name>Inspired</name>
+			<karma>4</karma>
+			<category>Positive</category>
+			<bonus />
+			<source>SASS</source>
+			<page>31</page>
+		</quality>
+		<quality>
+			<name>Changeling (Class I SURGE)</name>
+			<karma>10</karma>
+			<category>Positive</category>
+			<forbidden>
+				<oneof>
+					<quality>Changeling (Class II SURGE)</quality>
+					<quality>Changeling (Class III SURGE)</quality>
+				</oneof>
+			</forbidden>
+			<source>RF</source>
+			<page>103</page>
+			<contributetolimit>no</contributetolimit>
+		</quality>
+		<quality>
+			<name>Changeling (Class II SURGE)</name>
+			<karma>15</karma>
+			<category>Positive</category>
+			<forbidden>
+				<oneof>
+					<quality>Changeling (Class I SURGE)</quality>
+					<quality>Changeling (Class III SURGE)</quality>
+				</oneof>
+			</forbidden>
+			<source>RF</source>
+			<page>103</page>
+			<contributetolimit>no</contributetolimit>
+		</quality>
+		<quality>
+			<name>Changeling (Class III SURGE)</name>
+			<karma>30</karma>
+			<category>Positive</category>
+			<forbidden>
+				<oneof>
+					<quality>Changeling (Class I SURGE)</quality>
+					<quality>Changeling (Class II SURGE)</quality>
+				</oneof>
+			</forbidden>
+			<source>RF</source>
+			<page>103</page>
+			<contributetolimit>no</contributetolimit>
+		</quality>
+		<quality>
+			<name>360-degree Eyesight</name>
+			<karma>4</karma>
+			<category>Positive</category>
+			<bonus />
+			<required>
+				<oneof>
+					<quality>Changeling (Class I SURGE)</quality>
+					<quality>Changeling (Class II SURGE)</quality>
+					<quality>Changeling (Class III SURGE)</quality>
+				</oneof>
+			</required>
+			<source>RF</source>
+			<page>111</page>
+			<metagenetic>yes</metagenetic>
+		</quality>
+		<quality>
+			<name>Animal Pelage (Quills)</name>
+			<karma>5</karma>
+			<category>Positive</category>
+			<bonus />
+			<required>
+				<oneof>
+					<quality>Changeling (Class I SURGE)</quality>
+					<quality>Changeling (Class II SURGE)</quality>
+					<quality>Changeling (Class III SURGE)</quality>
+				</oneof>
+			</required>
+			<forbidden>
+				<oneof>
+					<quality>Feathers</quality>
+					<quality>Scales</quality>
+				</oneof>
+			</forbidden>
+			<source>RF</source>
+			<page>111</page>
+			<metagenetic>yes</metagenetic>
+		</quality>
+		<quality>
+			<name>Animal Pelage (Insulating Pelt)</name>
+			<karma>4</karma>
+			<category>Positive</category>
+			<bonus />
+			<required>
+				<oneof>
+					<quality>Changeling (Class I SURGE)</quality>
+					<quality>Changeling (Class II SURGE)</quality>
+					<quality>Changeling (Class III SURGE)</quality>
+				</oneof>
+			</required>
+			<forbidden>
+				<oneof>
+					<quality>Feathers</quality>
+					<quality>Scales</quality>
+				</oneof>
+			</forbidden>
+			<source>RF</source>
+			<page>111</page>
+			<metagenetic>yes</metagenetic>
+		</quality>
+		<quality>
+			<name>Animal Pelage (Camo Fur)</name>
+			<karma>3</karma>
+			<category>Positive</category>
+			<bonus />
+			<required>
+				<oneof>
+					<quality>Changeling (Class I SURGE)</quality>
+					<quality>Changeling (Class II SURGE)</quality>
+					<quality>Changeling (Class III SURGE)</quality>
+				</oneof>
+			</required>
+			<forbidden>
+				<oneof>
+					<quality>Feathers</quality>
+					<quality>Scales</quality>
+				</oneof>
+			</forbidden>
+			<source>RF</source>
+			<page>111</page>
+			<metagenetic>yes</metagenetic>
+		</quality>
+		<quality>
+			<name>Arcane Arrester</name>
+			<karma>10</karma>
+			<category>Positive</category>
+			<bonus />
+			<required>
+				<oneof>
+					<quality>Changeling (Class I SURGE)</quality>
+					<quality>Changeling (Class II SURGE)</quality>
+					<quality>Changeling (Class III SURGE)</quality>
+				</oneof>
+			</required>
+			<forbidden>
+				<oneof>
+					<quality>Magic Resistance (Rating 1)</quality>
+					<quality>Magic Resistance (Rating 2)</quality>
+					<quality>Magic Resistance (Rating 3)</quality>
+					<quality>Magic Resistance (Rating 4)</quality>
+					<quality>Arcane Arrester II</quality>
+				</oneof>
+			</forbidden>
+			<source>RF</source>
+			<page>111</page>
+			<metagenetic>yes</metagenetic>
+		</quality>		
+		<quality>
+			<name>Arcane Arrester II</name>
+			<karma>20</karma>
+			<category>Positive</category>
+			<bonus />
+			<required>
+				<oneof>
+					<quality>Changeling (Class I SURGE)</quality>
+					<quality>Changeling (Class II SURGE)</quality>
+					<quality>Changeling (Class III SURGE)</quality>
+				</oneof>
+			</required>
+			<forbidden>
+				<oneof>
+					<quality>Magic Resistance (Rating 1)</quality>
+					<quality>Magic Resistance (Rating 2)</quality>
+					<quality>Magic Resistance (Rating 3)</quality>
+					<quality>Magic Resistance (Rating 4)</quality>
+					<quality>Arcane Arrester I</quality>
+				</oneof>
+			</forbidden>
+			<source>RF</source>
+			<page>111</page>
+			<metagenetic>yes</metagenetic>
+		</quality>
+		<quality>
+			<name>Balance Receptor</name>
+			<karma>6</karma>
+			<category>Positive</category>
+			<bonus />
+			<required>
+				<oneof>
+					<quality>Changeling (Class I SURGE)</quality>
+					<quality>Changeling (Class II SURGE)</quality>
+					<quality>Changeling (Class III SURGE)</quality>
+				</oneof>
+			</required>
+			<source>RF</source>
+			<page>112</page>
+    </quality>
+		<quality>
+			<name>Beak</name>
+			<karma>3</karma>
+			<category>Positive</category>
+			<bonus>
+				<lifestylecost>-10</lifestylecost>
+			</bonus>
+			<required>
+				<oneof>
+					<quality>Changeling (Class I SURGE)</quality>
+					<quality>Changeling (Class II SURGE)</quality>
+					<quality>Changeling (Class III SURGE)</quality>
+				</oneof>
+			</required>
+			<source>RF</source>
+			<page>112</page>
+			<metagenetic>yes</metagenetic>
+		</quality>
+		<quality>
+			<name>Raptor Beak</name>
+			<karma>5</karma>
+			<category>Positive</category>
+			<bonus>
+				<lifestylecost>-10</lifestylecost>
+			</bonus>
+			<addweapon>Raptor Beak</addweapon>
+			<required>
+				<oneof>
+					<quality>Changeling (Class I SURGE)</quality>
+					<quality>Changeling (Class II SURGE)</quality>
+					<quality>Changeling (Class III SURGE)</quality>
+				</oneof>
+			</required>
+			<source>RF</source>
+			<page>112</page>
+			<metagenetic>yes</metagenetic>
+		</quality>
+		<quality>
+			<name>Bicardiac</name>
+			<karma>4</karma>
+			<category>Positive</category>
+			<bonus />
+			<required>
+				<oneof>
+					<quality>Changeling (Class I SURGE)</quality>
+					<quality>Changeling (Class II SURGE)</quality>
+					<quality>Changeling (Class III SURGE)</quality>
+				</oneof>
+			</required>
+			<source>RF</source>
+			<page>112</page>
+			<metagenetic>yes</metagenetic>
+		</quality>
+		<quality>
+			<name>Biosonar</name>
+			<karma>4</karma>
+			<category>Positive</category>
+			<bonus />
+			<required>
+				<oneof>
+					<quality>Changeling (Class I SURGE)</quality>
+					<quality>Changeling (Class II SURGE)</quality>
+					<quality>Changeling (Class III SURGE)</quality>
+				</oneof>
+			</required>
+			<source>RF</source>
+			<page>112</page>
+			<metagenetic>yes</metagenetic>
+		</quality>
+		<quality>
+			<name>Bone Spikes</name>
+			<karma>5</karma>
+			<category>Positive</category>
+			<bonus>
+				<unarmeddvphysical />
+				<unarmeddv>2</unarmeddv>
+			</bonus>
+			<required>
+				<oneof>
+					<quality>Changeling (Class I SURGE)</quality>
+					<quality>Changeling (Class II SURGE)</quality>
+					<quality>Changeling (Class III SURGE)</quality>
+				</oneof>
+			</required>
+			<source>RF</source>
+			<page>112</page>
+			<metagenetic>yes</metagenetic>
+		</quality>
+		<quality>
+			<name>Broadened Auditory System (Infrasound)</name>
+			<karma>4</karma>
+			<category>Positive</category>
+			<bonus />
+			<required>
+				<oneof>
+					<quality>Changeling (Class I SURGE)</quality>
+					<quality>Changeling (Class II SURGE)</quality>
+					<quality>Changeling (Class III SURGE)</quality>
+				</oneof>
+			</required>
+			<source>RF</source>
+			<page>111</page>
+			<metagenetic>yes</metagenetic>
+		</quality>
+		<quality>
+			<name>Broadened Auditory System (Ultrasound)</name>
+			<karma>4</karma>
+			<category>Positive</category>
+			<bonus />
+			<required>
+				<oneof>
+					<quality>Changeling (Class I SURGE)</quality>
+					<quality>Changeling (Class II SURGE)</quality>
+					<quality>Changeling (Class III SURGE)</quality>
+				</oneof>
+			</required>
+			<source>RF</source>
+			<page>111</page>
+			<metagenetic>yes</metagenetic>
+		</quality>
+		<quality>
+			<name>Camouflage</name>
+			<karma>4</karma>
+			<category>Positive</category>
+			<bonus />
+			<required>
+				<oneof>
+					<quality>Changeling (Class I SURGE)</quality>
+					<quality>Changeling (Class II SURGE)</quality>
+					<quality>Changeling (Class III SURGE)</quality>
+				</oneof>
+			</required>
+			<source>RF</source>
+			<page>113</page>
+			<metagenetic>yes</metagenetic>
+		</quality>
+		<quality>
+			<name>Dynamic Coloration</name>
+			<karma>8</karma>
+			<category>Positive</category>
+			<bonus />
+			<required>
+				<oneof>
+					<quality>Changeling (Class I SURGE)</quality>
+					<quality>Changeling (Class II SURGE)</quality>
+					<quality>Changeling (Class III SURGE)</quality>
+				</oneof>
+			</required>
+			<source>RF</source>
+			<page>113</page>
+			<metagenetic>yes</metagenetic>
+		</quality>
+		<quality>
+			<name>Celerity</name>
+			<karma>6</karma>
+			<category>Positive</category>
+			<bonus>
+				<movementpercent>50</movementpercent>
+			</bonus>
+			<required>
+				<oneof>
+					<quality>Changeling (Class I SURGE)</quality>
+					<quality>Changeling (Class II SURGE)</quality>
+					<quality>Changeling (Class III SURGE)</quality>
+				</oneof>
+			</required>
+			<forbidden>
+				<oneof>
+					<quality>Satyr Legs</quality>
+				</oneof>
+			</forbidden>
+			<source>RF</source>
+			<page>113</page>
+			<metagenetic>yes</metagenetic>
+		</quality>		
+		<quality>
+			<name>Claws</name>
+			<karma>3</karma>
+			<category>Positive</category>
+			<bonus />
+			<addweapon>Digging Claws</addweapon>
+			<required>
+				<oneof>
+					<quality>Changeling (Class I SURGE)</quality>
+					<quality>Changeling (Class II SURGE)</quality>
+					<quality>Changeling (Class III SURGE)</quality>
+				</oneof>
+			</required>
+			<forbidden>
+				<oneof>
+					<quality>Razor Claws</quality>
+					<quality>Retractable Claws</quality>
+				</oneof>
+			</forbidden>
+			<source>RF</source>
+			<page>113</page>
+			<metagenetic>yes</metagenetic>
+		</quality>		
+		<quality>
+			<name>Razor Claws</name>
+			<karma>5</karma>
+			<category>Positive</category>
+			<bonus />
+			<addweapon>Razor Claws</addweapon>
+			<required>
+				<oneof>
+					<quality>Changeling (Class I SURGE)</quality>
+					<quality>Changeling (Class II SURGE)</quality>
+					<quality>Changeling (Class III SURGE)</quality>
+				</oneof>
+			</required>
+			<forbidden>
+				<oneof>
+					<quality>Claws</quality>
+					<quality>Retractable Claws</quality>
+				</oneof>
+			</forbidden>
+			<source>RF</source>
+			<page>113</page>
+			<metagenetic>yes</metagenetic>
+		</quality>
+		<quality>
+			<name>Retractable Claws</name>
+			<karma>7</karma>
+			<category>Positive</category>
+			<bonus />
+			<addweapon>Retractable Claws</addweapon>
+			<required>
+				<oneof>
+					<quality>Changeling (Class I SURGE)</quality>
+					<quality>Changeling (Class II SURGE)</quality>
+					<quality>Changeling (Class III SURGE)</quality>
+				</oneof>
+			</required>
+			<forbidden>
+				<oneof>
+					<quality>Razor Claws</quality>
+					<quality>Claws</quality>
+				</oneof>
+			</forbidden>
+			<source>RF</source>
+			<page>113</page>
+			<metagenetic>yes</metagenetic>
+		</quality>
+		<quality>
+			<name>Climate Adaptation (Arctic)</name>
+			<karma>4</karma>
+			<category>Positive</category>
+			<bonus />
+			<required>
+				<oneof>
+					<quality>Changeling (Class I SURGE)</quality>
+					<quality>Changeling (Class II SURGE)</quality>
+					<quality>Changeling (Class III SURGE)</quality>
+				</oneof>
+			</required>
+			<forbidden>
+				<oneof>
+					<quality>Climate Adaptation (Desert)</quality>
+				</oneof>
+			</forbidden>
+			<source>RF</source>
+			<page>113</page>
+		</quality>
+		<quality>
+			<name>Climate Adaptation (Desert)</name>
+			<karma>4</karma>
+			<category>Positive</category>
+			<bonus />
+			<required>
+				<oneof>
+					<quality>Changeling (Class I SURGE)</quality>
+					<quality>Changeling (Class II SURGE)</quality>
+					<quality>Changeling (Class III SURGE)</quality>
+				</oneof>
+			</required>
+			<forbidden>
+				<oneof>
+					<quality>Climate Adaptation (Arctic)</quality>
+				</oneof>
+			</forbidden>
+			<source>RF</source>
+			<page>113</page>
+			<metagenetic>yes</metagenetic>
+		</quality>
+		<quality>
+			<name>Corrosive Spit</name>
+			<karma>5</karma>
+			<category>Positive</category>
+			<bonus />
+			<required>
+				<oneof>
+					<quality>Changeling (Class I SURGE)</quality>
+					<quality>Changeling (Class II SURGE)</quality>
+					<quality>Changeling (Class III SURGE)</quality>
+				</oneof>
+			</required>
+			<forbidden>
+				<oneof>
+					<quality>Natural Venom</quality>
+				</oneof>
+			</forbidden>
+			<source>RF</source>
+			<page>113</page>
+			<metagenetic>yes</metagenetic>
+		</quality>
+		<quality>
+			<name>Dermal Alteration (Bark Skin)</name>
+			<karma>5</karma>
+			<category>Positive</category>
+			<bonus>
+				<armor>2</armor>
+			</bonus>
+			<required>
+				<oneof>
+					<quality>Changeling (Class I SURGE)</quality>
+					<quality>Changeling (Class II SURGE)</quality>
+					<quality>Changeling (Class III SURGE)</quality>
+				</oneof>
+			</required>
+			<forbidden>
+				<oneof>
+					<quality>Dermal Alteration (Blubber)</quality>
+					<quality>Dermal Alteration (Dragon Skin)</quality>
+					<quality>Dermal Alteration (Granite Shell)</quality>
+					<quality>Dermal Alteration (Rhino Hide)</quality>
+				</oneof>
+			</forbidden>
+			<source>RF</source>
+			<page>113</page>
+			<metagenetic>yes</metagenetic>
+		</quality>
+		<quality>
+			<name>Dermal Alteration (Blubber)</name>
+			<karma>3</karma>
+			<category>Positive</category>
+			<bonus />
+			<required>
+				<oneof>
+					<quality>Changeling (Class I SURGE)</quality>
+					<quality>Changeling (Class II SURGE)</quality>
+					<quality>Changeling (Class III SURGE)</quality>
+				</oneof>
+			</required>
+			<forbidden>
+				<oneof>
+					<quality>Dermal Alteration (Bark Skin)</quality>
+					<quality>Dermal Alteration (Dragon Skin)</quality>
+					<quality>Dermal Alteration (Granite Shell)</quality>
+					<quality>Dermal Alteration (Rhino Hide)</quality>
+				</oneof>
+			</forbidden>
+			<source>RF</source>
+			<page>112</page>
+			<metagenetic>yes</metagenetic>
+		</quality>
+		<quality>
+			<name>Dermal Alteration (Dragon Skin)</name>
+			<karma>3</karma>
+			<category>Positive</category>
+			<bonus />
+			<required>
+				<oneof>
+					<quality>Changeling (Class I SURGE)</quality>
+					<quality>Changeling (Class II SURGE)</quality>
+					<quality>Changeling (Class III SURGE)</quality>
+				</oneof>
+			</required>
+			<forbidden>
+				<oneof>
+					<quality>Dermal Alteration (Bark Skin)</quality>
+					<quality>Dermal Alteration (Blubber)</quality>
+					<quality>Dermal Alteration (Granite Shell)</quality>
+					<quality>Dermal Alteration (Rhino Hide)</quality>
+				</oneof>
+			</forbidden>
+			<source>RF</source>
+			<page>113</page>
+			<metagenetic>yes</metagenetic>
+		</quality>
+		<quality>
+			<name>Dermal Alteration (Granite Shell)</name>
+			<karma>15</karma>
+			<category>Positive</category>
+			<bonus>
+				<armor>4</armor>
+			</bonus>
+			<required>
+				<oneof>
+					<quality>Changeling (Class I SURGE)</quality>
+					<quality>Changeling (Class II SURGE)</quality>
+					<quality>Changeling (Class III SURGE)</quality>
+				</oneof>
+			</required>
+			<forbidden>
+				<oneof>
+					<quality>Dermal Alteration (Bark Skin)</quality>
+					<quality>Dermal Alteration (Blubber)</quality>
+					<quality>Dermal Alteration (Dragon Skin)</quality>
+					<quality>Dermal Alteration (Rhino Hide)</quality>
+				</oneof>
+			</forbidden>
+			<source>RF</source>
+			<page>113</page>
+			<metagenetic>yes</metagenetic>
+		</quality>
+		<quality>
+			<name>Dermal Alteration (Rhino Hide)</name>
+			<karma>7</karma>
+			<category>Positive</category>
+			<bonus>
+				<armor>3</armor>
+			</bonus>
+			<required>
+				<oneof>
+					<quality>Changeling (Class I SURGE)</quality>
+					<quality>Changeling (Class II SURGE)</quality>
+					<quality>Changeling (Class III SURGE)</quality>
+				</oneof>
+			</required>
+			<forbidden>
+				<oneof>
+					<quality>Dermal Alteration (Bark Skin)</quality>
+					<quality>Dermal Alteration (Blubber)</quality>
+					<quality>Dermal Alteration (Dragon Skin)</quality>
+					<quality>Dermal Alteration (Granite Shell)</quality>
+				</oneof>
+			</forbidden>
+			<source>RF</source>
+			<page>113</page>
+			<metagenetic>yes</metagenetic>
+		</quality>
+		<quality>
+			<name>Dermal Deposits</name>
+			<karma>3</karma>
+			<category>Positive</category>
+			<bonus>
+				<armor>1</armor>
+			</bonus>
+			<required>
+				<oneof>
+					<quality>Changeling (Class I SURGE)</quality>
+					<quality>Changeling (Class II SURGE)</quality>
+					<quality>Changeling (Class III SURGE)</quality>
+				</oneof>
+			</required>
+			<source>RF</source>
+			<page>114</page>
+			<metagenetic>yes</metagenetic>
+		</quality>
+		<quality>
+			<name>Defensive Secretion</name>
+			<karma>4</karma>
+			<category>Positive</category>
+			<bonus />
+			<required>
+				<oneof>
+					<quality>Changeling (Class I SURGE)</quality>
+					<quality>Changeling (Class II SURGE)</quality>
+					<quality>Changeling (Class III SURGE)</quality>
+				</oneof>
+			</required>
+			<source>RF</source>
+			<page>114</page>
+			<metagenetic>yes</metagenetic>
+		</quality>
+		<quality>
+			<name>Electroception (Electrosense)</name>
+			<karma>4</karma>
+			<category>Positive</category>
+			<bonus />
+			<required>
+				<oneof>
+					<quality>Changeling (Class I SURGE)</quality>
+					<quality>Changeling (Class II SURGE)</quality>
+					<quality>Changeling (Class III SURGE)</quality>
+				</oneof>
+			</required>
+			<source>RF</source>
+			<page>114</page>
+			<metagenetic>yes</metagenetic>
+		</quality>
+		<quality>
+			<name>Electroception (Technosense)</name>
+			<karma>7</karma>
+			<category>Positive</category>
+			<bonus />
+			<required>
+				<oneof>
+					<quality>Changeling (Class I SURGE)</quality>
+					<quality>Changeling (Class II SURGE)</quality>
+					<quality>Changeling (Class III SURGE)</quality>
+				</oneof>
+			</required>
+			<source>RF</source>
+			<page>114</page>
+			<metagenetic>yes</metagenetic>
+		</quality>
+		<quality>
+			<name>Elongated Limbs</name>
+			<karma>4</karma>
+			<category>Positive</category>
+			<bonus>
+				<reach>1</reach>
+			</bonus>
+			<required>
+				<oneof>
+					<quality>Changeling (Class I SURGE)</quality>
+					<quality>Changeling (Class II SURGE)</quality>
+					<quality>Changeling (Class III SURGE)</quality>
+				</oneof>
+			</required>
+			<source>RF</source>
+			<page>113</page>
+			<metagenetic>yes</metagenetic>
+		</quality>
+		<quality>
+			<name>Fangs</name>
+			<karma>4</karma>
+			<category>Positive</category>
+			<bonus />
+			<addweapon>Fangs</addweapon>
+			<required>
+				<oneof>
+					<quality>Changeling (Class I SURGE)</quality>
+					<quality>Changeling (Class II SURGE)</quality>
+					<quality>Changeling (Class III SURGE)</quality>
+				</oneof>
+			</required>
+			<source>RF</source>
+			<page>115</page>
+			<metagenetic>yes</metagenetic>
+		</quality>
+		<quality>
+			<name>Frog Tongue</name>
+			<karma>4</karma>
+			<category>Positive</category>
+			<bonus />
+			<required>
+				<oneof>
+					<quality>Changeling (Class I SURGE)</quality>
+					<quality>Changeling (Class II SURGE)</quality>
+					<quality>Changeling (Class III SURGE)</quality>
+				</oneof>
+			</required>
+			<source>RF</source>
+			<page>115</page>
+			<metagenetic>yes</metagenetic>
+		</quality>
+		<quality>
+			<name>Functional Tail (Balance)</name>
+			<karma>6</karma>
+			<category>Positive</category>
+			<bonus>
+				<specificskill>
+					<name>Gymnastics</name>
+					<bonus>1</bonus>
+				</specificskill>
+			</bonus>
+			<required>
+				<oneof>
+					<quality>Changeling (Class I SURGE)</quality>
+					<quality>Changeling (Class II SURGE)</quality>
+					<quality>Changeling (Class III SURGE)</quality>
+				</oneof>
+			</required>
+			<forbidden>
+				<oneof>
+					<quality>Vestigial Tail</quality>
+					<quality>Functional Tail (Paddle)</quality>
+					<quality>Functional Tail (Prehensile)</quality>
+					<quality>Functional Tail (Thagomizer)</quality>
+				</oneof>
+			</forbidden>
+			<source>RF</source>
+			<page>115</page>
+			<metagenetic>yes</metagenetic>
+		</quality>
+		<quality>
+			<name>Functional Tail (Paddle)</name>
+			<karma>4</karma>
+			<category>Positive</category>
+			<bonus>
+				<specificskill>
+					<name>Swimming</name>
+					<bonus>2</bonus>
+				</specificskill>
+			</bonus>
+			<required>
+				<oneof>
+					<quality>Changeling (Class I SURGE)</quality>
+					<quality>Changeling (Class II SURGE)</quality>
+					<quality>Changeling (Class III SURGE)</quality>
+				</oneof>
+			</required>
+			<forbidden>
+				<oneof>
+					<quality>Vestigial Tail</quality>
+					<quality>Functional Tail (Balance)</quality>
+					<quality>Functional Tail (Prehensile)</quality>
+					<quality>Functional Tail (Thagomizer)</quality>
+				</oneof>
+			</forbidden>
+			<source>RF</source>
+			<page>115</page>
+			<metagenetic>yes</metagenetic>
+		</quality>
+		<quality>
+			<name>Functional Tail (Prehensile)</name>
+			<karma>7</karma>
+			<category>Positive</category>
+			<bonus />
+			<required>
+				<oneof>
+					<quality>Changeling (Class I SURGE)</quality>
+					<quality>Changeling (Class II SURGE)</quality>
+					<quality>Changeling (Class III SURGE)</quality>
+				</oneof>
+			</required>
+			<forbidden>
+				<oneof>
+					<quality>Vestigial Tail</quality>
+					<quality>Functional Tail (Balance)</quality>
+					<quality>Functional Tail (Paddle)</quality>
+					<quality>Functional Tail (Thagomizer)</quality>
+				</oneof>
+			</forbidden>
+			<source>RF</source>
+			<page>115</page>
+			<metagenetic>yes</metagenetic>
+		</quality>
+		<quality>
+			<name>Functional Tail (Thagomizer)</name>
+			<karma>5</karma>
+			<category>Positive</category>
+			<bonus />
+			<addweapon>Functional Tail (Thagomizer)</addweapon>
+			<required>
+				<oneof>
+					<quality>Changeling (Class I SURGE)</quality>
+					<quality>Changeling (Class II SURGE)</quality>
+					<quality>Changeling (Class III SURGE)</quality>
+				</oneof>
+			</required>
+			<forbidden>
+				<oneof>
+					<quality>Vestigial Tail</quality>
+					<quality>Functional Tail (Balance)</quality>
+					<quality>Functional Tail (Paddle)</quality>
+					<quality>Functional Tail (Prehensile)</quality>
+				</oneof>
+			</forbidden>
+			<source>RF</source>
+			<page>115</page>
+			<metagenetic>yes</metagenetic>
+		</quality>
+		<quality>
+			<name>Gills (Air)</name>
+			<karma>4</karma>
+			<category>Positive</category>
+			<bonus />
+			<required>
+				<oneof>
+					<quality>Changeling (Class I SURGE)</quality>
+					<quality>Changeling (Class II SURGE)</quality>
+					<quality>Changeling (Class III SURGE)</quality>
+				</oneof>
+			</required>
+			<forbidden>
+				<oneof>
+					<quality>Gills (Aqua)</quality>
+					<quality>Gills (Full)</quality>
+				</oneof>
+			</forbidden>
+			<source>RF</source>
+			<page>115</page>
+			<metagenetic>yes</metagenetic>
+		</quality>
+		<quality>
+			<name>Gills (Aqua)</name>
+			<karma>4</karma>
+			<category>Positive</category>
+			<bonus />
+			<required>
+				<oneof>
+					<quality>Changeling (Class I SURGE)</quality>
+					<quality>Changeling (Class II SURGE)</quality>
+					<quality>Changeling (Class III SURGE)</quality>
+				</oneof>
+			</required>
+			<forbidden>
+				<oneof>
+					<quality>Gills (Air)</quality>
+					<quality>Gills (Full)</quality>
+				</oneof>
+			</forbidden>
+			<source>RF</source>
+			<page>115</page>
+			<metagenetic>yes</metagenetic>
+		</quality>
+		<quality>
+			<name>Gills (Full)</name>
+			<karma>6</karma>
+			<category>Positive</category>
+			<bonus />
+			<required>
+				<oneof>
+					<quality>Changeling (Class I SURGE)</quality>
+					<quality>Changeling (Class II SURGE)</quality>
+					<quality>Changeling (Class III SURGE)</quality>
+				</oneof>
+			</required>
+			<forbidden>
+				<oneof>
+					<quality>Gills (Aqua)</quality>
+					<quality>Gills (Air)</quality>
+				</oneof>
+			</forbidden>
+			<source>RF</source>
+			<page>115</page>
+			<metagenetic>yes</metagenetic>
+		</quality>
+		<quality>
+			<name>Glamour</name>
+			<karma>12</karma>
+			<category>Positive</category>
+			<bonus>
+				<limitmodifier>
+					<limit>Social</limit>
+					<value>2</value>
+				</limitmodifier>
+				<skillcategory>
+					<name>Social Active</name>
+					<bonus>1</bonus>
+					<exclude>Intimidation</exclude>
+				</skillcategory>
+			</bonus>
+			<addqualities>
+				<addquality>Distinctive Style</addquality>
+			</addqualities>
+			<required>
+				<oneof>
+					<quality>Changeling (Class I SURGE)</quality>
+					<quality>Changeling (Class II SURGE)</quality>
+					<quality>Changeling (Class III SURGE)</quality>
+				</oneof>
+			</required>
+			<source>RF</source>
+			<page>115</page>
+			<metagenetic>yes</metagenetic>
+		</quality>
+		<quality>
+			<name>Greasy Skin</name>
+			<karma>3</karma>
+			<category>Positive</category>
+			<bonus />
+			<required>
+				<oneof>
+					<quality>Changeling (Class I SURGE)</quality>
+					<quality>Changeling (Class II SURGE)</quality>
+					<quality>Changeling (Class III SURGE)</quality>
+				</oneof>
+			</required>
+			<source>RF</source>
+			<page>116</page>
+		</quality>
+		<quality>
+			<name>Goring Horns</name>
+			<karma>5</karma>
+			<category>Positive</category>
+			<bonus />
+			<addweapon>Goring Horns</addweapon>
+			<required>
+				<oneof>
+					<quality>Changeling (Class I SURGE)</quality>
+					<quality>Changeling (Class II SURGE)</quality>
+					<quality>Changeling (Class III SURGE)</quality>
+				</oneof>
+			</required>
+			<source>RF</source>
+			<page>115</page>
+			<metagenetic>yes</metagenetic>
+		</quality>
+		<quality>
+			<name>Keen-Eared</name>
+			<karma>3</karma>
+			<category>Positive</category>
+			<bonus />
+			<required>
+				<oneof>
+					<quality>Changeling (Class I SURGE)</quality>
+					<quality>Changeling (Class II SURGE)</quality>
+					<quality>Changeling (Class III SURGE)</quality>
+				</oneof>
+			</required>
+			<source>RF</source>
+			<page>116</page>
+		</quality>
+		<quality>
+			<name>Larger Tusks</name>
+			<karma>5</karma>
+			<category>Positive</category>
+			<bonus />
+			<addweapon>Larger Tusks</addweapon>
+			<required>
+				<oneof>
+					<quality>Changeling (Class I SURGE)</quality>
+					<quality>Changeling (Class II SURGE)</quality>
+					<quality>Changeling (Class III SURGE)</quality>
+				</oneof>
+			</required>
+			<source>RF</source>
+			<page>116</page>
+			<metagenetic>yes</metagenetic>
+		</quality>
+		<quality>
+			<name>Low-Light Vision</name>
+			<karma>4</karma>
+			<category>Positive</category>
+			<bonus />
+			<required>
+				<oneof>
+					<quality>Changeling (Class I SURGE)</quality>
+					<quality>Changeling (Class II SURGE)</quality>
+					<quality>Changeling (Class III SURGE)</quality>
+				</oneof>
+			</required>
+			<source>RF</source>
+			<page>116</page>
+			<metagenetic>yes</metagenetic>
+		</quality>
+		<quality>
+			<name>Low-Light Vision (Feline)</name>
+			<karma>2</karma>
+			<category>Positive</category>
+			<bonus />
+			<required>
+				<oneof>
+					<quality>Changeling (Class I SURGE)</quality>
+					<quality>Changeling (Class II SURGE)</quality>
+					<quality>Changeling (Class III SURGE)</quality>
+				</oneof>
+			</required>
+			<source>RF</source>
+			<page>116</page>
+			<metagenetic>yes</metagenetic>
+		</quality>
+		<quality>
+			<name>Magic Sense</name>
+			<karma>7</karma>
+			<category>Positive</category>
+			<bonus />
+			<required>
+				<oneof>
+					<quality>Changeling (Class I SURGE)</quality>
+					<quality>Changeling (Class II SURGE)</quality>
+					<quality>Changeling (Class III SURGE)</quality>
+				</oneof>
+			</required>
+			<source>RF</source>
+			<page>116</page>
+			<metagenetic>yes</metagenetic>
+		</quality>
+		<quality>
+			<name>Magnetoception</name>
+			<karma>4</karma>
+			<category>Positive</category>
+			<bonus>
+				<specificskill>
+					<name>Navigation</name>
+					<bonus>1</bonus>
+				</specificskill>
+			</bonus>
+			<required>
+				<oneof>
+					<quality>Changeling (Class I SURGE)</quality>
+					<quality>Changeling (Class II SURGE)</quality>
+					<quality>Changeling (Class III SURGE)</quality>
+				</oneof>
+			</required>
+			<source>RF</source>
+			<page>116</page>
+			<metagenetic>yes</metagenetic>
+		</quality>
+		<quality>
+			<name>Marsupial Pouch</name>
+			<karma>3</karma>
+			<category>Positive</category>
+			<bonus />
+			<required>
+				<oneof>
+					<quality>Changeling (Class I SURGE)</quality>
+					<quality>Changeling (Class II SURGE)</quality>
+					<quality>Changeling (Class III SURGE)</quality>
+				</oneof>
+			</required>
+			<source>RF</source>
+			<page>116</page>
+			<metagenetic>yes</metagenetic>
+		</quality>
+		<quality>
+			<name>Metagenetic Improvement</name>
+			<karma>15</karma>
+			<category>Positive</category>
+			<limit>no</limit>
+			<bonus>
+				<selectattribute>
+					<excludeattribute>EDG</excludeattribute>
+					<excludeattribute>MAG</excludeattribute>
+					<excludeattribute>RES</excludeattribute>
+					<max>1</max>
+					<min>1</min>
+				</selectattribute>
+			</bonus>
+			<required>
+				<oneof>
+					<quality>Changeling (Class I SURGE)</quality>
+					<quality>Changeling (Class II SURGE)</quality>
+					<quality>Changeling (Class III SURGE)</quality>
+				</oneof>
+			</required>
+			<source>RF</source>
+			<page>116</page>
+			<metagenetic>yes</metagenetic>
+		</quality>
+		<quality>
+			<name>Metahuman Traits</name>
+			<karma>2</karma>
+			<category>Positive</category>
+			<bonus>
+				<selecttext />
+			</bonus>
+			<required>
+				<oneof>
+					<quality>Changeling (Class I SURGE)</quality>
+					<quality>Changeling (Class II SURGE)</quality>
+					<quality>Changeling (Class III SURGE)</quality>
+				</oneof>
+				<allof>
+					<metatype>Human</metatype>
+				</allof>
+			</required>
+			<source>RF</source>
+			<page>116</page>
+			<metagenetic>yes</metagenetic>
+		</quality>
+		<quality>
+			<name>Monkey Paws</name>
+			<karma>4</karma>
+			<category>Positive</category>
+			<bonus />
+			<required>
+				<oneof>
+					<quality>Changeling (Class I SURGE)</quality>
+					<quality>Changeling (Class II SURGE)</quality>
+					<quality>Changeling (Class III SURGE)</quality>
+				</oneof>
+			</required>
+			<source>RF</source>
+			<page>116</page>
+			<metagenetic>yes</metagenetic>
+		</quality>
+		<quality>
+			<name>Nasty Vibe</name>
+			<karma>5</karma>
+			<category>Positive</category>
+			<bonus>
+				<specificskill>
+					<name>Intimidation</name>
+					<bonus>2</bonus>
+				</specificskill>
+			</bonus>
+			<required>
+				<oneof>
+					<quality>Changeling (Class I SURGE)</quality>
+					<quality>Changeling (Class II SURGE)</quality>
+					<quality>Changeling (Class III SURGE)</quality>
+				</oneof>
+			</required>
+			<source>RF</source>
+			<page>117</page>
+			<metagenetic>yes</metagenetic>
+		</quality>
+		<quality>
+			<name>Natural Venom (Exhaled, Mild)</name>
+			<karma>6</karma>
+			<category>Positive</category>
+			<bonus />
+			<required>
+				<oneof>
+					<quality>Changeling (Class I SURGE)</quality>
+					<quality>Changeling (Class II SURGE)</quality>
+					<quality>Changeling (Class III SURGE)</quality>
+				</oneof>
+			</required>
+			<forbidden>
+				<oneof>
+					<quality>Corrosive Spit</quality>
+					<quality>Natural Venom (Exhaled, Moderate)</quality>
+					<quality>Natural Venom (Exhaled, Serious)</quality>
+					<quality>Natural Venom (Exhaled, Deadly)</quality>
+					<quality>Natural Venom (Spat, Mild)</quality>
+					<quality>Natural Venom (Spat, Moderate)</quality>
+					<quality>Natural Venom (Spat, Serious)</quality>
+					<quality>Natural Venom (Spat, Deadly)</quality>
+					<quality>Natural Venom (Injected, Mild)</quality>
+					<quality>Natural Venom (Injected, Moderate)</quality>
+					<quality>Natural Venom (Injected, Serious)</quality>
+					<quality>Natural Venom (Injected, Deadly)</quality>
+				</oneof>
+			</forbidden>
+			<source>RF</source>
+			<page>117</page>
+			<metagenetic>yes</metagenetic>
+		</quality>
+		<quality>
+			<name>Natural Venom (Exhaled, Moderate)</name>
+			<karma>8</karma>
+			<category>Positive</category>
+			<bonus />
+			<required>
+				<oneof>
+					<quality>Changeling (Class I SURGE)</quality>
+					<quality>Changeling (Class II SURGE)</quality>
+					<quality>Changeling (Class III SURGE)</quality>
+				</oneof>
+			</required>
+			<forbidden>
+				<oneof>
+					<quality>Corrosive Spit</quality>
+					<quality>Natural Venom (Exhaled, Mild)</quality>
+					<quality>Natural Venom (Exhaled, Serious)</quality>
+					<quality>Natural Venom (Exhaled, Deadly)</quality>
+					<quality>Natural Venom (Spat, Mild)</quality>
+					<quality>Natural Venom (Spat, Moderate)</quality>
+					<quality>Natural Venom (Spat, Serious)</quality>
+					<quality>Natural Venom (Spat, Deadly)</quality>
+					<quality>Natural Venom (Injected, Mild)</quality>
+					<quality>Natural Venom (Injected, Moderate)</quality>
+					<quality>Natural Venom (Injected, Serious)</quality>
+					<quality>Natural Venom (Injected, Deadly)</quality>
+				</oneof>
+			</forbidden>
+			<source>RF</source>
+			<page>117</page>
+			<metagenetic>yes</metagenetic>
+		</quality>
+		<quality>
+			<name>Natural Venom (Exhaled, Serious)</name>
+			<karma>13</karma>
+			<category>Positive</category>
+			<bonus />
+			<required>
+				<oneof>
+					<quality>Changeling (Class I SURGE)</quality>
+					<quality>Changeling (Class II SURGE)</quality>
+					<quality>Changeling (Class III SURGE)</quality>
+				</oneof>
+			</required>
+			<forbidden>
+				<oneof>
+					<quality>Corrosive Spit</quality>
+					<quality>Natural Venom (Exhaled, Moderate)</quality>
+					<quality>Natural Venom (Exhaled, Mild)</quality>
+					<quality>Natural Venom (Exhaled, Deadly)</quality>
+					<quality>Natural Venom (Spat, Mild)</quality>
+					<quality>Natural Venom (Spat, Moderate)</quality>
+					<quality>Natural Venom (Spat, Serious)</quality>
+					<quality>Natural Venom (Spat, Deadly)</quality>
+					<quality>Natural Venom (Injected, Mild)</quality>
+					<quality>Natural Venom (Injected, Moderate)</quality>
+					<quality>Natural Venom (Injected, Serious)</quality>
+					<quality>Natural Venom (Injected, Deadly)</quality>
+				</oneof>
+			</forbidden>
+			<source>RF</source>
+			<page>117</page>
+			<metagenetic>yes</metagenetic>
+		</quality>
+		<quality>
+			<name>Natural Venom (Exhaled, Deadly)</name>
+			<karma>18</karma>
+			<category>Positive</category>
+			<bonus />
+			<required>
+				<oneof>
+					<quality>Changeling (Class I SURGE)</quality>
+					<quality>Changeling (Class II SURGE)</quality>
+					<quality>Changeling (Class III SURGE)</quality>
+				</oneof>
+			</required>
+			<forbidden>
+				<oneof>
+					<quality>Corrosive Spit</quality>
+					<quality>Natural Venom (Exhaled, Moderate)</quality>
+					<quality>Natural Venom (Exhaled, Serious)</quality>
+					<quality>Natural Venom (Exhaled, Mild)</quality>
+					<quality>Natural Venom (Spat, Mild)</quality>
+					<quality>Natural Venom (Spat, Moderate)</quality>
+					<quality>Natural Venom (Spat, Serious)</quality>
+					<quality>Natural Venom (Spat, Deadly)</quality>
+					<quality>Natural Venom (Injected, Mild)</quality>
+					<quality>Natural Venom (Injected, Moderate)</quality>
+					<quality>Natural Venom (Injected, Serious)</quality>
+					<quality>Natural Venom (Injected, Deadly)</quality>
+				</oneof>
+			</forbidden>
+			<source>RF</source>
+			<page>117</page>
+			<metagenetic>yes</metagenetic>
+		</quality>
+		<quality>
+			<name>Natural Venom (Spat, Mild)</name>
+			<karma>8</karma>
+			<category>Positive</category>
+			<bonus />
+			<required>
+				<oneof>
+					<quality>Changeling (Class I SURGE)</quality>
+					<quality>Changeling (Class II SURGE)</quality>
+					<quality>Changeling (Class III SURGE)</quality>
+				</oneof>
+			</required>
+			<forbidden>
+				<oneof>
+					<quality>Corrosive Spit</quality>
+					<quality>Natural Venom (Exhaled, Moderate)</quality>
+					<quality>Natural Venom (Exhaled, Serious)</quality>
+					<quality>Natural Venom (Exhaled, Deadly)</quality>
+					<quality>Natural Venom (Exhaled, Mild)</quality>
+					<quality>Natural Venom (Spat, Moderate)</quality>
+					<quality>Natural Venom (Spat, Serious)</quality>
+					<quality>Natural Venom (Spat, Deadly)</quality>
+					<quality>Natural Venom (Injected, Mild)</quality>
+					<quality>Natural Venom (Injected, Moderate)</quality>
+					<quality>Natural Venom (Injected, Serious)</quality>
+					<quality>Natural Venom (Injected, Deadly)</quality>
+				</oneof>
+			</forbidden>
+			<source>RF</source>
+			<page>117</page>
+			<metagenetic>yes</metagenetic>
+		</quality>
+		<quality>
+			<name>Natural Venom (Spat, Moderate)</name>
+			<karma>10</karma>
+			<category>Positive</category>
+			<bonus />
+			<required>
+				<oneof>
+					<quality>Changeling (Class I SURGE)</quality>
+					<quality>Changeling (Class II SURGE)</quality>
+					<quality>Changeling (Class III SURGE)</quality>
+				</oneof>
+			</required>
+			<forbidden>
+				<oneof>
+					<quality>Corrosive Spit</quality>
+					<quality>Natural Venom (Exhaled, Moderate)</quality>
+					<quality>Natural Venom (Exhaled, Serious)</quality>
+					<quality>Natural Venom (Exhaled, Deadly)</quality>
+					<quality>Natural Venom (Spat, Mild)</quality>
+					<quality>Natural Venom (Exhaled, Mild)</quality>
+					<quality>Natural Venom (Spat, Serious)</quality>
+					<quality>Natural Venom (Spat, Deadly)</quality>
+					<quality>Natural Venom (Injected, Mild)</quality>
+					<quality>Natural Venom (Injected, Moderate)</quality>
+					<quality>Natural Venom (Injected, Serious)</quality>
+					<quality>Natural Venom (Injected, Deadly)</quality>
+				</oneof>
+			</forbidden>
+			<source>RF</source>
+			<page>117</page>
+			<metagenetic>yes</metagenetic>
+		</quality>
+		<quality>
+			<name>Natural Venom (Spat, Serious)</name>
+			<karma>15</karma>
+			<category>Positive</category>
+			<bonus />
+			<required>
+				<oneof>
+					<quality>Changeling (Class I SURGE)</quality>
+					<quality>Changeling (Class II SURGE)</quality>
+					<quality>Changeling (Class III SURGE)</quality>
+				</oneof>
+			</required>
+			<forbidden>
+				<oneof>
+					<quality>Corrosive Spit</quality>
+					<quality>Natural Venom (Exhaled, Mild)</quality>
+					<quality>Natural Venom (Exhaled, Moderate)</quality>
+					<quality>Natural Venom (Exhaled, Serious)</quality>
+					<quality>Natural Venom (Exhaled, Deadly)</quality>
+					<quality>Natural Venom (Spat, Mild)</quality>
+					<quality>Natural Venom (Spat, Moderate)</quality>
+					<quality>Natural Venom (Spat, Deadly)</quality>
+					<quality>Natural Venom (Injected, Mild)</quality>
+					<quality>Natural Venom (Injected, Moderate)</quality>
+					<quality>Natural Venom (Injected, Serious)</quality>
+					<quality>Natural Venom (Injected, Deadly)</quality>
+				</oneof>
+			</forbidden>
+			<source>RF</source>
+			<page>117</page>
+			<metagenetic>yes</metagenetic>
+		</quality>
+		<quality>
+			<name>Natural Venom (Spat, Deadly)</name>
+			<karma>20</karma>
+			<category>Positive</category>
+			<bonus />
+			<required>
+				<oneof>
+					<quality>Changeling (Class I SURGE)</quality>
+					<quality>Changeling (Class II SURGE)</quality>
+					<quality>Changeling (Class III SURGE)</quality>
+				</oneof>
+			</required>
+			<forbidden>
+				<oneof>
+					<quality>Corrosive Spit</quality>
+					<quality>Natural Venom (Exhaled, Mild)</quality>
+					<quality>Natural Venom (Exhaled, Moderate)</quality>
+					<quality>Natural Venom (Exhaled, Serious)</quality>
+					<quality>Natural Venom (Exhaled, Deadly)</quality>
+					<quality>Natural Venom (Spat, Mild)</quality>
+					<quality>Natural Venom (Spat, Moderate)</quality>
+					<quality>Natural Venom (Spat, Serious)</quality>
+					<quality>Natural Venom (Injected, Mild)</quality>
+					<quality>Natural Venom (Injected, Moderate)</quality>
+					<quality>Natural Venom (Injected, Serious)</quality>
+					<quality>Natural Venom (Injected, Deadly)</quality>
+				</oneof>
+			</forbidden>
+			<source>RF</source>
+			<page>117</page>
+			<metagenetic>yes</metagenetic>
+		</quality>
+		<quality>
+			<name>Natural Venom (Injected, Mild)</name>
+			<karma>3</karma>
+			<category>Positive</category>
+			<bonus />
+			<required>
+				<oneof>
+					<quality>Changeling (Class I SURGE)</quality>
+					<quality>Changeling (Class II SURGE)</quality>
+					<quality>Changeling (Class III SURGE)</quality>
+				</oneof>
+				<allof>
+					<quality>Fangs</quality>
+				</allof>
+			</required>
+			<forbidden>
+				<oneof>
+					<quality>Corrosive Spit</quality>
+					<quality>Natural Venom (Exhaled, Mild)</quality>
+					<quality>Natural Venom (Exhaled, Moderate)</quality>
+					<quality>Natural Venom (Exhaled, Serious)</quality>
+					<quality>Natural Venom (Exhaled, Deadly)</quality>
+					<quality>Natural Venom (Spat, Mild)</quality>
+					<quality>Natural Venom (Spat, Moderate)</quality>
+					<quality>Natural Venom (Spat, Serious)</quality>
+					<quality>Natural Venom (Spat, Deadly)</quality>
+					<quality>Natural Venom (Injected, Moderate)</quality>
+					<quality>Natural Venom (Injected, Serious)</quality>
+					<quality>Natural Venom (Injected, Deadly)</quality>
+				</oneof>
+			</forbidden>
+			<source>RF</source>
+			<page>117</page>
+			<metagenetic>yes</metagenetic>
+		</quality>
+		<quality>
+			<name>Natural Venom (Injected, Moderate)</name>
+			<karma>5</karma>
+			<category>Positive</category>
+			<bonus />
+			<required>
+				<oneof>
+					<quality>Changeling (Class I SURGE)</quality>
+					<quality>Changeling (Class II SURGE)</quality>
+					<quality>Changeling (Class III SURGE)</quality>
+				</oneof>
+				<allof>
+					<quality>Fangs</quality>
+				</allof>
+			</required>
+			<forbidden>
+				<oneof>
+					<quality>Corrosive Spit</quality>
+					<quality>Natural Venom (Exhaled, Mild)</quality>
+					<quality>Natural Venom (Exhaled, Moderate)</quality>
+					<quality>Natural Venom (Exhaled, Serious)</quality>
+					<quality>Natural Venom (Exhaled, Deadly)</quality>
+					<quality>Natural Venom (Spat, Mild)</quality>
+					<quality>Natural Venom (Spat, Moderate)</quality>
+					<quality>Natural Venom (Spat, Serious)</quality>
+					<quality>Natural Venom (Spat, Deadly)</quality>
+					<quality>Natural Venom (Injected, Mild)</quality>
+					<quality>Natural Venom (Injected, Serious)</quality>
+					<quality>Natural Venom (Injected, Deadly)</quality>
+				</oneof>
+			</forbidden>
+			<source>RF</source>
+			<page>117</page>
+			<metagenetic>yes</metagenetic>
+		</quality>
+		<quality>
+			<name>Natural Venom (Injected, Serious)</name>
+			<karma>10</karma>
+			<category>Positive</category>
+			<bonus />
+			<required>
+				<oneof>
+					<quality>Changeling (Class I SURGE)</quality>
+					<quality>Changeling (Class II SURGE)</quality>
+					<quality>Changeling (Class III SURGE)</quality>
+				</oneof>
+				<allof>
+					<quality>Fangs</quality>
+				</allof>
+			</required>
+			<forbidden>
+				<oneof>
+					<quality>Corrosive Spit</quality>
+					<quality>Natural Venom (Exhaled, Mild)</quality>
+					<quality>Natural Venom (Exhaled, Moderate)</quality>
+					<quality>Natural Venom (Exhaled, Serious)</quality>
+					<quality>Natural Venom (Exhaled, Deadly)</quality>
+					<quality>Natural Venom (Spat, Mild)</quality>
+					<quality>Natural Venom (Spat, Moderate)</quality>
+					<quality>Natural Venom (Spat, Serious)</quality>
+					<quality>Natural Venom (Spat, Deadly)</quality>
+					<quality>Natural Venom (Injected, Mild)</quality>
+					<quality>Natural Venom (Injected, Moderate)</quality>
+					<quality>Natural Venom (Injected, Deadly)</quality>
+				</oneof>
+			</forbidden>
+			<source>RF</source>
+			<page>117</page>
+			<metagenetic>yes</metagenetic>
+		</quality>
+		<quality>
+			<name>Natural Venom (Injected, Deadly)</name>
+			<karma>15</karma>
+			<category>Positive</category>
+			<bonus />
+			<required>
+				<oneof>
+					<quality>Changeling (Class I SURGE)</quality>
+					<quality>Changeling (Class II SURGE)</quality>
+					<quality>Changeling (Class III SURGE)</quality>
+				</oneof>
+				<allof>
+					<quality>Fangs</quality>
+				</allof>
+			</required>
+			<forbidden>
+				<oneof>
+					<quality>Corrosive Spit</quality>
+					<quality>Natural Venom (Exhaled, Mild)</quality>
+					<quality>Natural Venom (Exhaled, Moderate)</quality>
+					<quality>Natural Venom (Exhaled, Serious)</quality>
+					<quality>Natural Venom (Exhaled, Deadly)</quality>
+					<quality>Natural Venom (Spat, Mild)</quality>
+					<quality>Natural Venom (Spat, Moderate)</quality>
+					<quality>Natural Venom (Spat, Serious)</quality>
+					<quality>Natural Venom (Spat, Deadly)</quality>
+					<quality>Natural Venom (Injected, Mild)</quality>
+					<quality>Natural Venom (Injected, Serious)</quality>
+					<quality>Natural Venom (Injected, Moderate)</quality>
+				</oneof>
+			</forbidden>
+			<source>RF</source>
+			<page>117</page>
+			<metagenetic>yes</metagenetic>
+		</quality>
+		<quality>
+			<name>Ogre Stomach</name>
+			<karma>8</karma>
+			<category>Positive</category>
+			<bonus>
+				<lifestylecost>-20</lifestylecost>
+			</bonus>
+			<required>
+				<oneof>
+					<quality>Changeling (Class I SURGE)</quality>
+					<quality>Changeling (Class II SURGE)</quality>
+					<quality>Changeling (Class III SURGE)</quality>
+				</oneof>
+			</required>
+			<source>RF</source>
+			<page>117</page>
+			<metagenetic>yes</metagenetic>
+		</quality>
+		<quality>
+			<name>Photometabolism</name>
+			<karma>4</karma>
+			<category>Positive</category>
+			<bonus>
+				<lifestylecost>-10</lifestylecost>
+			</bonus>
+			<required>
+				<oneof>
+					<quality>Changeling (Class I SURGE)</quality>
+					<quality>Changeling (Class II SURGE)</quality>
+					<quality>Changeling (Class III SURGE)</quality>
+				</oneof>
+			</required>
+			<forbidden>
+				<oneof>
+					<quality>Nocturnal</quality>
+				</oneof>
+			</forbidden>
+			<source>RF</source>
+			<page>117</page>
+			<metagenetic>yes</metagenetic>
+		</quality>
+		<quality>
+			<name>Proboscis</name>
+			<karma>5</karma>
+			<category>Positive</category>
+			<bonus />
+			<required>
+				<oneof>
+					<quality>Changeling (Class I SURGE)</quality>
+					<quality>Changeling (Class II SURGE)</quality>
+					<quality>Changeling (Class III SURGE)</quality>
+				</oneof>
+			</required>
+			<source>RF</source>
+			<page>117</page>
+			<metagenetic>yes</metagenetic>
+		</quality>
+		<quality>
+			<name>Satyr Legs</name>
+			<karma>10</karma>
+			<category>Positive</category>
+			<bonus>
+				<movementpercent>50</movementpercent>
+			</bonus>
+			<required>
+				<oneof>
+					<quality>Changeling (Class I SURGE)</quality>
+					<quality>Changeling (Class II SURGE)</quality>
+					<quality>Changeling (Class III SURGE)</quality>
+				</oneof>
+			</required>
+			<source>RF</source>
+			<page>118</page>
+			<metagenetic>yes</metagenetic>
+		</quality>
+		<quality>
+			<name>Setae</name>
+			<karma>4</karma>
+			<category>Positive</category>
+			<bonus />
+			<required>
+				<oneof>
+					<quality>Changeling (Class I SURGE)</quality>
+					<quality>Changeling (Class II SURGE)</quality>
+					<quality>Changeling (Class III SURGE)</quality>
+				</oneof>
+			</required>
+			<source>RF</source>
+			<page>118</page>
+			<metagenetic>yes</metagenetic>
+		</quality>
+		<quality>
+			<name>Shiva Arms (1 Pair)</name>
+			<karma>8</karma>
+			<category>Positive</category>
+			<limit>no</limit>
+			<bonus />
+			<required>
+				<oneof>
+					<quality>Changeling (Class I SURGE)</quality>
+					<quality>Changeling (Class II SURGE)</quality>
+					<quality>Changeling (Class III SURGE)</quality>
+				</oneof>
+			</required>
+			<forbidden>
+				<oneof>
+					<quality>Shiva Arms (2 Pairs)</quality>
+				</oneof>
+			</forbidden>
+			<source>RF</source>
+			<page>118</page>
+			<metagenetic>yes</metagenetic>
+		</quality>		
+		<quality>
+			<name>Shiva Arms (2 Pairs)</name>
+			<karma>16</karma>
+			<category>Positive</category>
+			<limit>no</limit>
+			<bonus />
+			<required>
+				<oneof>
+					<quality>Changeling (Class I SURGE)</quality>
+					<quality>Changeling (Class II SURGE)</quality>
+					<quality>Changeling (Class III SURGE)</quality>
+				</oneof>
+			</required>
+			<forbidden>
+				<oneof>
+					<quality>Shiva Arms (1 Pair)</quality>
+				</oneof>
+			</forbidden>
+			<source>RF</source>
+			<page>118</page>
+			<metagenetic>yes</metagenetic>
+		</quality>
+		<quality>
+			<name>Thermal Sensitivity</name>
+			<karma>4</karma>
+			<category>Positive</category>
+			<bonus />
+			<required>
+				<oneof>
+					<quality>Changeling (Class I SURGE)</quality>
+					<quality>Changeling (Class II SURGE)</quality>
+					<quality>Changeling (Class III SURGE)</quality>
+				</oneof>
+			</required>
+			<source>RF</source>
+			<page>118</page>
+			<metagenetic>yes</metagenetic>
+		</quality>
+		<quality>
+			<name>Thermographic Vision (SURGE)</name>
+			<karma>3</karma>
+			<category>Positive</category>
+			<bonus />
+			<required>
+				<oneof>
+					<quality>Changeling (Class I SURGE)</quality>
+					<quality>Changeling (Class II SURGE)</quality>
+					<quality>Changeling (Class III SURGE)</quality>
+				</oneof>
+			</required>
+			<source>RF</source>
+			<page>118</page>
+			<metagenetic>yes</metagenetic>
+		</quality>
+		<quality>
+			<name>Thorns</name>
+			<karma>2</karma>
+			<category>Positive</category>
+			<bonus>
+				<unarmeddv>1</unarmeddv>
+				<skillcategory>
+					<name>Physical Active</name>
+					<bonus>-1</bonus>
+				</skillcategory>
+			</bonus>
+			<required>
+				<oneof>
+					<quality>Changeling (Class I SURGE)</quality>
+					<quality>Changeling (Class II SURGE)</quality>
+					<quality>Changeling (Class III SURGE)</quality>
+				</oneof>
+			</required>
+			<source>RF</source>
+			<page>118</page>
+			<metagenetic>yes</metagenetic>
+		</quality>
+		<quality>
+			<name>Underwater Vision</name>
+			<karma>3</karma>
+			<category>Positive</category>
+			<bonus />
+			<required>
+				<oneof>
+					<quality>Changeling (Class I SURGE)</quality>
+					<quality>Changeling (Class II SURGE)</quality>
+					<quality>Changeling (Class III SURGE)</quality>
+				</oneof>
+			</required>
+			<source>RF</source>
+			<page>118</page>
+			<metagenetic>yes</metagenetic>
+		</quality>
+		<quality>
+			<name>Vomeronasal Organ</name>
+			<karma>3</karma>
+			<category>Positive</category>
+			<bonus />
+			<required>
+				<oneof>
+					<quality>Changeling (Class I SURGE)</quality>
+					<quality>Changeling (Class II SURGE)</quality>
+					<quality>Changeling (Class III SURGE)</quality>
+				</oneof>
+			</required>
+			<source>RF</source>
+			<page>118</page>
+			<metagenetic>yes</metagenetic>
+		</quality>
+		<quality>
+			<name>Webbed Digits</name>
+			<karma>4</karma>
+			<category>Positive</category>
+			<bonus>
+				<specificskill>
+					<name>Swimming</name>
+					<bonus>2</bonus>
+				</specificskill>
+			</bonus>
+			<required>
+				<oneof>
+					<quality>Changeling (Class I SURGE)</quality>
+					<quality>Changeling (Class II SURGE)</quality>
+					<quality>Changeling (Class III SURGE)</quality>
+				</oneof>
+			</required>
+			<source>RF</source>
+			<page>119</page>
+			<metagenetic>yes</metagenetic>
+		</quality>
+		<quality>
+			<name>Adiposis</name>
+			<karma>-10</karma>
+			<category>Negative</category>
+			<bonus>
+				<movementpercent>-50</movementpercent>
+				<skillcategory>
+					<name>Physical Active</name>
+					<bonus>-1</bonus>
+				</skillcategory>
+				<specificskill>
+					<name>Dodge</name>
+					<bonus>-3</bonus>
+				</specificskill>
+			</bonus>
+			<source>RF</source>
+			<page>119</page>
+			<metagenetic>yes</metagenetic>
+		</quality>
+		<quality>
+			<name>Astral Hazing (non-Awakened)</name>
+			<karma>-5</karma>
+			<category>Negative</category>
+			<bonus />
+			<forbidden>
+				<oneof>
+					<quality>Astral Hazing (Awakened)</quality>
+					<quality>Aspected Magician</quality>
+					<quality>Magician</quality>
+					<quality>Mystic Adept</quality>
+					<quality>Adept</quality>
+				</oneof>
+			</forbidden>
+			<source>RF</source>
+			<page>119</page>
+			<metagenetic>yes</metagenetic>
+		</quality>
+		<quality>
+			<name>Astral Hazing (Awakened)</name>
+			<karma>-15</karma>
+			<category>Negative</category>
+			<bonus />
+			<forbidden>
+				<oneof>
+					<quality>Astral Hazing (non-Awakened)</quality>
+				</oneof>
+			</forbidden>
+			<source>RF</source>
+			<page>119</page>
+			<metagenetic>yes</metagenetic>
+		</quality>
+		<quality>
+			<name>Berserker</name>
+			<karma>-6</karma>
+			<category>Negative</category>
+			<bonus />
+			<source>RF</source>
+			<page>119</page>
+			<metagenetic>yes</metagenetic>
+		</quality>
+		<quality>
+			<name>Bioluminescence</name>
+			<karma>-5</karma>
+			<category>Negative</category>
+			<bonus />
+			<source>RF</source>
+			<page>119</page>
+			<metagenetic>yes</metagenetic>
+		</quality>
+		<quality>
+			<name>Cephalopod Skull</name>
+			<karma>-6</karma>
+			<category>Negative</category>
+			<bonus />
+			<source>RF</source>
+			<page>120</page>
+			<metagenetic>yes</metagenetic>
+		</quality>
+		<quality>
+			<name>Cold-Blooded</name>
+			<karma>-5</karma>
+			<category>Negative</category>
+			<bonus />
+			<source>RF</source>
+			<page>120</page>
+			<metagenetic>yes</metagenetic>
+		</quality>
+		<quality>
+			<name>Critter Spook</name>
+			<karma>-5</karma>
+			<category>Negative</category>
+			<bonus />
+			<source>RF</source>
+			<page>120</page>
+			<metagenetic>yes</metagenetic>
+		</quality>
+		<quality>
+			<name>Cyclopean Eye</name>
+			<karma>-10</karma>
+			<category>Negative</category>
+			<bonus />
+			<forbidden>
+				<oneof>
+					<quality>Third Eye</quality>
+				</oneof>
+			</forbidden>
+			<source>RF</source>
+			<page>120</page>
+			<metagenetic>yes</metagenetic>
+		</quality>
+		<quality>
+			<name>Deformity (Picasso)</name>
+			<karma>-5</karma>
+			<category>Negative</category>
+			<bonus>
+				<specificskill>
+					<name>Perception</name>
+					<bonus>-2</bonus>
+				</specificskill>
+			</bonus>
+			<source>RF</source>
+			<page>120</page>
+			<metagenetic>yes</metagenetic>
+		</quality>
+		<quality>
+			<name>Deformity (Quasimodo)</name>
+			<karma>-15</karma>
+			<category>Negative</category>
+			<bonus>
+				<skillcategory>
+					<name>Physical Active</name>
+					<bonus>-2</bonus>
+				</skillcategory>
+			</bonus>
+			<source>RF</source>
+			<page>120</page>
+			<metagenetic>yes</metagenetic>
+		</quality>
+		<quality>
+			<name>Extravagant Eyes</name>
+			<karma>-2</karma>
+			<category>Negative</category>
+			<bonus />
+			<source>RF</source>
+			<page>120</page>
+			<metagenetic>yes</metagenetic>
+		</quality>
+		<quality>
+			<name>Feathers</name>
+			<karma>-5</karma>
+			<category>Negative</category>
+			<bonus />
+			<forbidden>
+				<oneof>
+					<quality>Animal Pelage (Quills)</quality>
+					<quality>Animal Pelage (Insulating Pelt)</quality>
+					<quality>Animal Pelage (Camo Fur)</quality>
+					<quality>Mood Hair</quality>
+					<quality>Scales</quality>
+				</oneof>
+			</forbidden>
+			<source>RF</source>
+			<page>120</page>
+			<metagenetic>yes</metagenetic>
+		</quality>
+		<quality>
+			<name>Impaired Attribute</name>
+			<karma>-8</karma>
+			<category>Negative</category>
+			<limit>no</limit>
+			<bonus>
+				<selectattribute>
+					<excludeattribute>EDG</excludeattribute>
+					<excludeattribute>MAG</excludeattribute>
+					<excludeattribute>RES</excludeattribute>
+					<max>-2</max>
+				</selectattribute>
+			</bonus>
+			<source>RF</source>
+			<page>120</page>
+			<metagenetic>yes</metagenetic>
+		</quality>
+		<quality>
+			<name>Insectoid Features</name>
+			<karma>-6</karma>
+			<category>Negative</category>
+			<bonus />
+			<source>RF</source>
+			<page>121</page>
+			<metagenetic>yes</metagenetic>
+		</quality>
+		<quality>
+			<name>Mood Hair</name>
+			<karma>-4</karma>
+			<category>Negative</category>
+			<bonus />
+			<forbidden>
+				<oneof>
+					<quality>Feathers</quality>
+					<quality>Scales</quality>
+				</oneof>
+			</forbidden>
+			<source>RF</source>
+			<page>121</page>
+			<metagenetic>yes</metagenetic>
+		</quality>
+		<quality>
+			<name>Neoteny</name>
+			<karma>-6</karma>
+			<category>Negative</category>
+			<bonus>
+				<conditionmonitor>
+					<physical>-2</physical>
+					<lifestylecost>10</lifestylecost>
+				</conditionmonitor>
+			</bonus>
+			<source>RF</source>
+			<page>121</page>
+			<metagenetic>yes</metagenetic>
+		</quality>
+		<quality>
+			<name>Nocturnal</name>
+			<karma>-4</karma>
+			<category>Negative</category>
+			<bonus />
+			<forbidden>
+				<oneof>
+					<quality>Photometabolism</quality>
+				</oneof>
+			</forbidden>
+			<source>RF</source>
+			<page>121</page>
+			<metagenetic>yes</metagenetic>
+		</quality>
+		<quality>
+			<name>Progeria</name>
+			<karma>-9</karma>
+			<category>Negative</category>
+			<bonus>
+				<skillcategory>
+					<name>Physical Active</name>
+					<bonus>-2</bonus>
+				</skillcategory>
+			</bonus>
+			<source>RF</source>
+			<page>121</page>
+			<metagenetic>yes</metagenetic>
+		</quality>
+		<quality>
+			<name>Scales</name>
+			<karma>-5</karma>
+			<category>Negative</category>
+			<bonus />
+			<forbidden>
+				<oneof>
+					<quality>Animal Pelage (Quills)</quality>
+					<quality>Animal Pelage (Insulating Pelt)</quality>
+					<quality>Animal Pelage (Camo Fur)</quality>
+					<quality>Feathers</quality>
+					<quality>Mood Hair</quality>
+				</oneof>
+			</forbidden>
+			<source>RF</source>
+			<page>121</page>
+			<metagenetic>yes</metagenetic>
+		</quality>
+		<quality>
+			<name>Scent Glands</name>
+			<karma>-4</karma>
+			<category>Negative</category>
+			<bonus />
+			<source>RF</source>
+			<page>121</page>
+			<metagenetic>yes</metagenetic>
+		</quality>
+		<quality>
+			<name>Slow Healer</name>
+			<karma>-3</karma>
+			<category>Negative</category>
+			<bonus />
+			<source>RF</source>
+			<page>122</page>
+			<metagenetic>yes</metagenetic>
+		</quality>
+		<quality>
+			<name>Striking Skin Pigmentation</name>
+			<karma>-4</karma>
+			<category>Negative</category>
+			<bonus />
+			<source>RF</source>
+			<page>122</page>
+			<metagenetic>yes</metagenetic>
+		</quality>
+		<quality>
+			<name>Stubby Arms</name>
+			<karma>-10</karma>
+			<category>Negative</category>
+			<bonus>
+				<reach>-1</reach>
+			</bonus>
+			<source>RF</source>
+			<page>122</page>
+			<metagenetic>yes</metagenetic>
+		</quality>
+		<quality>
+			<name>Symbiosis</name>
+			<karma>-5</karma>
+			<category>Negative</category>
+			<bonus />
+			<source>RF</source>
+			<page>122</page>
+			<metagenetic>yes</metagenetic>
+		</quality>
+		<quality>
+			<name>Third Eye</name>
+			<karma>-3</karma>
+			<category>Negative</category>
+			<bonus />
+			<forbidden>
+				<oneof>
+					<quality>Cyclopean Eye</quality>
+				</oneof>
+			</forbidden>
+			<source>RF</source>
+			<page>122</page>
+			<metagenetic>yes</metagenetic>
+		</quality>
+		<quality>
+			<name>Unusual Hair</name>
+			<karma>-3</karma>
+			<category>Negative</category>
+			<bonus />
+			<source>RF</source>
+			<page>122</page>
+			<metagenetic>yes</metagenetic>
+		</quality>
+		<quality>
+			<name>Vestigial Tail</name>
+			<karma>-5</karma>
+			<category>Negative</category>
+			<bonus />
+			<forbidden>
+				<oneof>
+					<quality>Functional Tail (Balance)</quality>
+					<quality>Functional Tail (Paddle)</quality>
+					<quality>Functional Tail (Prehensile)</quality>
+					<quality>Functional Tail (Thagomizer)</quality>
+				</oneof>
+			</forbidden>
+			<source>RF</source>
+			<page>123</page>
+			<metagenetic>yes</metagenetic>
+		</quality>
+		<quality>
+			<name>Adrenaline Surge</name>
+			<karma>12</karma>
+			<category>Positive</category>
+			<bonus />
+			<source>RF</source>
+			<page>145</page>
+		</quality>
+		<quality>
+			<name>Animal Empathy</name>
+			<karma>3</karma>
+			<category>Positive</category>
+			<bonus />
+			<source>RF</source>
+			<page>145</page>
+		</quality>
+		<quality>
+			<name>Black Market Pipeline</name>
+			<karma>10</karma>
+			<category>Positive</category>
+			<bonus />
+			<source>RF</source>
+			<page>145</page>
+		</quality>
+		<quality>
+			<name>Born Rich</name>
+			<karma>5</karma>
+			<category>Positive</category>
+			<bonus />
+			<source>RF</source>
+			<page>145</page>
+		</quality>
+		<quality>
+			<name>City Slicker</name>
+			<karma>7</karma>
+			<category>Positive</category>
+			<bonus />
+			<source>RF</source>
+			<page>145</page>
+		</quality>
+		<quality>
+			<name>College Education.RF</name>
+			<karma>4</karma>
+			<category>Positive</category>
+      <bonus>
+        <collegeeducation />
+      </bonus>
+			<source>RF</source>
+			<page>145</page>
+		</quality>
+		<quality>
+			<name>Common Sense</name>
+			<karma>3</karma>
+			<category>Positive</category>
+			<bonus />
+			<source>RF</source>
+			<page>145</page>
+		</quality>	
+		<quality>
+			<name>Daredevil</name>
+			<karma>6</karma>
+			<category>Positive</category>
+			<bonus />
+			<source>RF</source>
+			<page>146</page>
+		</quality>
+		<quality>
+			<name>Digital Doppelganger</name>
+			<karma>7</karma>
+			<category>Positive</category>
+			<bonus />
+			<source>RF</source>
+			<page>146</page>
+		</quality>
+		<quality>
+			<name>Disgraced</name>
+			<karma>2</karma>
+			<category>Positive</category>
+			<bonus />
+			<source>RF</source>
+			<page>146</page>
+		</quality>
+		<quality>
+			<name>Erased</name>
+			<karma>8</karma>
+			<category>Positive</category>
+			<bonus />
+			<source>RF</source>
+			<page>146</page>
+		</quality>
+		<quality>
+			<name>Fame: Local</name>
+			<karma>4</karma>
+			<category>Positive</category>
+			<bonus>
+				<limitmodifier>
+					<limit>Social</limit>
+					<value>1</value>
+					<condition>Limited to Single Sprawl</condition>
+					<skillcategory>
+						<name>Social Active</name>
+						<bonus>1</bonus>
+					</skillcategory>
+				</limitmodifier>
+			</bonus>
+			<forbidden>
+				<oneof>
+					<quality>Fame: National</quality>
+					<quality>Fame: Megacorporate</quality>
+					<quality>Fame: Global</quality>			
+				</oneof>
+			</forbidden>
+			<source>RF</source>
+			<page>146</page>
+		</quality>
+		<quality>
+			<name>Fame: National</name>
+			<karma>8</karma>
+			<category>Positive</category>
+			<bonus>
+				<limitmodifier>
+					<limit>Social</limit>
+					<value>1</value>
+					<condition>Limited to Single Nation</condition>
+					<condition>Must have 4+ Ranks in National Language</condition>
+					<skillcategory>
+						<name>Social Active</name>
+						<bonus>2</bonus>
+					</skillcategory>
+				</limitmodifier>
+			</bonus>
+			<forbidden>
+				<oneof>
+					<quality>Fame: Local</quality>
+					<quality>Fame: Megacorporate</quality>
+					<quality>Fame: Global</quality>			
+				</oneof>
+			</forbidden>
+			<source>RF</source>
+			<page>146</page>
+		</quality>
+		<quality>
+			<name>Fame: Megacorporate</name>
+			<karma>12</karma>
+			<category>Positive</category>
+			<bonus>
+				<limitmodifier>
+					<limit>Social</limit>
+					<value>2</value>
+					<condition>Limited to Single Megacorp</condition>
+					<skillcategory>
+						<name>Social Active</name>
+						<bonus>2</bonus>
+					</skillcategory>
+				</limitmodifier>
+			</bonus>
+			<forbidden>
+				<oneof>
+					<quality>Fame: National</quality>
+					<quality>Fame: Local</quality>
+					<quality>Fame: Global</quality>			
+				</oneof>
+			</forbidden>
+			<source>RF</source>
+			<page>147</page>
+		</quality>
+		<quality>
+			<name>Fame: Global</name>
+			<karma>16</karma>
+			<category>Positive</category>
+			<bonus>
+				<limitmodifier>
+					<limit>Social</limit>
+					<value>3</value>
+					<skillcategory>
+						<name>Social Active</name>
+						<bonus>3</bonus>
+					</skillcategory>
+				</limitmodifier>
+			</bonus>
+			<forbidden>
+				<oneof>
+					<quality>Fame: National</quality>
+					<quality>Fame: Megacorporate</quality>
+					<quality>Fame: Local</quality>			
+				</oneof>
+			</forbidden>
+			<source>RF</source>
+			<page>147</page>
+		</quality>
+		<quality>
+			<name>Friends in High Places</name>
+			<karma>8</karma>
+			<category>Positive</category>
+      <bonus>
+        <friendsinhighplaces />
+      </bonus>
+			<source>RF</source>
+			<page>147</page>
+		</quality>
+		<quality>
+			<name>Hawk Eye</name>
+			<karma>3</karma>
+			<category>Positive</category>
+			<bonus />
+			<source>RF</source>
+			<page>147</page>
+		</quality>
+		<quality>
+			<name>Inspired.RF</name>
+			<karma>4</karma>
+			<category>Positive</category>
+			<bonus>
+				<selectskill limittoskill="Artisan, Performance">
+					<val>1</val>
+				</selectskill>
+			</bonus>
+			<source>RF</source>
+			<page>147</page>
+		</quality>
+		<quality>
+			<name>Jack of All Trades Master of None</name>
+			<karma>2</karma>
+			<category>Positive</category>
+      <bonus>
+        <jackofalltrades />
+      </bonus>
+			<source>RF</source>
+			<page>147</page>
+		</quality>
+		<quality>
+			<name>Lightning Reflexes</name>
+			<karma>20</karma>
+			<category>Positive</category>
+			<bonus>
+				<initiative>1</initiative>
+				<initiativepass>1</initiativepass>
+			</bonus>
+			<source>RF</source>
+			<page>148</page>
+		</quality>
+		<quality>
+			<name>Linguist</name>
+			<karma>4</karma>
+			<category>Positive</category>
+			<bonus />
+			<source>RF</source>
+			<page>148</page>
+		</quality>
+		<quality>
+			<name>Made Man</name>
+			<karma>5</karma>
+			<category>Positive</category>
+			<bonus />
+			<source>RF</source>
+			<page>148</page>
+		</quality>
+		<quality>
+			<name>Night Vision</name>
+			<karma>2</karma>
+			<category>Positive</category>
+			<bonus />
+			<source>RF</source>
+			<page>148</page>
+		</quality>
+		<quality>
+			<name>Outdoorsman</name>
+			<karma>3</karma>
+			<category>Positive</category>
+			<bonus />
+			<source>RF</source>
+			<page>148</page>
+		</quality>
+		<quality>
+			<name>Overclocker</name>
+			<karma>5</karma>
+			<category>Positive</category>
+			<bonus />
+			<source>RF</source>
+			<page>148</page>
+		</quality>
+		<quality>
+			<name>Perceptive I</name>
+			<karma>5</karma>
+			<category>Positive</category>
+			<bonus />
+			<forbidden>
+				<oneof>
+					<quality>Perceptive II</quality>
+				</oneof>
+			</forbidden>
+			<source>RF</source>
+			<page>148</page>
+		</quality>
+		<quality>
+			<name>Perceptive II</name>
+			<karma>10</karma>
+			<category>Positive</category>
+			<bonus />
+			<forbidden>
+				<oneof>
+					<quality>Perceptive I</quality>
+				</oneof>
+			</forbidden>
+			<source>RF</source>
+			<page>148</page>
+		</quality>
+		<quality>
+			<name>Perfect Time</name>
+			<karma>5</karma>
+			<category>Positive</category>
+			<bonus />
+			<source>RF</source>
+			<page>148</page>
+		</quality>
+		<quality>
+			<name>Poor Link</name>
+			<karma>8</karma>
+			<category>Positive</category>
+			<bonus />
+			<source>RF</source>
+			<page>148</page>
+		</quality>
+		<quality>
+			<name>Privileged Family Name</name>
+			<karma>7</karma>
+			<category>Positive</category>
+			<bonus />
+			<required>
+				<oneof>
+					<quality>SINner (National)</quality>
+					<quality>SINner (Corporate Limited)</quality>
+				</oneof>
+			</required>
+			<source>RF</source>
+			<page>149</page>
+		</quality>
+		<quality>
+			<name>Restricted Gear</name>
+			<karma>10</karma>
+			<category>Positive</category>
+			<limit>3</limit>
+			<bonus>
+        <selecttext />
+			</bonus>
+			<source>RF</source>
+			<page>149</page>
+		</quality>
+		<quality>
+			<name>Restricted Gear II</name>
+			<karma>10</karma>
+			<category>Positive</category>
+			<limit>3</limit>
+			<bonus>
+        <selecttext />
+			</bonus>
+			<required>
+				<allof>
+					<quality>Restricted Gear</quality>
+				</allof>
+			</required>
+			<source>RF</source>
+			<page>149</page>
+		</quality>
+		<quality>
+			<name>Restricted Gear III</name>
+			<karma>10</karma>
+			<category>Positive</category>
+			<limit>3</limit>
+			<bonus>
+        <selecttext />
+			</bonus>
+			<required>
+				<allof>
+					<quality>Restricted Gear II</quality>
+				</allof>
+			</required>
+			<source>RF</source>
+			<page>149</page>
+		</quality>
+		<quality>
+			<name>School of Hard Knocks</name>
+			<karma>4</karma>
+			<category>Positive</category>
+			<bonus>
+			<schoolofhardknocks />
+			</bonus>
+			<source>RF</source>
+			<page>149</page>
+		</quality>
+		<quality>
+			<name>Sense of Direction</name>
+			<karma>3</karma>
+			<category>Positive</category>
+			<bonus>
+				<specificskill>
+					<name>Navigation</name>
+					<bonus>1</bonus>
+				</specificskill>
+			</bonus>
+			<source>RF</source>
+			<page>149</page>
+		</quality>
+		<quality>
+			<name>Sensei</name>
+			<karma>5</karma>
+			<category>Positive</category>
+			<bonus />
+			<source>RF</source>
+			<page>149</page>
+		</quality>
+		<quality>
+			<name>Solid Rep</name>
+			<karma>2</karma>
+			<category>Positive</category>
+			<bonus>
+				<selecttext />
+			</bonus>
+			<source>RF</source>
+			<page>149</page>
+		</quality>
+		<quality>
+			<name>Legendary Rep</name>
+			<karma>4</karma>
+			<category>Positive</category>
+			<bonus>
+				<selecttext />
+			</bonus>
+			<source>RF</source>
+			<page>149</page>
+		</quality>
+		<quality>
+			<name>Speed Reading</name>
+			<karma>2</karma>
+			<category>Positive</category>
+			<bonus />
+			<source>RF</source>
+			<page>149</page>
+		</quality>
+		<quality>
+			<name>Spike Resistance I</name>
+			<karma>10</karma>
+			<category>Positive</category>
+			<bonus />
+			<source>RF</source>
+			<page>150</page>
+		</quality>
+		<quality>
+			<name>Spike Resistance II</name>
+			<karma>20</karma>
+			<category>Positive</category>
+			<bonus />
+			<source>RF</source>
+			<page>150</page>
+		</quality>
+		<quality>
+			<name>Spike Resistance III</name>
+			<karma>30</karma>
+			<category>Positive</category>
+			<bonus />
+			<source>RF</source>
+			<page>150</page>
+		</quality>
+		<quality>
+			<name>Spirit Whisperer</name>
+			<karma>8</karma>
+			<category>Positive</category>
+			<bonus />
+			<required>
+				<oneof>
+					<quality>Aspected Magician</quality>
+					<quality>Magician</quality>
+					<quality>Mystic Adept</quality>
+				</oneof>
+			</required>
+			<source>RF</source>
+			<page>150</page>
+		</quality>
+		<quality>
+			<name>Steely Eyed Wheelman</name>
+			<karma>2</karma>
+			<category>Positive</category>
+			<bonus />
+			<source>RF</source>
+			<page>150</page>
+		</quality>
+		<quality>
+			<name>Technical School Education</name>
+			<karma>4</karma>
+			<category>Positive</category>
+			<bonus />
+			<source>RF</source>
+			<page>150</page>
+		</quality>
+		<quality>
+			<name>Tough as Nails Physical I</name>
+			<karma>5</karma>
+			<category>Positive</category>
+			<bonus>
+				<conditionmonitor>
+					<physical>1</physical>
+				</conditionmonitor>
+			</bonus>
+			<forbidden>
+				<oneof>
+					<quality>Tough as Nails Physical II</quality>
+					<quality>Tough as Nails Physical III</quality>
+				</oneof>
+			</forbidden>
+			<source>RF</source>
+			<page>150</page>
+		</quality>
+		<quality>
+			<name>Tough as Nails Physical II</name>
+			<karma>10</karma>
+			<category>Positive</category>
+			<bonus>
+				<conditionmonitor>
+					<physical>2</physical>
+				</conditionmonitor>
+			</bonus>
+			<forbidden>
+				<oneof>
+					<quality>Tough as Nails Physical I</quality>
+					<quality>Tough as Nails Physical III</quality>
+				</oneof>
+			</forbidden>
+			<source>RF</source>
+			<page>150</page>
+		</quality>
+		<quality>
+			<name>Tough as Nails Physical III</name>
+			<karma>15</karma>
+			<category>Positive</category>
+			<bonus>
+				<conditionmonitor>
+					<physical>3</physical>
+				</conditionmonitor>
+			</bonus>
+			<forbidden>
+				<oneof>
+					<quality>Tough as Nails Physical I</quality>
+					<quality>Tough as Nails Physical II</quality>
+				</oneof>
+			</forbidden>
+			<source>RF</source>
+			<page>150</page>
+		</quality>
+		<quality>
+			<name>Tough as Nails Stun I</name>
+			<karma>5</karma>
+			<category>Positive</category>
+			<bonus>
+				<conditionmonitor>
+					<stun>1</stun>
+				</conditionmonitor>
+			</bonus>
+			<forbidden>
+				<oneof>
+					<quality>Tough as Nails Stun II</quality>
+					<quality>Tough as Nails Stun III</quality>
+				</oneof>
+			</forbidden>
+			<source>RF</source>
+			<page>150</page>
+		</quality>
+		<quality>
+			<name>Tough as Nails Stun II</name>
+			<karma>10</karma>
+			<category>Positive</category>
+			<bonus>
+				<conditionmonitor>
+					<stun>2</stun>
+				</conditionmonitor>
+			</bonus>
+			<forbidden>
+				<oneof>
+					<quality>Tough as Nails Stun I</quality>
+					<quality>Tough as Nails Stun III</quality>
+				</oneof>
+			</forbidden>
+			<source>RF</source>
+			<page>150</page>
+		</quality>
+		<quality>
+			<name>Tough as Nails Stun III</name>
+			<karma>15</karma>
+			<category>Positive</category>
+			<bonus>
+				<conditionmonitor>
+					<stun>3</stun>
+				</conditionmonitor>
+			</bonus>
+			<forbidden>
+				<oneof>
+					<quality>Tough as Nails Stun I</quality>
+					<quality>Tough as Nails Stun II</quality>
+				</oneof>
+			</forbidden>
+			<source>RF</source>
+			<page>150</page>
+		</quality>
+		<quality>
+			<name>Trust Fund I</name>
+			<karma>5</karma>
+			<category>Positive</category>
+			<bonus />
+			<required>
+				<oneof>
+					<quality>SINner (National)</quality>
+					<quality>SINner (Corporate Limited)</quality>
+				</oneof>
+			</required>
+			<source>RF</source>
+			<page>151</page>
+		</quality>
+		<quality>
+			<name>Trust Fund II</name>
+			<karma>10</karma>
+			<category>Positive</category>
+			<bonus />
+			<required>
+				<oneof>
+					<quality>SINner (National)</quality>
+					<quality>SINner (Corporate Limited)</quality>
+				</oneof>
+			</required>
+			<source>RF</source>
+			<page>151</page>
+		</quality>
+		<quality>
+			<name>Trust Fund III</name>
+			<karma>15</karma>
+			<category>Positive</category>
+			<bonus />
+			<required>
+				<oneof>
+					<quality>SINner (National)</quality>
+					<quality>SINner (Corporate Limited)</quality>
+				</oneof>
+			</required>
+			<source>RF</source>
+			<page>151</page>
+		</quality>
+		<quality>
+			<name>Trust Fund IV</name>
+			<karma>20</karma>
+			<category>Positive</category>
+			<bonus />
+			<required>
+				<oneof>
+					<quality>SINner (National)</quality>
+					<quality>SINner (Corporate Limited)</quality>
+				</oneof>
+			</required>
+			<source>RF</source>
+			<page>151</page>
+		</quality>
+		<quality>
+			<name>Trustworthy</name>
+			<karma>15</karma>
+			<category>Positive</category>
+			<bonus>
+				<limitmodifier>
+					<limit>Social</limit>
+					<value>2</value>
+					<condition>Situations involving trust.</condition>
+				</limitmodifier>
+				<skillgroup>
+					<name>Influence</name>
+					<bonus>1</bonus>
+				</skillgroup>
+			</bonus>
+			<source>RF</source>
+			<page>151</page>
+		</quality>
+		<quality>
+			<name>Vehicle Empathy</name>
+			<karma>7</karma>
+			<category>Positive</category>
+			<bonus>
+				<skillcategory>
+					<name>Vehicle Active</name>
+					<exclude>Gunnery</exclude>
+					<bonus>1</bonus>
+				</skillcategory>
+			</bonus>
+			<source>RF</source>
+			<page>151</page>
+		</quality>
+		<quality>
+			<name>Water Sprite</name>
+			<karma>6</karma>
+			<category>Positive</category>
+			<bonus>
+				<selectskill limittoskill="Diving, Swimming">
+					<val>2</val>
+				</selectskill>
+			</bonus>
+			<source>RF</source>
+			<page>151</page>
+		</quality>
+		<quality>
+			<name>Witness My Hate</name>
+			<karma>7</karma>
+			<category>Positive</category>
+			<bonus />
+			<source>RF</source>
+			<page>151</page>
+		</quality>
+
+
+		<quality>
+			<name>Albinism I</name>
+			<karma>-4</karma>
+			<category>Negative</category>
+			<bonus />
+			<forbidden>
+				<oneof>
+					<quality>Albinism II</quality>			
+				</oneof>
+			</forbidden>
+			<source>RF</source>
+			<page>151</page>
+		</quality>
+		<quality>
+			<name>Albinism II</name>
+			<karma>-8</karma>
+			<category>Negative</category>
+			<bonus />
+			<forbidden>
+				<oneof>
+					<quality>Albinism I</quality>
+					<cyberwares>
+						<cyberwarecontains>Cybereyes</cyberwarecontains>
+					</cyberwares>
+				</oneof>
+			</forbidden>
+			<source>RF</source>
+			<page>151</page>
+		</quality>
+		<quality>
+			<name>Amnesia (Surface Loss)</name>
+			<karma>-4</karma>
+			<category>Negative</category>
+			<bonus />
+			<forbidden>
+				<oneof>
+					<quality>Amnesia (Neural Deletion)</quality>			
+				</oneof>
+			</forbidden>
+			<source>RF</source>
+			<page>152</page>
+		</quality>
+		<quality>
+			<name>Amnesia (Neural Deletion)</name>
+			<karma>-8</karma>
+			<category>Negative</category>
+			<bonus />
+			<forbidden>
+				<oneof>
+					<quality>Amnesia (Surface Loss)</quality>			
+				</oneof>
+			</forbidden>
+			<source>RF</source>
+			<page>152</page>
+		</quality>
+		<quality>
+			<name>Asthma</name>
+			<karma>-8</karma>
+			<category>Negative</category>
+			<bonus />
+			<source>RF</source>
+			<page>152</page>
+		</quality>
+		<quality>
+			<name>Bi-Polar</name>
+			<karma>-7</karma>
+			<category>Negative</category>
+			<bonus />
+			<source>RF</source>
+			<page>152</page>
+		</quality>
+		<quality>
+			<name>Big Regret</name>
+			<karma>-5</karma>
+			<category>Negative</category>
+			<bonus />
+			<source>RF</source>
+			<page>153</page>
+		</quality>
+		<quality>
+			<name>Blind (Mundane)</name>
+			<karma>-15</karma>
+			<category>Negative</category>
+			<bonus />
+			<forbidden>
+				<oneof>
+					<quality>Magician</quality>
+					<quality>Aspected Magician</quality>
+					<quality>Reduced Sense (Sight)</quality>
+				</oneof>
+			</forbidden>
+			<source>RF</source>
+			<page>153</page>
+		</quality>
+		<quality>
+			<name>Blind (Mage)</name>
+			<karma>-5</karma>
+			<category>Negative</category>
+			<bonus />
+			<forbidden>
+				<oneof>
+					<quality>Reduced Sense (Sight)</quality>
+				</oneof>
+			</forbidden>
+			<required>
+				<oneof>
+					<power>Astral Perception</power>
+					<quality>Magician</quality>
+					<quality>Aspected Magician</quality>		  
+				</oneof>
+			</required>
+			<source>RF</source>
+			<page>153</page>
+		</quality>
+		<quality>
+			<name>Borrowed Time</name>
+			<karma>-20</karma>
+			<category>Negative</category>
+			<bonus />
+			<source>RF</source>
+			<page>153</page>
+		</quality>
+		<quality>
+			<name>Computer Illiterate</name>
+			<karma>-7</karma>
+			<category>Negative</category>
+			<bonus>
+				<skillgroup>
+					<name>Electronics</name>
+					<bonus>-4</bonus>
+				</skillgroup>
+			</bonus>
+			<source>RF</source>
+			<page>153</page>
+		</quality>
+		<quality>
+			<name>Creature of Comfort (Middle)</name>
+			<karma>-10</karma>
+			<category>Negative</category>
+			<bonus />
+			<forbidden>
+				<oneof>
+					<quality>Creature of Comfort (High)</quality>
+					<quality>Creature of Comfort (Luxury)</quality>			
+				</oneof>
+			</forbidden>
+			<source>RF</source>
+			<page>153</page>
+		</quality>
+		<quality>
+			<name>Creature of Comfort (High)</name>
+			<karma>-17</karma>
+			<category>Negative</category>
+			<bonus />
+			<forbidden>
+				<oneof>
+					<quality>Creature of Comfort (Middle)</quality>
+					<quality>Creature of Comfort (Luxury)</quality>			
+				</oneof>
+			</forbidden>
+			<source>RF</source>
+			<page>153</page>
+		</quality>
+		<quality>
+			<name>Creature of Comfort (Luxury)</name>
+			<karma>-25</karma>
+			<category>Negative</category>
+			<bonus />
+			<forbidden>
+				<oneof>
+					<quality>Creature of Comfort (Middle)</quality>
+					<quality>Creature of Comfort (High)</quality>			
+				</oneof>
+			</forbidden>
+			<source>RF</source>
+			<page>153</page>
+		</quality>
+		<quality>
+			<name>Day Job (10 hrs)</name>
+			<karma>-5</karma>
+			<category>Negative</category>
+			<bonus />
+			<forbidden>
+				<oneof>
+					<quality>Day Job (20 hrs)</quality>
+					<quality>Day Job (40 hrs)</quality>			
+				</oneof>
+			</forbidden>
+			<source>RF</source>
+			<page>154</page>
+		</quality>
+		<quality>
+			<name>Day Job (20 hrs)</name>
+			<karma>-10</karma>
+			<category>Negative</category>
+			<bonus />
+			<forbidden>
+				<oneof>
+					<quality>Day Job (10 hrs)</quality>
+					<quality>Day Job (40 hrs)</quality>			
+				</oneof>
+			</forbidden>
+			<source>RF</source>
+			<page>154</page>
+		</quality>
+		<quality>
+			<name>Day Job (40 hrs)</name>
+			<karma>-15</karma>
+			<category>Negative</category>
+			<bonus />
+			<forbidden>
+				<oneof>
+					<quality>Day Job (10 hrs)</quality>
+					<quality>Day Job (20 hrs)</quality>			
+				</oneof>
+			</forbidden>
+			<source>RF</source>
+			<page>154</page>
+		</quality>
+		<quality>
+			<name>Deaf</name>
+			<karma>-15</karma>
+			<category>Negative</category>
+			<bonus />
+			<forbidden>
+				<oneof>
+					<quality>Reduced Sense (Hearing)</quality>			
+				</oneof>
+			</forbidden>
+			<source>RF</source>
+			<page>154</page>
+		</quality>
+		<quality>
+			<name>Did You Just Call Me Dumb?</name>
+			<karma>-3</karma>
+			<category>Negative</category>
+			<bonus />
+			<source>RF</source>
+			<page>154</page>
+		</quality>
+		<quality>
+			<name>Dimmer Bulb I</name>
+			<karma>-5</karma>
+			<category>Negative</category>
+			<bonus>
+				<selecttext />
+			</bonus>
+			<source>RF</source>
+			<page>154</page>
+		</quality>
+		<quality>
+			<name>Dimmer Bulb II</name>
+			<karma>-5</karma>
+			<category>Negative</category>
+			<bonus>
+				<selecttext />
+			</bonus>
+			<required>
+				<oneof>
+					<quality>Dimmer Bulb I</quality>		  
+				</oneof>
+			</required>
+			<source>RF</source>
+			<page>154</page>
+		</quality>
+		<quality>
+			<name>Dimmer Bulb III</name>
+			<karma>-5</karma>
+			<category>Negative</category>
+			<bonus>
+				<selecttext />
+			</bonus>
+			<required>
+				<oneof>
+					<quality>Dimmer Bulb II</quality>		  
+				</oneof>
+			</required>
+			<source>RF</source>
+			<page>154</page>
+		</quality>
+		<quality>
+			<name>Driven</name>
+			<karma>-2</karma>
+			<category>Negative</category>
+			<bonus />
+			<source>RF</source>
+			<page>154</page>
+		</quality>
+		<quality>
+			<name>Emotional Attachment</name>
+			<karma>-5</karma>
+			<category>Negative</category>
+			<bonus />
+			<source>RF</source>
+			<page>154</page>
+		</quality>
+		<quality>
+			<name>Ex-Con</name>
+			<karma>-15</karma>
+			<category>Negative</category>
+			<bonus>
+				<freepositivequalities>-10</freepositivequalities>
+			</bonus>
+			<addqualities>
+				<addquality>SINner (Criminal)</addquality>
+			</addqualities>
+			<source>RF</source>
+			<page>155</page>
+		</quality>
+		<quality>
+			<name>Flashbacks I</name>
+			<karma>-7</karma>
+			<category>Negative</category>
+			<bonus />
+			<source>RF</source>
+			<page>155</page>
+		</quality>
+		<quality>
+			<name>Flashbacks II</name>
+			<karma>-15</karma>
+			<category>Negative</category>
+			<bonus />
+			<source>RF</source>
+			<page>155</page>
+		</quality>
+		<quality>
+			<name>Hobo with a Shotgun</name>
+			<karma>-10</karma>
+			<category>Negative</category>
+			<bonus />
+			<source>RF</source>
+			<page>155</page>
+		</quality>
+		<quality>
+			<name>Hung Out to Dry</name>
+			<karma>-8</karma>
+			<category>Negative</category>
+			<bonus />
+			<source>RF</source>
+			<page>155</page>
+		</quality>
+		<quality>
+			<name>Illiterate</name>
+			<karma>-5</karma>
+			<category>Negative</category>
+			<bonus />
+			<source>RF</source>
+			<page>155</page>
+		</quality>
+		<quality>
+			<name>In Debt I</name>
+			<karma>-1</karma>
+			<category>Negative</category>
+			<bonus>
+				<nuyenamt>5000</nuyenamt>
+			</bonus>
+			<forbidden>
+				<oneof>
+					<quality>In Debt II</quality>
+					<quality>In Debt III</quality>
+					<quality>In Debt IV</quality>
+					<quality>In Debt V</quality>
+					<quality>In Debt VI</quality>
+					<quality>In Debt VII</quality>
+					<quality>In Debt VIII</quality>
+					<quality>In Debt IX</quality>
+					<quality>In Debt X</quality>
+					<quality>In Debt XI</quality>
+					<quality>In Debt XII</quality>
+					<quality>In Debt XIII</quality>
+					<quality>In Debt XIV</quality>
+					<quality>In Debt XV</quality>			
+				</oneof>
+			</forbidden>
+			<source>RF</source>
+			<page>156</page>
+		</quality>
+		<quality>
+			<name>In Debt II</name>
+			<karma>-2</karma>
+			<category>Negative</category>
+			<bonus>
+				<nuyenamt>10000</nuyenamt>
+			</bonus>
+			<forbidden>
+				<oneof>
+					<quality>In Debt I</quality>
+					<quality>In Debt III</quality>
+					<quality>In Debt IV</quality>
+					<quality>In Debt V</quality>
+					<quality>In Debt VI</quality>
+					<quality>In Debt VII</quality>
+					<quality>In Debt VIII</quality>
+					<quality>In Debt IX</quality>
+					<quality>In Debt X</quality>
+					<quality>In Debt XI</quality>
+					<quality>In Debt XII</quality>
+					<quality>In Debt XIII</quality>
+					<quality>In Debt XIV</quality>
+					<quality>In Debt XV</quality>			
+				</oneof>
+			</forbidden>
+			<source>RF</source>
+			<page>156</page>
+		</quality>
+		<quality>
+			<name>In Debt III</name>
+			<karma>-3</karma>
+			<category>Negative</category>
+			<bonus>
+				<nuyenamt>15000</nuyenamt>
+			</bonus>
+			<forbidden>
+				<oneof>
+					<quality>In Debt II</quality>
+					<quality>In Debt I</quality>
+					<quality>In Debt IV</quality>
+					<quality>In Debt V</quality>
+					<quality>In Debt VI</quality>
+					<quality>In Debt VII</quality>
+					<quality>In Debt VIII</quality>
+					<quality>In Debt IX</quality>
+					<quality>In Debt X</quality>
+					<quality>In Debt XI</quality>
+					<quality>In Debt XII</quality>
+					<quality>In Debt XIII</quality>
+					<quality>In Debt XIV</quality>
+					<quality>In Debt XV</quality>			
+				</oneof>
+			</forbidden>
+			<source>RF</source>
+			<page>156</page>
+		</quality>
+		<quality>
+			<name>In Debt IV</name>
+			<karma>-4</karma>
+			<category>Negative</category>
+			<bonus>
+				<nuyenamt>20000</nuyenamt>
+			</bonus>
+			<forbidden>
+				<oneof>
+					<quality>In Debt II</quality>
+					<quality>In Debt III</quality>
+					<quality>In Debt I</quality>
+					<quality>In Debt V</quality>
+					<quality>In Debt VI</quality>
+					<quality>In Debt VII</quality>
+					<quality>In Debt VIII</quality>
+					<quality>In Debt IX</quality>
+					<quality>In Debt X</quality>
+					<quality>In Debt XI</quality>
+					<quality>In Debt XII</quality>
+					<quality>In Debt XIII</quality>
+					<quality>In Debt XIV</quality>
+					<quality>In Debt XV</quality>			
+				</oneof>
+			</forbidden>
+			<source>RF</source>
+			<page>156</page>
+		</quality>
+		<quality>
+			<name>In Debt V</name>
+			<karma>-5</karma>
+			<category>Negative</category>
+			<bonus>
+				<nuyenamt>25000</nuyenamt>
+			</bonus>
+			<forbidden>
+				<oneof>
+					<quality>In Debt II</quality>
+					<quality>In Debt III</quality>
+					<quality>In Debt IV</quality>
+					<quality>In Debt I</quality>
+					<quality>In Debt VI</quality>
+					<quality>In Debt VII</quality>
+					<quality>In Debt VIII</quality>
+					<quality>In Debt IX</quality>
+					<quality>In Debt X</quality>
+					<quality>In Debt XI</quality>
+					<quality>In Debt XII</quality>
+					<quality>In Debt XIII</quality>
+					<quality>In Debt XIV</quality>
+					<quality>In Debt XV</quality>			
+				</oneof>
+			</forbidden>
+			<source>RF</source>
+			<page>156</page>
+		</quality>
+		<quality>
+			<name>In Debt VI</name>
+			<karma>-6</karma>
+			<category>Negative</category>
+			<bonus>
+				<nuyenamt>30000</nuyenamt>
+			</bonus>
+			<forbidden>
+				<oneof>
+					<quality>In Debt II</quality>
+					<quality>In Debt III</quality>
+					<quality>In Debt IV</quality>
+					<quality>In Debt V</quality>
+					<quality>In Debt I</quality>
+					<quality>In Debt VII</quality>
+					<quality>In Debt VIII</quality>
+					<quality>In Debt IX</quality>
+					<quality>In Debt X</quality>
+					<quality>In Debt XI</quality>
+					<quality>In Debt XII</quality>
+					<quality>In Debt XIII</quality>
+					<quality>In Debt XIV</quality>
+					<quality>In Debt XV</quality>			
+				</oneof>
+			</forbidden>
+			<source>RF</source>
+			<page>156</page>
+		</quality>
+		<quality>
+			<name>In Debt VII</name>
+			<karma>-7</karma>
+			<category>Negative</category>
+			<bonus>
+				<nuyenamt>35000</nuyenamt>
+			</bonus>
+			<forbidden>
+				<oneof>
+					<quality>In Debt II</quality>
+					<quality>In Debt III</quality>
+					<quality>In Debt IV</quality>
+					<quality>In Debt V</quality>
+					<quality>In Debt VI</quality>
+					<quality>In Debt I</quality>
+					<quality>In Debt VIII</quality>
+					<quality>In Debt IX</quality>
+					<quality>In Debt X</quality>
+					<quality>In Debt XI</quality>
+					<quality>In Debt XII</quality>
+					<quality>In Debt XIII</quality>
+					<quality>In Debt XIV</quality>
+					<quality>In Debt XV</quality>			
+				</oneof>
+			</forbidden>
+			<source>RF</source>
+			<page>156</page>
+		</quality>
+		<quality>
+			<name>In Debt VIII</name>
+			<karma>-8</karma>
+			<category>Negative</category>
+			<bonus>
+				<nuyenamt>40000</nuyenamt>
+			</bonus>
+			<forbidden>
+				<oneof>
+					<quality>In Debt II</quality>
+					<quality>In Debt III</quality>
+					<quality>In Debt IV</quality>
+					<quality>In Debt V</quality>
+					<quality>In Debt VI</quality>
+					<quality>In Debt VII</quality>
+					<quality>In Debt I</quality>
+					<quality>In Debt IX</quality>
+					<quality>In Debt X</quality>
+					<quality>In Debt XI</quality>
+					<quality>In Debt XII</quality>
+					<quality>In Debt XIII</quality>
+					<quality>In Debt XIV</quality>
+					<quality>In Debt XV</quality>			
+				</oneof>
+			</forbidden>
+			<source>RF</source>
+			<page>156</page>
+		</quality>
+		<quality>
+			<name>In Debt IX</name>
+			<karma>-9</karma>
+			<category>Negative</category>
+			<bonus>
+				<nuyenamt>45000</nuyenamt>
+			</bonus>
+			<forbidden>
+				<oneof>
+					<quality>In Debt II</quality>
+					<quality>In Debt III</quality>
+					<quality>In Debt IV</quality>
+					<quality>In Debt V</quality>
+					<quality>In Debt VI</quality>
+					<quality>In Debt VII</quality>
+					<quality>In Debt VIII</quality>
+					<quality>In Debt I</quality>
+					<quality>In Debt X</quality>
+					<quality>In Debt XI</quality>
+					<quality>In Debt XII</quality>
+					<quality>In Debt XIII</quality>
+					<quality>In Debt XIV</quality>
+					<quality>In Debt XV</quality>			
+				</oneof>
+			</forbidden>
+			<source>RF</source>
+			<page>156</page>
+		</quality>
+		<quality>
+			<name>In Debt X</name>
+			<karma>-10</karma>
+			<category>Negative</category>
+			<bonus>
+				<nuyenamt>50000</nuyenamt>
+			</bonus>
+			<forbidden>
+				<oneof>
+					<quality>In Debt II</quality>
+					<quality>In Debt III</quality>
+					<quality>In Debt IV</quality>
+					<quality>In Debt V</quality>
+					<quality>In Debt VI</quality>
+					<quality>In Debt VII</quality>
+					<quality>In Debt VIII</quality>
+					<quality>In Debt IX</quality>
+					<quality>In Debt I</quality>
+					<quality>In Debt XI</quality>
+					<quality>In Debt XII</quality>
+					<quality>In Debt XIII</quality>
+					<quality>In Debt XIV</quality>
+					<quality>In Debt XV</quality>			
+				</oneof>
+			</forbidden>
+			<source>RF</source>
+			<page>156</page>
+		</quality>
+		<quality>
+			<name>In Debt XI</name>
+			<karma>-11</karma>
+			<category>Negative</category>
+			<bonus>
+				<nuyenamt>55000</nuyenamt>
+			</bonus>
+			<forbidden>
+				<oneof>
+					<quality>In Debt II</quality>
+					<quality>In Debt III</quality>
+					<quality>In Debt IV</quality>
+					<quality>In Debt V</quality>
+					<quality>In Debt VI</quality>
+					<quality>In Debt VII</quality>
+					<quality>In Debt VIII</quality>
+					<quality>In Debt IX</quality>
+					<quality>In Debt X</quality>
+					<quality>In Debt I</quality>
+					<quality>In Debt XII</quality>
+					<quality>In Debt XIII</quality>
+					<quality>In Debt XIV</quality>
+					<quality>In Debt XV</quality>			
+				</oneof>
+			</forbidden>
+			<source>RF</source>
+			<page>156</page>
+		</quality>
+		<quality>
+			<name>In Debt XII</name>
+			<karma>-12</karma>
+			<category>Negative</category>
+			<bonus>
+				<nuyenamt>60000</nuyenamt>
+			</bonus>
+			<forbidden>
+				<oneof>
+					<quality>In Debt II</quality>
+					<quality>In Debt III</quality>
+					<quality>In Debt IV</quality>
+					<quality>In Debt V</quality>
+					<quality>In Debt VI</quality>
+					<quality>In Debt VII</quality>
+					<quality>In Debt VIII</quality>
+					<quality>In Debt IX</quality>
+					<quality>In Debt X</quality>
+					<quality>In Debt XI</quality>
+					<quality>In Debt I</quality>
+					<quality>In Debt XIII</quality>
+					<quality>In Debt XIV</quality>
+					<quality>In Debt XV</quality>			
+				</oneof>
+			</forbidden>
+			<source>RF</source>
+			<page>156</page>
+		</quality>
+		<quality>
+			<name>In Debt XIII</name>
+			<karma>-13</karma>
+			<category>Negative</category>
+			<bonus>
+				<nuyenamt>65000</nuyenamt>
+			</bonus>
+			<forbidden>
+				<oneof>
+					<quality>In Debt II</quality>
+					<quality>In Debt III</quality>
+					<quality>In Debt IV</quality>
+					<quality>In Debt V</quality>
+					<quality>In Debt VI</quality>
+					<quality>In Debt VII</quality>
+					<quality>In Debt VIII</quality>
+					<quality>In Debt IX</quality>
+					<quality>In Debt X</quality>
+					<quality>In Debt XI</quality>
+					<quality>In Debt XII</quality>
+					<quality>In Debt I</quality>
+					<quality>In Debt XIV</quality>
+					<quality>In Debt XV</quality>			
+				</oneof>
+			</forbidden>
+			<source>RF</source>
+			<page>156</page>
+		</quality>
+		<quality>
+			<name>In Debt XIV</name>
+			<karma>-14</karma>
+			<category>Negative</category>
+			<bonus>
+				<nuyenamt>70000</nuyenamt>
+			</bonus>
+			<forbidden>
+				<oneof>
+					<quality>In Debt II</quality>
+					<quality>In Debt III</quality>
+					<quality>In Debt IV</quality>
+					<quality>In Debt V</quality>
+					<quality>In Debt VI</quality>
+					<quality>In Debt VII</quality>
+					<quality>In Debt VIII</quality>
+					<quality>In Debt IX</quality>
+					<quality>In Debt X</quality>
+					<quality>In Debt XI</quality>
+					<quality>In Debt XII</quality>
+					<quality>In Debt XIII</quality>
+					<quality>In Debt I</quality>
+					<quality>In Debt XV</quality>			
+				</oneof>
+			</forbidden>
+			<source>RF</source>
+			<page>156</page>
+		</quality>
+		<quality>
+			<name>In Debt XV</name>
+			<karma>-15</karma>
+			<category>Negative</category>
+			<bonus>
+				<nuyenamt>75000</nuyenamt>
+			</bonus>
+			<forbidden>
+				<oneof>
+					<quality>In Debt II</quality>
+					<quality>In Debt III</quality>
+					<quality>In Debt IV</quality>
+					<quality>In Debt V</quality>
+					<quality>In Debt VI</quality>
+					<quality>In Debt VII</quality>
+					<quality>In Debt VIII</quality>
+					<quality>In Debt IX</quality>
+					<quality>In Debt X</quality>
+					<quality>In Debt XI</quality>
+					<quality>In Debt XII</quality>
+					<quality>In Debt XIII</quality>
+					<quality>In Debt XIV</quality>
+					<quality>In Debt I</quality>			
+				</oneof>
+			</forbidden>
+			<source>RF</source>
+			<page>156</page>
+		</quality>
+		<quality>
+			<name>Incomplete Deprogramming</name>
+			<karma>-10</karma>
+			<category>Negative</category>
+			<bonus />
+			<source>RF</source>
+			<page>156</page>
+		</quality>
+		<quality>
+			<name>Infirm I</name>
+			<karma>-5</karma>
+			<category>Negative</category>
+			<bonus>
+				<specificattribute>
+					<name>BOD</name>
+					<max>-1</max>
+					<aug>-4</aug>
+				</specificattribute>
+				<specificattribute>
+					<name>AGI</name>
+					<max>-1</max>
+					<aug>-4</aug>
+				</specificattribute>
+				<specificattribute>
+					<name>REA</name>
+					<max>-1</max>
+					<aug>-4</aug>
+				</specificattribute>
+				<specificattribute>
+					<name>STR</name>
+					<max>-1</max>
+					<aug>-4</aug>
+				</specificattribute>
+			</bonus>
+			<forbidden>
+				<oneof>
+					<quality>Infirm II</quality>
+					<quality>Infirm III</quality>
+					<quality>Infirm IV</quality>
+					<quality>Infirm V</quality>			
+				</oneof>
+			</forbidden>
+			<source>RF</source>
+			<page>156</page>
+		</quality>
+		<quality>
+			<name>Infirm II</name>
+			<karma>-10</karma>
+			<category>Negative</category>
+			<bonus>
+				<specificattribute>
+					<name>BOD</name>
+					<max>-2</max>
+					<aug>-4</aug>
+				</specificattribute>
+				<specificattribute>
+					<name>AGI</name>
+					<max>-2</max>
+					<aug>-4</aug>
+				</specificattribute>
+				<specificattribute>
+					<name>REA</name>
+					<max>-2</max>
+					<aug>-4</aug>
+				</specificattribute>
+				<specificattribute>
+					<name>STR</name>
+					<max>-2</max>
+					<aug>-4</aug>
+				</specificattribute>
+			</bonus>
+			<forbidden>
+				<oneof>
+					<quality>Infirm I</quality>
+					<quality>Infirm III</quality>
+					<quality>Infirm IV</quality>
+					<quality>Infirm V</quality>			
+				</oneof>
+			</forbidden>
+			<source>RF</source>
+			<page>156</page>
+		</quality>
+		<quality>
+			<name>Infirm III</name>
+			<karma>-15</karma>
+			<category>Negative</category>
+			<bonus>
+				<specificattribute>
+					<name>BOD</name>
+					<max>-3</max>
+					<aug>-4</aug>
+				</specificattribute>
+				<specificattribute>
+					<name>AGI</name>
+					<max>-3</max>
+					<aug>-4</aug>
+				</specificattribute>
+				<specificattribute>
+					<name>REA</name>
+					<max>-3</max>
+					<aug>-4</aug>
+				</specificattribute>
+				<specificattribute>
+					<name>STR</name>
+					<max>-3</max>
+					<aug>-4</aug>
+				</specificattribute>
+			</bonus>
+			<forbidden>
+				<oneof>
+					<quality>Infirm II</quality>
+					<quality>Infirm I</quality>
+					<quality>Infirm IV</quality>
+					<quality>Infirm V</quality>			
+				</oneof>
+			</forbidden>
+			<source>RF</source>
+			<page>156</page>
+		</quality>
+		<quality>
+			<name>Infirm IV</name>
+			<karma>-20</karma>
+			<category>Negative</category>
+			<bonus>
+				<specificattribute>
+					<name>BOD</name>
+					<max>-4</max>
+					<aug>-4</aug>
+				</specificattribute>
+				<specificattribute>
+					<name>AGI</name>
+					<max>-4</max>
+					<aug>-4</aug>
+				</specificattribute>
+				<specificattribute>
+					<name>REA</name>
+					<max>-4</max>
+					<aug>-4</aug>
+				</specificattribute>
+				<specificattribute>
+					<name>STR</name>
+					<max>-4</max>
+					<aug>-4</aug>
+				</specificattribute>
+			</bonus>
+			<forbidden>
+				<oneof>
+					<quality>Infirm II</quality>
+					<quality>Infirm III</quality>
+					<quality>Infirm I</quality>
+					<quality>Infirm V</quality>			
+				</oneof>
+			</forbidden>
+			<source>RF</source>
+			<page>156</page>
+		</quality>
+		<quality>
+			<name>Infirm V</name>
+			<karma>-25</karma>
+			<category>Negative</category>
+			<bonus>
+				<specificattribute>
+					<name>BOD</name>
+					<max>-5</max>
+					<aug>-4</aug>
+				</specificattribute>
+				<specificattribute>
+					<name>AGI</name>
+					<max>-5</max>
+					<aug>-4</aug>
+				</specificattribute>
+				<specificattribute>
+					<name>REA</name>
+					<max>-5</max>
+					<aug>-4</aug>
+				</specificattribute>
+				<specificattribute>
+					<name>STR</name>
+					<max>-5</max>
+					<aug>-4</aug>
+				</specificattribute>
+			</bonus>
+			<forbidden>
+				<oneof>
+					<quality>Infirm II</quality>
+					<quality>Infirm III</quality>
+					<quality>Infirm IV</quality>
+					<quality>Infirm I</quality>			
+				</oneof>
+			</forbidden>
+			<source>RF</source>
+			<page>156</page>
+		</quality>
+		<quality>
+			<name>Liar</name>
+			<karma>-7</karma>
+			<category>Negative</category>
+			<bonus>
+				<limitmodifier>
+					<limit>Social</limit>
+					<value>-1</value>
+					<condition>Neg Quality: Liar</condition>
+				</limitmodifier>
+			</bonus>
+			<source>RF</source>
+			<page>156</page>
+		</quality>
+		<quality>
+			<name>Night Blindness</name>
+			<karma>-6</karma>
+			<category>Negative</category>
+			<bonus />
+			<source>RF</source>
+			<page>156</page>
+		</quality>
+		<quality>
+			<name>Oblivious I</name>
+			<karma>-6</karma>
+			<category>Negative</category>
+			<bonus>
+				<specificskill>
+					<name>Perception</name>
+					<bonus>-2</bonus>
+				</specificskill>
+			</bonus>
+			<source>RF</source>
+			<page>157</page>
+		</quality>
+		<quality>
+			<name>Oblivious II</name>
+			<karma>-10</karma>
+			<category>Negative</category>
+			<bonus>
+				<specificskill>
+					<name>Perception</name>
+					<bonus>-2</bonus>
+				</specificskill>
+			</bonus>
+			<source>RF</source>
+			<page>157</page>
+		</quality>
+		<quality>
+			<name>Pacifist I</name>
+			<karma>-10</karma>
+			<category>Negative</category>
+			<bonus />
+			<source>RF</source>
+			<page>157</page>
+		</quality>
+		<quality>
+			<name>Pacifist II</name>
+			<karma>-15</karma>
+			<category>Negative</category>
+			<bonus />
+			<source>RF</source>
+			<page>157</page>
+		</quality>
+		<quality>
+			<name>Paranoia</name>
+			<karma>-7</karma>
+			<category>Negative</category>
+			<bonus />
+			<source>RF</source>
+			<page>157</page>
+		</quality>
+		<quality>
+			<name>Paraplegic</name>
+			<karma>-10</karma>
+			<category>Negative</category>
+			<bonus>
+				<basiclifestylecost>10</basiclifestylecost>
+			</bonus>
+			<source>RF</source>
+			<page>157</page>
+		</quality>
+		<quality>
+			<name>Phobia (Uncommon, Mild)</name>
+			<karma>-5</karma>
+			<category>Negative</category>
+			<bonus>
+				<selecttext />
+			</bonus>
+			<source>RF</source>
+			<page>157</page>
+		</quality>
+		<quality>
+			<name>Phobia (Uncommon, Moderate)</name>
+			<karma>-7</karma>
+			<category>Negative</category>
+			<bonus>
+				<selecttext />
+			</bonus>
+			<source>RF</source>
+			<page>157</page>
+		</quality>
+		<quality>
+			<name>Phobia (Uncommon, Severe)</name>
+			<karma>-12</karma>
+			<category>Negative</category>
+			<bonus>
+				<selecttext />
+			</bonus>
+			<source>RF</source>
+			<page>157</page>
+		</quality>
+		<quality>
+			<name>Phobia (Common, Mild)</name>
+			<karma>-8</karma>
+			<category>Negative</category>
+			<bonus>
+				<selecttext />
+			</bonus>
+			<source>RF</source>
+			<page>157</page>
+		</quality>
+		<quality>
+			<name>Phobia (Common, Moderate)</name>
+			<karma>-10</karma>
+			<category>Negative</category>
+			<bonus>
+				<selecttext />
+			</bonus>
+			<source>RF</source>
+			<page>157</page>
+		</quality>
+		<quality>
+			<name>Phobia (Common, Severe)</name>
+			<karma>-15</karma>
+			<category>Negative</category>
+			<bonus>
+				<selecttext />
+			</bonus>
+			<source>RF</source>
+			<page>157</page>
+		</quality>
+		<quality>
+			<name>Pie Iesu Domine. Dona Eis Requiem.</name>
+			<karma>-2</karma>
+			<category>Negative</category>
+			<addqualities>
+				<addquality>High Pain Tolerance (Rating 1)</addquality>
+			</addqualities>
+			<source>RF</source>
+			<page>158</page>
+		</quality>
+		<quality>
+			<name>Poor Self Control (Braggart)</name>
+			<karma>-5</karma>
+			<category>Negative</category>
+			<bonus />
+			<source>RF</source>
+			<page>158</page>
+		</quality>
+		<quality>
+			<name>Poor Self Control (Compulsive I, Personal)</name>
+			<karma>-4</karma>
+			<category>Negative</category>
+			<bonus>
+				<selecttext />
+			</bonus>
+			<source>RF</source>
+			<page>158</page>
+		</quality>
+		<quality>
+			<name>Poor Self Control (Compulsive II, Personal)</name>
+			<karma>-6</karma>
+			<category>Negative</category>
+			<bonus>
+				<selecttext />
+			</bonus>
+			<source>RF</source>
+			<page>158</page>
+		</quality>
+		<quality>
+			<name>Poor Self Control (Compulsive III, Personal)</name>
+			<karma>-8</karma>
+			<category>Negative</category>
+			<bonus>
+				<selecttext />
+			</bonus>
+			<source>RF</source>
+			<page>158</page>
+		</quality>
+		<quality>
+			<name>Poor Self Control (Compulsive IV, Personal)</name>
+			<karma>-10</karma>
+			<category>Negative</category>
+			<bonus>
+				<selecttext />
+			</bonus>
+			<source>RF</source>
+			<page>158</page>
+		</quality>
+		<quality>
+			<name>Poor Self Control (Compulsive I, Public Single Aspect)</name>
+			<karma>-5</karma>
+			<category>Negative</category>
+			<bonus>
+				<selecttext />
+			</bonus>
+			<source>RF</source>
+			<page>158</page>
+		</quality>
+		<quality>
+			<name>Poor Self Control (Compulsive II, Public Single Aspect)</name>
+			<karma>-7</karma>
+			<category>Negative</category>
+			<bonus>
+				<selecttext />
+			</bonus>
+			<source>RF</source>
+			<page>158</page>
+		</quality>
+		<quality>
+			<name>Poor Self Control (Compulsive III, Public Single Aspect)</name>
+			<karma>-9</karma>
+			<category>Negative</category>
+			<bonus>
+				<selecttext />
+			</bonus>
+			<source>RF</source>
+			<page>158</page>
+		</quality>
+		<quality>
+			<name>Poor Self Control (Compulsive IV, Public Single Aspect)</name>
+			<karma>-11</karma>
+			<category>Negative</category>
+			<bonus>
+				<selecttext />
+			</bonus>
+			<source>RF</source>
+			<page>158</page>
+		</quality>
+		<quality>
+			<name>Poor Self Control (Compulsive I, Public Broad Aspect)</name>
+			<karma>-6</karma>
+			<category>Negative</category>
+			<bonus>
+				<selecttext />
+			</bonus>
+			<source>RF</source>
+			<page>158</page>
+		</quality>
+		<quality>
+			<name>Poor Self Control (Compulsive II, Public Broad Aspect)</name>
+			<karma>-8</karma>
+			<category>Negative</category>
+			<bonus>
+				<selecttext />
+			</bonus>
+			<source>RF</source>
+			<page>158</page>
+		</quality>
+		<quality>
+			<name>Poor Self Control (Compulsive III, Public Broad Aspect)</name>
+			<karma>-10</karma>
+			<category>Negative</category>
+			<bonus>
+				<selecttext />
+			</bonus>
+			<source>RF</source>
+			<page>158</page>
+		</quality>
+		<quality>
+			<name>Poor Self Control (Compulsive IV, Public Broad Aspect)</name>
+			<karma>-12</karma>
+			<category>Negative</category>
+			<bonus>
+				<selecttext />
+			</bonus>
+			<source>RF</source>
+			<page>158</page>
+		</quality>
+		<quality>
+			<name>Poor Self Control (Thrill Seeker)</name>
+			<karma>-4</karma>
+			<category>Negative</category>
+			<bonus />
+			<source>RF</source>
+			<page>158</page>
+		</quality>
+		<quality>
+			<name>Poor Self Control (Vindictive)</name>
+			<karma>-5</karma>
+			<category>Negative</category>
+			<bonus />
+			<source>RF</source>
+			<page>158</page>
+		</quality>
+		<quality>
+			<name>Poor Self Control (Combat Monster)</name>
+			<karma>-10</karma>
+			<category>Negative</category>
+			<bonus />
+			<source>RF</source>
+			<page>158</page>
+		</quality>
+		<quality>
+			<name>Records on File (Ares)</name>
+			<karma>-1</karma>
+			<category>Negative</category>
+			<bonus />
+			<source>RF</source>
+			<page>158</page>
+		</quality>
+		<quality>
+			<name>Records on File (EVO)</name>
+			<karma>-1</karma>
+			<category>Negative</category>
+			<bonus />
+			<source>RF</source>
+			<page>158</page>
+		</quality>
+		<quality>
+			<name>Records on File (Renraku)</name>
+			<karma>-1</karma>
+			<category>Negative</category>
+			<bonus />
+			<source>RF</source>
+			<page>158</page>
+		</quality>
+		<quality>
+			<name>Records on File (MCT)</name>
+			<karma>-1</karma>
+			<category>Negative</category>
+			<bonus />
+			<source>RF</source>
+			<page>158</page>
+		</quality>
+		<quality>
+			<name>Records on File (Wuxing)</name>
+			<karma>-1</karma>
+			<category>Negative</category>
+			<bonus />
+			<source>RF</source>
+			<page>158</page>
+		</quality>
+		<quality>
+			<name>Records on File (Aztechnology)</name>
+			<karma>-1</karma>
+			<category>Negative</category>
+			<bonus />
+			<source>RF</source>
+			<page>158</page>
+		</quality>
+		<quality>
+			<name>Records on File (Horizon)</name>
+			<karma>-1</karma>
+			<category>Negative</category>
+			<bonus />
+			<source>RF</source>
+			<page>158</page>
+		</quality>
+		<quality>
+			<name>Records on File (Neonet)</name>
+			<karma>-1</karma>
+			<category>Negative</category>
+			<bonus />
+			<source>RF</source>
+			<page>158</page>
+		</quality>
+		<quality>
+			<name>Records on File (Saeder-Krupp)</name>
+			<karma>-1</karma>
+			<category>Negative</category>
+			<bonus />
+			<source>RF</source>
+			<page>158</page>
+		</quality>
+		<quality>
+			<name>Records on File (Shiawase)</name>
+			<karma>-1</karma>
+			<category>Negative</category>
+			<bonus />
+			<source>RF</source>
+			<page>158</page>
+		</quality>
+		<quality>
+			<name>Reduced Sense (Smell)</name>
+			<karma>-2</karma>
+			<category>Negative</category>
+			<bonus />
+			<source>RF</source>
+			<page>159</page>
+		</quality>
+		<quality>
+			<name>Reduced Sense (Taste)</name>
+			<karma>-2</karma>
+			<category>Negative</category>
+			<bonus />
+			<source>RF</source>
+			<page>159</page>
+		</quality>
+		<quality>
+			<name>Reduced Sense (Touch)</name>
+			<karma>-10</karma>
+			<category>Negative</category>
+			<bonus />
+			<source>RF</source>
+			<page>159</page>
+		</quality>
+		<quality>
+			<name>Reduced Sense (Hearing)</name>
+			<karma>-5</karma>
+			<category>Negative</category>
+			<bonus />
+			<forbidden>
+				<oneof>
+					<quality>Deaf</quality>
+				</oneof>
+			</forbidden>
+			<source>RF</source>
+			<page>159</page>
+		</quality>
+		<quality>
+			<name>Reduced Sense (Sight)</name>
+			<karma>-5</karma>
+			<category>Negative</category>
+			<bonus />
+			<forbidden>
+				<oneof>
+					<quality>Blind</quality>
+				</oneof>
+			</forbidden>
+			<source>RF</source>
+			<page>159</page>
+		</quality>
+		<quality>
+			<name>Reduced Sense (Astral Sight)</name>
+			<karma>-5</karma>
+			<category>Negative</category>
+			<bonus />
+			<required>
+				<oneof>
+					<quality>Magician</quality>
+					<quality>Aspected Magician</quality>
+				</oneof>
+			</required>
+			<source>RF</source>
+			<page>159</page>
+		</quality>
+		<quality>
+			<name>Sensory Overload Syndrome</name>
+			<karma>-15</karma>
+			<category>Negative</category>
+			<bonus />
+			<source>RF</source>
+			<page>159</page>
+		</quality>
+		<quality>
+			<name>Signature</name>
+			<karma>-10</karma>
+			<category>Negative</category>
+			<bonus />
+			<source>RF</source>
+			<page>159</page>
+		</quality>
+		<quality>
+			<name>Vendetta</name>
+			<karma>-7</karma>
+			<category>Negative</category>
+			<bonus>
+				<selecttext />
+			</bonus>
+			<source>RF</source>
+			<page>159</page>
+		</quality>
+		<quality>
+			<name>Wanted</name>
+			<karma>-10</karma>
+			<category>Negative</category>
+			<bonus>
+				<selecttext />
+			</bonus>
+			<source>RF</source>
+			<page>159</page>
+		</quality>
+		<quality>
+			<id>f9cdcb14-7181-4105-b59a-3628663f3be7</id>
+			<name>Natural Weapon: Kick (Centaur)</name>
+			<karma>0</karma>
+			<category>Positive</category>
+			<required>
+				<allof>
+					<metatype>Centaur</metatype>
+				</allof>
+			</required>
+			<bonus/>
+			<addweapon>Kick (Centaur)</addweapon>
+			<source>RF</source>
+			<page>105</page>
+		</quality>
+
+		<quality>
+			<id>244dea68-fe8b-4532-954a-4ff2f78952f8</id>
+			<name>Magic Sense</name>
+			<karma>0</karma>
+			<category>Positive</category>
+			<required>
+				<allof>
+					<metatype>Centaur</metatype>
+				</allof>
+			</required>
+			<bonus/>
+			<source>SG</source>
+			<page>172</page>
+		</quality>
+
+		<quality>
+			<id>efc80d70-30ec-4460-bddb-f6006333dd3b</id>
+			<name>Natural Weapon: Bite (Naga)</name>
+			<karma>0</karma>
+			<category>Positive</category>
+			<required>
+				<allof>
+					<metatype>Naga</metatype>
+				</allof>
+			</required>
+			<bonus/>
+			<addweapon>Bite (Naga)</addweapon>
+			<source>RF</source>
+			<page>105</page>
+		</quality>
+
+		<quality>
+			<id>9e50dbab-8a5d-430e-83b0-731cce142848</id>
+			<name>Astral Perception</name>
+			<karma>0</karma>
+			<category>Positive</category>
+			<required>
+				<allof>
+					<metatype>Pixie</metatype>
+				</allof>
+			</required>
+			<bonus/> 
+			<source>SR5</source>
+			<page>309</page>
+		</quality>
+
+		<quality>
+			<id>4e7dae85-29a3-4f1d-88ed-f7a4d1abde7e</id>
+			<name>Natural Weapon: Claws (Sasquatch)</name>
+			<karma>0</karma>
+			<category>Positive</category>
+			<required>
+				<allof>
+					<metatype>Sasquatch</metatype>
+				</allof>
+			</required>
+			<bonus/>
+			<addweapon>Claws (Sasquatch)</addweapon>
+			<source>RF</source>
+			<page>106</page>
+		</quality>
+    <quality>
+      <id>2e3e5050-c77b-4ad8-8f7a-eff1b94b64a0</id>
+      <name>Data Anomaly</name>
+      <karma>3</karma>
+      <category>Positive</category>
+      <bonus />
+      <source>DT</source>
+      <page>44</page>
+    </quality>
+    <quality>
+      <id>72190f27-8bcf-48c4-bdbd-72bb91aa0dcf</id>
+      <name>Fade to Black</name>
+      <karma>7</karma>
+      <category>Positive</category>
+      <bonus />
+      <source>DT</source>
+      <page>44</page>
+    </quality>
+    <quality>
+      <id>64876d0b-bfa6-45df-b8c8-caf6385306c6</id>
+      <name>Go Big or Go Home</name>
+      <karma>6</karma>
+      <category>Positive</category>
+      <bonus />
+      <source>DT</source>
+      <page>44</page>
+    </quality>
+    <quality>
+      <id>4e605661-0450-4034-9d3b-11d931c4ce3c</id>
+      <name>Golden Screwdriver</name>
+      <karma>8</karma>
+      <category>Positive</category>
+      <bonus />
+      <source>DT</source>
+      <page>44</page>
+    </quality>
+    <quality>
+      <id>ea23db09-759b-4e49-a7e9-34a232ff558d</id>
+      <name>I C U</name>
+      <karma>6</karma>
+      <category>Positive</category>
+      <bonus />
+      <source>DT</source>
+      <page>44</page>
+    </quality>
+    <quality>
+      <id>ffa26ef9-e2d3-47c2-8fb7-43ad27e85b62</id>
+      <name>Ninja Vanish</name>
+      <karma>5</karma>
+      <category>Positive</category>
+      <bonus />
+      <source>DT</source>
+      <page>44</page>
+    </quality>
+    <quality>
+      <id>b016006c-129b-450d-b257-9d49a814cfa7</id>
+      <name>Online Fame</name>
+      <karma>4</karma>
+      <category>Positive</category>
+      <bonus />
+      <source>DT</source>
+      <page>45</page>
+    </quality>
+    <quality>
+      <id>d62880dd-3e28-4b0c-8c71-dc0e4b72397b</id>
+      <name>Otaku to Technomancer</name>
+      <karma>10</karma>
+      <category>Positive</category>
+      <bonus>
+        <fadingresist>2</fadingresist>
+      </bonus>
+      <source>DT</source>
+      <page>45</page>
+    </quality>
+    <quality>
+      <id>d7b36dd1-6703-46a7-b1d6-c9cd379451f1</id>
+      <name>Pain is Gain</name>
+      <karma>5</karma>
+      <category>Positive</category>
+      <bonus />
+      <source>DT</source>
+      <page>45</page>
+    </quality>
+    <quality>
+      <id>7297d8b0-8bb8-4d7a-ab10-2d4e4381e5d0</id>
+      <name>Prime Datahaven Membership</name>
+      <karma>7</karma>
+      <category>Positive</category>
+      <bonus />
+      <source>DT</source>
+      <page>45</page>
+    </quality>
+    <quality>
+      <id>ee6703a8-f613-43e0-b2e6-c502af7e82dc</id>
+      <name>Profiler</name>
+      <karma>3</karma>
+      <category>Positive</category>
+      <bonus />
+      <source>DT</source>
+      <page>46</page>
+    </quality>
+    <quality>
+      <id>7ba73ee6-ab20-4384-9980-b8d4d3e24374</id>
+      <name>Quick Config</name>
+      <karma>5</karma>
+      <category>Positive</category>
+      <bonus />
+      <source>DT</source>
+      <page>46</page>
+    </quality>
+    <quality>
+      <id>233cb57f-6e4d-45dc-b7a9-9bc1e1bf940c</id>
+      <name>Code of Honor: Like a Boss</name>
+      <karma>-15</karma>
+      <category>Negative</category>
+      <bonus />
+      <required>
+        <oneof>
+          <quality>Technomancer</quality>
+          <skill>
+            <name>Hacking</name>
+            <val>3</val>
+          </skill>
+        </oneof>
+      </required>
+      <source>DT</source>
+      <page>46</page>
+    </quality>
+    <quality>
+      <id>263c4fc6-65b1-4d10-b1aa-5cccaefa26f3</id>
+      <name>Curiosity Killed the Cat</name>
+      <karma>-7</karma>
+      <category>Negative</category>
+      <bonus />
+      <required>
+        <oneof>
+          <skill>
+            <name>Hacking</name>
+            <val>3</val>
+          </skill>
+        </oneof>
+      </required>
+      <source>DT</source>
+      <page>46</page>
+    </quality>
+    <quality>
+      <id>f573305b-944f-490e-94e1-18f8bb7bc590</id>
+      <name>Data Liberator</name>
+      <karma>-12</karma>
+      <category>Negative</category>
+      <bonus />
+      <source>DT</source>
+      <page>46</page>
+    </quality>
+    <quality>
+      <id>b4e94407-9751-4717-a5eb-2b0838d81fa9</id>
+      <name>Decaying Dissonance</name>
+      <karma>-25</karma>
+      <category>Negative</category>
+      <bonus />
+      <required>
+        <oneof>
+          <quality>Technomancer</quality>
+        </oneof>
+      </required>
+      <source>DT</source>
+      <page>47</page>
+    </quality>
+    <quality>
+      <id>565e404b-947f-4027-a2dd-f74f51682c3b</id>
+      <name>Electronic Witness</name>
+      <karma>-5</karma>
+      <category>Negative</category>
+      <bonus />
+      <source>DT</source>
+      <page>48</page>
+    </quality>
+    <quality>
+      <id>38a26727-a736-47a9-803f-cfa762c9b8a0</id>
+      <name>Faraday Himself</name>
+      <karma>-7</karma>
+      <category>Negative</category>
+      <bonus />
+      <source>DT</source>
+      <page>48</page>
+    </quality>
+    <quality>
+      <id>3a32e8c5-6d02-4360-bac2-221229a68741</id>
+      <name>Latest and Greatest</name>
+      <karma>-5</karma>
+      <category>Negative</category>
+      <bonus />
+      <source>DT</source>
+      <page>48</page>
+    </quality>
+    <quality>
+      <id>e138ecce-6fba-4fe6-be09-1d60dc8c3853</id>
+      <name>Leeeeeeeroy Jenkins</name>
+      <karma>-20</karma>
+      <category>Negative</category>
+      <bonus />
+      <source>DT</source>
+      <page>48</page>
+    </quality>
+    <quality>
+      <id>b77f30b2-e518-44a9-8a0e-7ef3eddb65cd</id>
+      <name>Nerdrage</name>
+      <karma>-8</karma>
+      <category>Negative</category>
+      <bonus />
+      <source>DT</source>
+      <page>48</page>
+    </quality>
+    <quality>
+      <id>a6ca7ad6-49f0-41df-b9cb-1693818a0b3b</id>
+      <name>Prank Warrior</name>
+      <karma>-15</karma>
+      <category>Negative</category>
+      <bonus />
+      <source>DT</source>
+      <page>49</page>
+    </quality>
+    <quality>
+      <id>a82b239b-fa92-45e7-ac87-4adedf72396a</id>
+      <name>Wanted by God</name>
+      <karma>-12</karma>
+      <category>Negative</category>
+      <bonus />
+      <required>
+        <oneof>
+          <skill>
+            <name>Hacking</name>
+            <val>3</val>
+          </skill>
+        </oneof>
+      </required>
+      <forbidden>
+        <oneof>
+          <quality>Technomancer</quality>
+        </oneof>
+      </forbidden>
+      <source>DT</source>
+      <page>49</page>
+    </quality>
+		<quality>
+			<id>23bfa65d-9241-4183-b7ea-0e2935e42f29</id>
+			<name>Biocompatability (Cyberware)</name>
+			<karma>5</karma>
+			<category>Positive</category>
+			<bonus />
+			<source>CF</source>
+			<page>54</page>
+		</quality>
+		<quality>
+			<id>dcecd7e5-8cf1-4f83-89fa-177e28cfba03</id>
+			<name>Biocompatability (Bioware)</name>
+			<karma>5</karma>
+			<category>Positive</category>
+			<bonus />
+			<source>CF</source>
+			<page>54</page>
+		</quality>
+		<quality>
+			<id>32a4d207-a67b-4cdb-a0c8-731320f85ffc</id>
+			<name>Better to be feared than loved</name>
+			<karma>5</karma>
+			<category>Positive</category>
+			<bonus />
+			<source>CF</source>
+			<page>54</page>
+		</quality>
+		<quality>
+			<id>b47319f5-372d-4e23-9fd9-a8e4aecd4c85</id>
+			<name>Cyber-Singularity Seeker</name>
+			<karma>12</karma>
+			<category>Positive</category>
+			<bonus />
+			<source>CF</source>
+			<page>54</page>
+		</quality>
+		<quality>
+			<id>00c827f6-aaa7-4003-87c9-f14e36263252</id>
+			<name>Drug Tolerant</name>
+			<karma>6</karma>
+			<category>Positive</category>
+			<bonus />
+			<source>CF</source>
+			<page>54</page>
+		</quality>
+		<quality>
+			<id>08c4dfad-3661-48d9-a265-43cce84e20d8</id>
+			<name>Prototype Transhuman</name>
+			<karma>10</karma>
+			<category>Positive</category>
+			<bonus />
+			<source>CF</source>
+			<page>54</page>
+		</quality>
+		<quality>
+			<id>38deea18-76f0-49a3-95ba-50006e4e7f90</id>
+			<name>Redliner</name>
+			<karma>10</karma>
+			<category>Positive</category>
+			<bonus />
+			<source>CF</source>
+			<page>55</page>
+		</quality>
+		<quality>
+			<id>999fd139-d2c7-42ba-8ff8-cd9cbe65711c</id>
+			<name>Revels in Murder</name>
+			<karma>8</karma>
+			<category>Positive</category>
+			<bonus />
+			<source>CF</source>
+			<page>56</page>
+		</quality>
+		<quality>
+			<id>0ebdfce5-c613-4fd9-9763-cae2d21c2153</id>
+			<name>Uncanny Healer</name>
+			<karma>12</karma>
+			<category>Positive</category>
+			<bonus />
+			<source>CF</source>
+			<page>56</page>
+		</quality>
+		<quality>
+			<id>b9afa9de-39c0-4e49-8271-f76910352ec2</id>
+			<name>Antipathy</name>
+			<karma>-8</karma>
+			<category>Negative</category>
+			<bonus />
+			<source>CF</source>
+			<page>57</page>
+		</quality>
+		<quality>
+			<id>b8f8799f-b89b-462e-9e8c-e47cdd965587</id>
+			<name>AIPS</name>
+			<karma>-10</karma>
+			<category>Negative</category>
+			<bonus />
+			<source>CF</source>
+			<page>57</page>
+		</quality>
+		<quality>
+			<id>af6974ba-43fe-4a6e-97f7-82df2bbb97f9</id>
+			<name>Blank Slate</name>
+			<karma>-15</karma>
+			<category>Negative</category>
+			<bonus />
+			<source>CF</source>
+			<page>57</page>
+		</quality>
+		<quality>
+			<id>01cd8471-224e-4ffe-9d89-79f565d78e29</id>
+			<name>Cyberpsychosis</name>
+			<karma>-10</karma>
+			<category>Negative</category>
+			<bonus />
+			<source>CF</source>
+			<page>57</page>
+		</quality>
+		<quality>
+			<id>aaac8dfd-dee6-4277-b967-9ec9089260a7</id>
+			<name>Cyber-snob</name>
+			<karma>-12</karma>
+			<category>Negative</category>
+			<bonus />
+			<source>CF</source>
+			<page>57</page>
+		</quality>
+		<quality>
+			<id>425fbcac-53a5-4788-a80c-0dc788e883b0</id>
+			<name>Dead Emotion</name>
+			<karma>-5</karma>
+			<category>Negative</category>
+			<bonus />
+			<source>CF</source>
+			<page>57</page>
+		</quality>
+		<quality>
+			<id>cd75169e-efa4-40aa-a4c8-ee055a5dd748</id>
+			<name>Dry Addict (Mild)</name>
+			<karma>-2</karma>
+			<category>Negative</category>
+			<bonus />
+			<source>CF</source>
+			<page>57</page>
+		</quality>
+		<quality>
+			<id>f1026e12-7605-4454-acba-fbcf0b8b59f3</id>
+			<name>Dry Addict (Moderate)</name>
+			<karma>-5</karma>
+			<category>Negative</category>
+			<bonus />
+			<source>CF</source>
+			<page>57</page>
+		</quality>
+		<quality>
+			<id>78106262-f5a7-4d17-984c-ccb7765a51e0</id>
+			<name>Dry Addict (Severe)</name>
+			<karma>-10</karma>
+			<category>Negative</category>
+			<bonus />
+			<source>CF</source>
+			<page>57</page>
+		</quality>
+		<quality>
+			<id>af760e11-1d73-40f2-bbf0-ac6a73d05d39</id>
+			<name>Dry Addict (Burnout)</name>
+			<karma>-13</karma>
+			<category>Negative</category>
+			<bonus />
+			<source>CF</source>
+			<page>57</page>
+		</quality>
+		<quality>
+			<id>00ae8fce-15aa-4a7f-90e3-9336824a626e</id>
+			<name>Family Curse</name>
+			<karma>-5</karma>
+			<category>Negative</category>
+			<bonus />
+			<source>CF</source>
+			<page>58</page>
+		</quality>
+		<quality>
+			<id>37129686-fe48-4374-acca-7b06d1373db0</id>
+			<name>Implant-induced Immune Deficiency</name>
+			<karma>-5</karma>
+			<category>Negative</category>
+			<bonus />
+			<source>CF</source>
+			<page>58</page>
+		</quality>
+		<quality>
+			<id>06078d89-0f12-4f57-99d0-e088847dec7e</id>
+			<name>Lack of Focus</name>
+			<karma>-6</karma>
+			<category>Negative</category>
+			<bonus />
+			<source>CF</source>
+			<page>58</page>
+		</quality>
+		<quality>
+			<id>8e176d15-e646-4aed-824c-171c6bd9e4bc</id>
+			<name>Lightweight</name>
+			<karma>-6</karma>
+			<category>Negative</category>
+			<bonus />
+			<source>CF</source>
+			<page>58</page>
+		</quality>
+		<quality>
+			<id>8e176d15-e646-4aed-824c-171c6bd9e4bc</id>
+			<name>One of them</name>
+			<karma>-7</karma>
+			<category>Negative</category>
+			<bonus />
+			<source>CF</source>
+			<page>58</page>
+		</quality>
+		<quality>
+			<id>bd64ccab-5138-475d-8eb1-400ae4a11ac2</id>
+			<name>Quasimodo</name>
+			<karma>-2</karma>
+			<category>Negative</category>
+			<bonus />
+			<source>CF</source>
+			<page>59</page>
+		</quality>
+		<quality>
+			<id>21c98d92-0a8b-454b-8623-b99480f3a518</id>
+			<name>So Jacked Up</name>
+			<karma>-10</karma>
+			<category>Negative</category>
+			<bonus />
+			<source>CF</source>
+			<page>59</page>
+		</quality>
+		<quality>
+			<id>6b9c009f-613b-4d3f-82c6-53e191c4e095</id>
+			<name>Superhuman Psychosis</name>
+			<karma>-2</karma>
+			<category>Negative</category>
+			<bonus />
+			<source>CF</source>
+			<page>59</page>
+		</quality>
+		<quality>
+			<id>262bb242-69eb-41fc-b751-e6fdeac3f071</id>
+			<name>TLE-X</name>
+			<karma>-15</karma>
+			<category>Negative</category>
+			<bonus />
+			<source>CF</source>
+			<page>59</page>
+		</quality>
+		<quality>
+			<id>815f235c-dda7-4140-a667-c274ced1d9d6</id>
+			<name>Tough and Targeted</name>
+			<karma>-10</karma>
+			<category>Negative</category>
+			<bonus />
+			<source>CF</source>
+			<page>60</page>
+		</quality>
+	</qualities>
 </chummer>