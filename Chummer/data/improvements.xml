<?xml version="1.0" encoding="utf-8"?>

<!--This file is part of Chummer5a.

    Chummer5a is free software: you can redistribute it and/or modify
    it under the terms of the GNU General Public License as published by
    the Free Software Foundation, either version 3 of the License, or
    (at your option) any later version.

    Chummer5a is distributed in the hope that it will be useful,
    but WITHOUT ANY WARRANTY; without even the implied warranty of
    MERCHANTABILITY or FITNESS FOR A PARTICULAR PURPOSE.  See the
    GNU General Public License for more details.

    You should have received a copy of the GNU General Public License
    along with Chummer5a.  If not, see <http://www.gnu.org/licenses/>.

    You can obtain the full source code for Chummer5a at
    https://github.com/chummer5a/chummer5a
-->
<chummer>

  <improvements>
    <!--  <improvement>
      <name>Action Dice-Pool Modifier</name>
      <id>actiondicepool</id>
      <internal>actiondicepool</internal>
      <fields>
        <field>SelectActionDicePool</field>
        <field>val</field>
      </fields>
      <xml><![CDATA[<name>{select}</name><<val>{val}</val>]]></xml>
      <page>Adjusts the dicepool modifier for a given Action. Note: This is current unused</page>
    </improvement> -->
    <improvement>
      <name>Enable Special Attribute</name>
      <id>enableattribute</id>
      <internal>enableattribute</internal>
      <fields>
        <field>SelectSpecialAttribute</field>
      </fields>
      <xml><![CDATA[<name>{select}</name>]]></xml>
      <page>Unlocks the controls for an attribute, allowing the values to be increased. Expected values are MAG, RES or DEP for Magic, Resonance and Depth respectively.</page>
    </improvement>
    <improvement>
      <name>Attribute</name>
      <id>specificattribute</id>
      <internal>specificattribute</internal>
      <fields>
        <field>SelectAttribute</field>
        <field>val</field>
        <field>min</field>
        <field>max</field>
      </fields>
      <xml><![CDATA[<name>{select}</name><val>{val}</val><min>{min}</min><max>{max}</max><aug>0</aug>]]></xml>
      <page>Adjusts the values for one of the character's Attributes. Positive numbers increase an Attribute. Negative numbers decrease an Attribute. Select an Attribute to affect by clicking the Select Value button. Value adjusts the Attribute's current value. Minimum adjusts the Metatype's minimum value for the Attribute. Maximum adjusts the Metatype's maximum value for the Attribute. Metatype augmented maximum values are automatically adjusted based on the new Metatype maximum. Fields may be left at 0 if you do not want to affect that particular aspect of the Attribute.</page>
    </improvement>
    <improvement>
      <name>Replace Attribute</name>
      <id>replaceattribute</id>
      <internal>replaceattribute</internal>
      <fields>
        <field>SelectAttribute</field>
        <field>min</field>
        <field>max</field>
      </fields>
      <xml><![CDATA[<name>{select}</name><min>{min}</min><max>{max}</max>]]></xml>
      <page>Overrides the Metatype limitations for an attribute. Minimum adjusts the Metatype's minimum value for the Attribute. Maximum adjusts the Metatype's maximum value for the Attribute. Metatype augmented maximum values are automatically adjusted based on the new Metatype maximum.</page>
    </improvement>
    <improvement>
      <name>Enable Spells and Spirits Tab</name>
      <id>enablemagiciantab</id>
      <internal>enabletab</internal>
      <xml><![CDATA[<name>magician</name>]]></xml>
      <page>Enables the character's Spells and Spirits tab, allowing them to buy spells and bind spirits. The character is flagged as a Magician for the purposes of quality requirements, but does not receive access to the Initiation tab, unlock their Magic attribute or receive any of the Magical skills. Incompatible with improvements that enable the Complex Forms and Sprites tab.</page>
    </improvement>
    <improvement>
      <name>Enable Technomancer Tab</name>
      <id>enabletechnomancertab</id>
      <internal>enabletab</internal>
      <xml><![CDATA[<name>technomancer</name>]]></xml>
      <page>Enables the character's 'Complex Forms and Sprites' tab, allowing them to purchase Complex Forms and compile Sprites. The character is flagged as a Technomancer for the purposes of quality requirements, but does not receive access to the Submersion tab, unlock their Resonance attribute or receive any of the Resonance skills. Incompatible with improvements that enable the Spells and Spirits tab.</page>
    </improvement>
    <improvement>
      <name>Force Disable Initiation/Submersion Tab</name>
      <id>disableinitiationtab</id>
      <internal>disabletab</internal>
      <xml><![CDATA[<name>initiation</name>]]></xml>
      <page>Forcibly disables the character's Initiation or Submersion tab, forbidding them from getting metamagics or echoes.</page>
    </improvement>
    <improvement>
      <name>Enable Critter Tab</name>
      <id>enablecrittertab</id>
      <internal>enabletab</internal>
      <xml><![CDATA[<name>critter</name>]]></xml>
      <page>Enables the character's Critter Powers tab, allowing them to buy critter powers. The character is flagged as a Critter.</page>
    </improvement>
    <improvement>
      <name>Cyber-Singularity Seeker/Redliner (Attribute)</name>
      <id>cyberseeker</id>
      <internal>cyberseeker</internal>
      <fields>
        <field>SelectAttribute</field>
      </fields>
      <xml><![CDATA[{select}]]></xml>
      <page>Grants bonuses to the specified attribute based on the number of cyberlimbs a character has. Special attributes are invalid</page>
    </improvement>
    <improvement>
      <name>Cyber-Singularity Seeker/Redliner (Condition Monitor)</name>
      <id>cyberseeker</id>
      <internal>cyberseeker</internal>
      <xml><![CDATA[BOX]]></xml>
      <page>Grants bonuses to the character's physical Condition Monitor based on the number of cyberlimbs a character has. See Redliner in Chrome Flesh for more details.</page>
    </improvement>
    <improvement>
      <name>Condition Monitor, Physical</name>
      <id>conditionmonitorphysical</id>
      <internal>conditionmonitor</internal>
      <fields>
        <field>val</field>
      </fields>
      <xml><![CDATA[<physical>{val}</physical>]]></xml>
      <page>Adjusts the number of boxes the character has in their Physical Condition Monitor. Positive numbers increase the number of boxes in the Condition Monitor. Negative numbers reduce the number of boxes in the Condition Monitor.</page>
    </improvement>
    <improvement>
      <name>Condition Monitor, Stun</name>
      <id>conditionmonitorstun</id>
      <internal>conditionmonitor</internal>
      <fields>
        <field>val</field>
      </fields>
      <xml><![CDATA[<stun>{val}</stun>]]></xml>
      <page>Adjusts the number of boxes the character has in their Stun Condition Monitor. Positive numbers increase the number of boxes in the Condition Monitor. Negative numbers reduce the number of boxes in the Condition Monitor.</page>
    </improvement>
    <improvement>
      <name>Condition Monitor, Threshold</name>
      <id>conditionmonitorthreshold</id>
      <internal>conditionmonitor</internal>
      <fields>
        <field>val</field>
      </fields>
      <xml><![CDATA[<threshold>{val}</threshold>]]></xml>
      <page>Adjusts the number of boxes between each Condition Monitor Threshold. Positive numbers increase the number of boxes between each Threshold. Negative numbers reduce the number of boxes between each Threshold.</page>
    </improvement>
    <improvement>
      <name>Condition Monitor, Threshold Offset</name>
      <id>conditionmonitoroffset</id>
      <internal>conditionmonitor</internal>
      <fields>
        <field>val</field>
      </fields>
      <xml><![CDATA[<thresholdoffset>{val}</thresholdoffset>]]></xml>
      <page>Adjusts the number of boxes between the start of each Condition Monitor and the first Threshold. Positive numbers increase the starting position of the first Threshold. Negative numbers reduce the starting position of each Threshold.</page>
    </improvement>
    <improvement>
      <name>Block Skillgroup Defaulting</name>
      <id>blockskillgroupdefaulting</id>
      <internal>blockskillgroupdefaulting</internal>
      <fields>
        <field>SelectSkillGroup</field>
      </fields>
      <xml><![CDATA[]]></xml>
      <page>Prevents the character from seeing dicepool values for skills in the selected skillgroup.</page>
    </improvement>
    <improvement>
      <name>Attribute Level</name>
      <id>attributelevel</id>
      <internal>attributelevel</internal>
      <fields>
        <field>SelectAttribute</field>
        <field>val</field>
      </fields>
      <xml><![CDATA[<name>{select}</name><val>{val}</val>]]></xml>
      <page>Adds to the selected attribute's base Value, increasing Karma costs for subsequent purchases.</page>
    </improvement>
    <improvement>
      <name>Skill Level</name>
      <id>skilllevel</id>
      <internal>skilllevel</internal>
      <fields>
        <field>SelectSkill</field>
        <field>val</field>
      </fields>
      <xml><![CDATA[<name>{select}</name><val>{val}</val>]]></xml>
      <page>Adds to the selected attribute's base Value, increasing Karma costs for subsequent purchases.</page>
    </improvement>
    <improvement>
      <name>KnowSoft</name>
      <id>knowsoft</id>
      <internal>knowsoft</internal>
      <fields>
        <field>SelectKnowSkill</field>
        <field>val</field>
      </fields>
      <xml><![CDATA[<name>{select}</name><val>{val}</val><require>skilljack</require>]]></xml>
      <page>Creates a Knowledge Skill that requires the skillsoftaccess improvement to be activated.</page>
    </improvement>
    <improvement>
      <name>Adept Power</name>
      <id>specificpower</id>
      <internal>specificpower</internal>
      <fields>
        <field>SelectAdeptPower</field>
        <field>val</field>
        <field>free</field>
      </fields>
      <xml><![CDATA[<name>{select}</name><val>{val}</val><free>{free}</free>]]></xml>
      <page>Creates a free Adept Power. If the selected power already exists, the power will either be marked as free, or have free levels added to it.</page>
    </improvement>
    <improvement>
      <name>Living Persona, Device Rating</name>
      <id>livingpersonadevicerating</id>
      <internal>livingpersona</internal>
      <fields>
        <field>val</field>
      </fields>
      <xml><![CDATA[<devicerating>{val}</devicerating>]]></xml>
      <page>Adjusts the Living Persona's Device Rating by the value entered. Positive numbers improve the Device Rating. Negative numbers reduce the Device Rating. You may enter XPath operations as well. This has no effect on characters that do not have a Living Persona.</page>
    </improvement>
    <improvement>
      <name>Living Persona, Program Limit</name>
      <id>livingpersonaprogramlimit</id>
      <internal>livingpersona</internal>
      <fields>
        <field>val</field>
      </fields>
      <xml><![CDATA[<programlimit>{val}</programlimit>]]></xml>
      <page>Adjusts the Living Persona's Program Limit by the value entered. Positive numbers improve the Program Limit. Negative numbers reduce the Program Limit. You may enter XPath operations as well. This has no effect on characters that do not have a Living Persona.</page>
    </improvement>
    <improvement>
      <name>Living Persona, Attack</name>
      <id>livingpersonaattack</id>
      <internal>livingpersona</internal>
      <fields>
        <field>val</field>
      </fields>
      <xml><![CDATA[<attack>{val}</attack>]]></xml>
      <page>Adjusts the Living Persona's Attack by the value entered. Positive numbers improve Attack. Negative numbers reduce Attack. You may enter XPath operations as well. This has no effect on characters that do not have a Living Persona.</page>
    </improvement>
    <improvement>
      <name>Living Persona, Sleaze</name>
      <id>livingpersonasleaze</id>
      <internal>livingpersona</internal>
      <fields>
        <field>val</field>
      </fields>
      <xml><![CDATA[<sleaze>{val}</sleaze>]]></xml>
      <page>Adjusts the Living Persona's Sleaze by the value entered. Positive numbers improve Sleaze. Negative numbers reduce Sleaze. You may enter XPath operations as well. This has no effect on characters that do not have a Living Persona.</page>
    </improvement>
    <improvement>
      <name>Living Persona, Data Processing</name>
      <id>livingpersonadataprocessing</id>
      <internal>livingpersona</internal>
      <fields>
        <field>val</field>
      </fields>
      <xml><![CDATA[<dataprocessing>{val}</dataprocessing>]]></xml>
      <page>Adjusts the Living Persona's Data Processing by the value entered. Positive numbers improve Data Processing. Negative numbers reduce Data Processing. You may enter XPath operations as well. This has no effect on characters that do not have a Living Persona.</page>
    </improvement>
    <improvement>
      <name>Living Persona, Firewall</name>
      <id>livingpersonafirewall</id>
      <internal>livingpersona</internal>
      <fields>
        <field>val</field>
      </fields>
      <xml><![CDATA[<firewall>{val}</firewall>]]></xml>
      <page>Adjusts the Living Persona's Firewall by the value entered. Positive numbers improve Firewall. Negative numbers reduce Firewall. You may enter XPath operations as well. This has no effect on characters that do not have a Living Persona.</page>
    </improvement>
    <improvement>
      <name>Skill</name>
      <id>specificskill</id>
      <internal>specificskill</internal>
      <fields>
        <field>SelectSkill</field>
        <field>val</field>
        <field>applytorating</field>
      </fields>
      <xml><![CDATA[<name>{select}</name><bonus>{val}</bonus>{applytorating}]]></xml>
      <page>Adjusts the value for one of the character's Skills by the value entered. Positive numbers increase the Skill. Negative numbers decrease the Skill. Select a Skill to affect by clicking the Select Value button. The modifier can be applied to the Skill's Rating by selecting Apply to Rating, otherwise the modifier is applied as a dice pool modifier.</page>
    </improvement>
    <improvement>
      <name>Skills in Category</name>
      <id>skillcategory</id>
      <internal>skillcategory</internal>
      <fields>
        <field>SelectSkillCategory</field>
        <field>val</field>
        <field>applytorating</field>
      </fields>
      <xml><![CDATA[<name>{select}</name><bonus>{val}</bonus>{applytorating}]]></xml>
      <page>Adjusts the value for all of the Skills in one category by the value entered. Positive numbers increase the Skills. Negative numbers decrease the Skills. Select a Skill category to affect by clicking the Select Value button. The modifier can be applied to the Skills' Ratings by selecting Apply to Rating, otherwise the modifier is applied as a dice pool modifier.</page>
    </improvement>
    <improvement>
      <name>Skills in Group</name>
      <id>skillgroup</id>
      <internal>skillgroup</internal>
      <fields>
        <field>SelectSkillGroup</field>
        <field>val</field>
        <field>applytorating</field>
      </fields>
      <xml><![CDATA[<name>{select}</name><bonus>{val}</bonus>{applytorating}]]></xml>
      <page>Adjusts the value for all of the Skills in a Skill Group by the value entered. Positive numbers increase the Skills. Negative numbers decrease the Skills. Select a Skill Group to affect by clicking the Select Value button. The modifier can be applied to the Skills' Ratings by selecting Apply to Rating, otherwise the modifier is applied as a dice pool modifier.</page>
    </improvement>
    <improvement>
      <name>Skills linked to Attribute</name>
      <id>skillattribute</id>
      <internal>skillattribute</internal>
      <fields>
        <field>SelectAttribute</field>
        <field>val</field>
        <field>applytorating</field>
      </fields>
      <xml><![CDATA[<name>{select}</name><bonus>{val}</bonus>{applytorating}]]></xml>
      <page>Adjusts the value for all of the Skills linked to an Attribute by the value entered. Positive numbers increase the Skills. Negative numbers decrease the Skills. Select a linked Attribute to affect by clicking the Select Value button. The modifier can be applied to the Skills' Ratings by selecting Apply to Rating, otherwise the modifier is applied as a dice pool modifier.</page>
    </improvement>
    <improvement>
      <name>Armor</name>
      <id>armor</id>
      <internal>armor</internal>
      <fields>
        <field>val</field>
      </fields>
      <xml><![CDATA[{val}]]></xml>
      <page>Adjusts the character's Armor Rating by the value entered. Positive numbers improve Armor. Negative numbers reduce Armor.</page>
    </improvement>
    <improvement>
      <name>Reach</name>
      <id>reach</id>
      <internal>reach</internal>
      <fields>
        <field>val</field>
      </fields>
      <xml><![CDATA[{val}]]></xml>
      <page>Adjusts the character's Reach by the value entered. Positive numbers increase Reach. Negative numbers reduce Reach.</page>
    </improvement>
    <improvement>
      <name>Unarmed DV</name>
      <id>unarmeddv</id>
      <internal>unarmeddv</internal>
      <fields>
        <field>val</field>
      </fields>
      <xml><![CDATA[{val}]]></xml>
      <page>Adjusts the Damage Value for a character's Unarmed Attacks by the value entered. Positive numbers increase the Damage Value. Negative numbers decrease the Damage Value.</page>
    </improvement>
    <improvement>
      <name>Unarmed DV Physical</name>
      <id>unarmeddvphysical</id>
      <internal>unarmeddvphysical</internal>
      <xml />
      <page>All of the character's Unarmed Attacks will do Physical damage instead of Stun damage.</page>
    </improvement>
    <improvement>
      <name>Unarmed AP</name>
      <id>unarmedap</id>
      <internal>unarmedap</internal>
      <fields>
        <field>val</field>
      </fields>
      <xml><![CDATA[{val}]]></xml>
      <page>Adjusts the Armor Penetration value for a character's Unarmed Attacks by the value entered. Positive numbers reduce Armor Penetration. Negative numbers increase Armor Penetration.</page>
    </improvement>
    <improvement>
      <name>Initiative</name>
      <id>initiative</id>
      <internal>initiative</internal>
      <fields>
        <field>val</field>
      </fields>
      <xml><![CDATA[{val}]]></xml>
      <page>Adjusts the character's Initiative by the value entered. Positive numbers increase Initiative. Negative numbers reduce Initiative.</page>
    </improvement>
    <improvement>
      <name>Initiative Dice</name>
      <id>initiativediceadd</id>
      <internal>initiativediceadd</internal>
      <fields>
        <field>val</field>
      </fields>
      <xml><![CDATA[{val}]]></xml>
      <page>Adjusts the number of Initiative Dice the character receives by the value entered. Positive numbers increase the number of Initiative Dice. Negative numbers reduce the number of Initiative Dice.</page>
    </improvement>
    <improvement>
      <name>Matrix Initiative</name>
      <id>matrixinitiative</id>
      <internal>matrixinitiative</internal>
      <fields>
        <field>val</field>
      </fields>
      <xml><![CDATA[{val}]]></xml>
      <page>Adjusts the character's Matrix Initiative by the value entered. Positive numbers increase Matrix Initiative. Negative numbers reduce Matrix Initiative.</page>
    </improvement>
    <improvement>
      <name>Matrix Initiative Passes</name>
      <id>matrixinitiativediceadd</id>
      <internal>matrixinitiativediceadd</internal>
      <fields>
        <field>val</field>
      </fields>
      <xml><![CDATA[{val}]]></xml>
      <page>Adjusts the number of Matrix Initiative Passes the character receives by the value entered. Positive numbers increase the number of Matrix Initiative Passes. Negative numbers reduce the number of Matrix Initiative Passes.</page>
    </improvement>
    <improvement>
      <name>Lifestyle Cost</name>
      <id>lifestylecost</id>
      <internal>lifestylecost</internal>
      <fields>
        <field>val</field>
      </fields>
      <xml><![CDATA[{val}]]></xml>
      <page>Adjusts the Nuyen cost of all Lifestyles by the percent value entered. All Lifestyles will now cost an additional X% per month. Positive number increase the Lifestyle's monthly Nuyen cost. Negative numbers reduce the Lifestyle's monthly Nuyen cost.</page>
    </improvement>
    <improvement>
      <name>Genetech Cost</name>
      <id>genetechcostmultiplier</id>
      <internal>genetechcostmultiplier</internal>
      <fields>
        <field>val</field>
      </fields>
      <xml><![CDATA[{val}]]></xml>
      <page>Adjusts the Nuyen cost of Bioware in the Genetech categories by the percent value entered. All Genetech Nuyen costs will now be X% of their original value. Numbers lower than 100 reduce the Nuyen cost. Numbers higher than 100 increase the Nuyen cost.</page>
    </improvement>
    <improvement>
      <name>Basic Bioware Essence Cost</name>
      <id>basicbiowareessmultiplier</id>
      <internal>basicbiowareessmultiplier</internal>
      <fields>
        <field>val</field>
      </fields>
      <xml><![CDATA[{val}]]></xml>
      <page>Adjusts the Essence cost of Bioware in the Basic category by the percent value entered. All Basic Bioware Essence costs will now be X% of their original value. Numbers lower than 100 reduce the Essence cost. Numbers higher than 100 increase the Essence cost.</page>
    </improvement>
    <improvement>
      <name>Bioware Essence Cost</name>
      <id>biowareessmultiplier</id>
      <internal>biowareessmultiplier</internal>
      <fields>
        <field>val</field>
      </fields>
      <xml><![CDATA[{val}]]></xml>
      <page>Adjusts the Essence cost of Bioware by the percent value entered. All Bioware Essence costs will now be X% of their original value. Numbers lower than 100 reduce the Essence cost. Numbers higher than 100 increase the Essence cost.</page>
    </improvement>
    <improvement>
      <name>Genetech Essence Cost</name>
      <id>genetechessmultiplier</id>
      <internal>genetechessmultiplier</internal>
      <fields>
        <field>val</field>
      </fields>
      <xml><![CDATA[{val}]]></xml>
      <page>Adjusts the Essence cost of Genetech by the percent value entered. All Genetech Essence costs will now be X% of their original value. Numbers lower than 100 reduce the Essence cost. Numbers higher than 100 increase the Essence cost.</page>
    </improvement>
    <improvement>
      <name>Cyberware Essence Cost</name>
      <id>cyberwareessmultiplier</id>
      <internal>cyberwareessmultiplier</internal>
      <fields>
        <field>val</field>
      </fields>
      <xml><![CDATA[{val}]]></xml>
      <page>Adjusts the Essence cost of Cyberware by the percent value entered. All Cyberware Essence costs will now be X% of their original value. Numbers lower than 100 reduce the Essence cost. Numbers higher than 100 increase the Essence cost.</page>
    </improvement>
    <improvement>
      <name>Weapon Category DV</name>
      <id>weaponcategorydv</id>
      <internal>weaponcategorydv</internal>
      <fields>
        <field>SelectWeaponCategory</field>
        <field>val</field>
      </fields>
      <xml><![CDATA[<name>{select}</name><bonus>{val}</bonus>]]></xml>
      <page>Adjusts the Damage Value of all Weapons in the selected category by the value entered. Positive numbers increase Weapon Damage Value. Negative numbers decrease Weapon Damage Value.</page>
    </improvement>
    <improvement>
      <name>Power Points, Free Spirit</name>
      <id>freespiritpowerpoints</id>
      <internal>freespiritpowerpoints</internal>
      <fields>
        <field>val</field>
      </fields>
      <xml><![CDATA[{val}]]></xml>
      <page>Adjusts the number of Power Points a Free Spirit receives to spend on Critter Powers by the value entered. Positive numbers increase the number of Power Points. Negative numbers decrease the number of Power Points. This has no effect on non-Free Spirit characters.</page>
    </improvement>
    <improvement>
      <name>Power Points, Adept</name>
      <id>adeptpowerpoints</id>
      <internal>adeptpowerpoints</internal>
      <fields>
        <field>val</field>
      </fields>
      <xml><![CDATA[{val}]]></xml>
      <page>Adjusts the number of Power Points an Adept receives to spend on Adept Powers by the value entered. Positive numbers increase the number of Power Points. Negative numbers decrease the number of Power Points. This has no effect on non-Adept characters.</page>
    </improvement>
    <improvement>
      <name>Armor Encumbrance Penalty</name>
      <id>armorencumbrancepenalty</id>
      <internal>armorencumbrancepenalty</internal>
      <fields>
        <field>val</field>
      </fields>
      <xml><![CDATA[{val}]]></xml>
      <page>Adjusts the character's Armor Encumbrance penalty by the value entered. Positive numbers increase the Armor Encumbrance penalty (bad). Negative numbers decrease the Armor Encumbrance penalty (good).</page>
    </improvement>
    <improvement>
      <name>Damage Resistance</name>
      <id>damageresistance</id>
      <internal>damageresistance</internal>
      <fields>
        <field>val</field>
      </fields>
      <xml><![CDATA[{val}]]></xml>
      <page>Adjusts the size of the character's Damage Resistance Test dice pool by the value entered. Positive numbers increase the size of the pool. Negative numbers decrease the size of the pool.</page>
    </improvement>
    <improvement>
      <name>Judge Intentions</name>
      <id>judgeintentions</id>
      <internal>judgeintentions</internal>
      <fields>
        <field>val</field>
      </fields>
      <xml><![CDATA[{val}]]></xml>
      <page>Adjusts the character's Judge Intentions Special Attribute by the value entered. Positive numbers improve Judge Intentions. Negative numbers reduce Judge Intentions.</page>
    </improvement>
    <improvement>
      <name>Composure</name>
      <id>composure</id>
      <internal>composure</internal>
      <fields>
        <field>val</field>
      </fields>
      <xml><![CDATA[{val}]]></xml>
      <page>Adjusts the character's Composure Special Attribute by the value entered. Positive numbers improve Composure. Negative numbers reduce Composure.</page>
    </improvement>
    <improvement>
      <name>Lift and Carry</name>
      <id>liftandcarry</id>
      <internal>liftandcarry</internal>
      <fields>
        <field>val</field>
      </fields>
      <xml><![CDATA[{val}]]></xml>
      <page>Adjusts the character's Lift and Carry Special Attribute by the value entered. Positive numbers improve Lift and Carry. Negative numbers reduce Lift and Carry.</page>
    </improvement>
    <improvement>
      <name>Memory</name>
      <id>memory</id>
      <internal>memory</internal>
      <fields>
        <field>val</field>
      </fields>
      <xml><![CDATA[{val}]]></xml>
      <page>Adjusts the character's Memory Special Attribute by the value entered. Positive numbers improve Memory. Negative numbers reduce Memory.</page>
    </improvement>
    <improvement>
      <name>Concealability</name>
      <id>concealability</id>
      <internal>concealability</internal>
      <fields>
        <field>val</field>
      </fields>
      <xml><![CDATA[{val}]]></xml>
      <page>Adjusts the character's ability to conceal Weapons by the value entered. This bonus applies to the Concealability of all Weapons. Positive values improve Concealability. Negative values reduce Concealability.</page>
    </improvement>
    <improvement>
      <name>Drain Resistance</name>
      <id>drainresist</id>
      <internal>drainresist</internal>
      <fields>
        <field>val</field>
      </fields>
      <xml><![CDATA[{val}]]></xml>
      <page>Adjusts the size of the character's Drain Resistance pool by the value entered. Positive values increase the size of the pool. Negative values decrease the size of the pool.</page>
    </improvement>
    <improvement>
      <name>Fading Resistance</name>
      <id>fadingresist</id>
      <internal>fadingresist</internal>
      <fields>
        <field>val</field>
      </fields>
      <xml><![CDATA[{val}]]></xml>
      <page>Adjusts the size of the character's Fading Resistance pool by the value entered. Positive values increase the size of the pool. Negative values decrease the size of the pool.</page>
    </improvement>
    <improvement>
      <name>Spells in Category</name>
      <id>spellcategory</id>
      <internal>spellcategory</internal>
      <fields>
        <field>SelectSpellCategory</field>
        <field>val</field>
      </fields>
      <xml><![CDATA[<name>{select}</name><val>{val}</val>]]></xml>
      <page>Adjusts the size of the character's Spellcasting pool when casting Spell in the selected category. Positive values improve Spellcasting. Negative values reduce Spellcasting.</page>
    </improvement>
    <improvement>
      <name>Specific Spell Dicepool</name>
      <id>spelldicepool</id>
      <internal>spelldicepool</internal>
      <fields>
        <field>SelectSpell</field>
        <field>val</field>
      </fields>
      <xml><![CDATA[<name>{select}</name><val>{val}</val>]]></xml>
      <page>Adjusts the size of the character's Spellcasting pool when casting the Spell with the selected name. Positive values improve Spellcasting. Negative values reduce Spellcasting.</page>
    </improvement>
    <improvement>
      <name>Skillsoft Access</name>
      <id>skillsoftaccess</id>
      <internal>skillsoftaccess</internal>
      <xml />
      <page>The character can use Knowsoft and Linguasoft Skillsofts as though they had a direct neural link.</page>
    </improvement>
    <improvement>
      <name>Essence Maximum</name>
      <id>essencemax</id>
      <internal>essencemax</internal>
      <fields>
        <field>val</field>
      </fields>
      <xml><![CDATA[{val}]]></xml>
      <page>Adjusts the character's Maximum Essence by the value entered. Positive values increase Maximum Essence. Negative values decrease Maximum Essence.</page>
    </improvement>
    <improvement>
      <name>Throwing Weapon Range</name>
      <id>throwrange</id>
      <internal>throwrange</internal>
      <fields>
        <field>val</field>
      </fields>
      <xml><![CDATA[{val}]]></xml>
      <page>Adjusts a character's STR for the purpose of determining the range of Throwing Weapons. Positive numbers increase the character's effective STR. Negative numbers reduce the character's effective STR.</page>
    </improvement>
    <improvement>
      <name>Skillwire Rating</name>
      <id>skillwire</id>
      <internal>skillwire</internal>
      <fields>
        <field>val</field>
      </fields>
      <xml><![CDATA[{val}]]></xml>
      <page>Grants the character access to Skillwires at the specified Rating which limits the effective Rating of all Skillsofts the character takes.</page>
    </improvement>
    <improvement>
      <name>Swap Skill Attribute (Physical for Mental)</name>
      <id>swapskillattribute</id>
      <internal>swapskillattribute</internal>
      <fields>
        <field>SelectPhysicalAttribute</field>
      </fields>
      <xml><![CDATA[<attribute>{select}</attribute>]]></xml>
      <page>Swaps the Physical Attribute used by Active Skills with the corresponding Mental Attribute as described in the Astral Attributes table on SR4 192. (AGI/LOG; BOD/WIL; REA/INT; STR/CHA)</page>
    </improvement>
    <improvement>
      <name>Quickening</name>
      <id>quickeningmetamagic</id>
      <internal>quickeningmetamagic</internal>
      <xml />
      <page>Grants the character access to Quickening in the same manner as the Quickening Metamagic.</page>
    </improvement>
    <improvement>
      <name>Basic Lifestyle Cost</name>
      <id>basiclifestylecost</id>
      <internal>basiclifestylecost</internal>
      <fields>
        <field>val</field>
      </fields>
      <xml><![CDATA[{val}]]></xml>
      <page>Adjusts the Nuyen cost of all basic Lifestyles by the percent value entered. All basic Lifestyles will now cost an additional X% per month. Basic Lifestyles are only those found in the SR4 book and do not include Advanced Lifestyles, Safehouses, or Bolt Holes. Positive number increase the basic Lifestyle's monthly Nuyen cost. Negative numbers reduce the basic Lifestyle's monthly Nuyen cost.</page>
    </improvement>
    <improvement>
      <name>Throwing Weapon STR</name>
      <id>throwstr</id>
      <internal>throwstr</internal>
      <fields>
        <field>val</field>
      </fields>
      <xml><![CDATA[{val}]]></xml>
      <page>Adjusts a character's STR for the purpose of determining the DV of Throwing Weapons. Positive numbers increase the character's effective STR. Negative numbers reduce the character's effective STR.</page>
    </improvement>
    <improvement>
      <name>Knowledge Skill</name>
      <id>specificknowskill</id>
      <internal>specificskill</internal>
      <fields>
        <field>SelectKnowSkill</field>
        <field>val</field>
        <field>applytorating</field>
      </fields>
      <xml><![CDATA[<name>{select}</name><bonus>{val}</bonus>{applytorating}]]></xml>
      <page>Adjusts the value for one of the character's Knowledge Skills by the value entered. Positive numbers increase the Knowledge Skill. Negative numbers decrease the Knowledge Skill. Select a Knowledge Skill to affect by clicking the Select Value button. The modifier can be applied to the Knowledge Skill's Rating by selecting Apply to Rating, otherwise the modifier is applied as a dice pool modifier.</page>
    </improvement>
    <improvement>
      <name>Ignore Condition Monitor Penalty, Stun</name>
      <id>ignorecmpenaltystun</id>
      <internal>ignorecmpenaltystun</internal>
      <xml />
      <page>Reduces the characters Stun Condition Monitor Penalty to 0 while the Improvement is active.</page>
    </improvement>
    <improvement>
      <name>Ignore Condition Monitor Penalty, Physical</name>
      <id>ignorecmpenaltyphysical</id>
      <internal>ignorecmpenaltyphysical</internal>
      <xml />
      <page>Reduces the characters Physical Condition Monitor Penalty to 0 while the Improvement is active.</page>
    </improvement>
    <improvement>
      <name>Street Cred Multiplier</name>
      <id>streetcredmultiplier</id>
      <internal>streetcredmultiplier</internal>
      <fields>
        <field>val</field>
      </fields>
      <xml><![CDATA[{val}]]></xml>
      <page>Increases or reduces the multiplier used to calculate Street Cred.</page>
    </improvement>
    <improvement>
      <name>Bonus Street Cred</name>
      <id>streetcred</id>
      <internal>streetcred</internal>
      <fields>
        <field>val</field>
      </fields>
      <xml><![CDATA[{val}]]></xml>
      <page>Increases the character's Street Cred by the listed value.</page>
    </improvement>
    <improvement>
      <name>Dodge</name>
      <id>dodge</id>
      <internal>dodge</internal>
      <fields>
        <field>val</field>
      </fields>
      <xml><![CDATA[{val}]]></xml>
      <page>Increases the character's Dodge pool by the listed value.</page>
    </improvement>
    <improvement>
      <name>Enable Cyberzombie Conversion</name>
      <id>enablecyberzombie</id>
      <internal>enablecyberzombie</internal>
      <xml />
      <page>Allows the character to be converted into a Cyberzombie.</page>
    </improvement>
<<<<<<< HEAD
=======
    <improvement>
      <name>Free Spells</name>
      <id>freespells</id>
      <internal>freespells</internal>
      <fields>
        <field>val</field>
      </fields>
      <xml><![CDATA[{val}]]></xml>
      <page>Allows the character to mark some spells as Free, avoiding Karma costs.</page>
    </improvement>
    <improvement>
      <name>Mental Limit</name>
      <id>mentallimit</id>
      <internal>mentallimit</internal>
      <fields>
        <field>val</field>
      </fields>
      <xml><![CDATA[{val}]]></xml>
      <page>Adjusts the character's Mental Limit by the listed value.</page>
    </improvement>
    <improvement>
      <name>Physical Limit</name>
      <id>physicallimit</id>
      <internal>physicallimit</internal>
      <fields>
        <field>val</field>
      </fields>
      <xml><![CDATA[{val}]]></xml>
      <page>Adjusts the character's Physical Limit by the listed value.</page>
    </improvement>
    <improvement>
      <name>Social Limit</name>
      <id>sociallimit</id>
      <internal>sociallimit</internal>
      <fields>
        <field>val</field>
      </fields>
      <xml><![CDATA[{val}]]></xml>
      <page>Adjusts the character's Social Limit by the listed value.</page>
    </improvement>
>>>>>>> ddac5312
  </improvements>
</chummer><|MERGE_RESOLUTION|>--- conflicted
+++ resolved
@@ -742,8 +742,6 @@
       <xml />
       <page>Allows the character to be converted into a Cyberzombie.</page>
     </improvement>
-<<<<<<< HEAD
-=======
     <improvement>
       <name>Free Spells</name>
       <id>freespells</id>
@@ -784,6 +782,5 @@
       <xml><![CDATA[{val}]]></xml>
       <page>Adjusts the character's Social Limit by the listed value.</page>
     </improvement>
->>>>>>> ddac5312
   </improvements>
 </chummer>