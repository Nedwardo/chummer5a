﻿<?xml version="1.0" encoding="utf-8"?>
<chummer>
  <version>-398</version>
  <grades>
    <grade>
      <id>f0a67dc0-6b0a-43fa-b389-a110ba1dd59d</id>
      <name>Standard</name>
      <ess>1</ess>
      <cost>1</cost>
      <avail>0</avail>
      <source>SR5</source>
      <page>451</page>
    </grade>
    <grade>
      <id>9166244c-440b-44a1-8795-4917b53e6101</id>
      <name>Standard (Burnout's Way)</name>
      <ess>0.8</ess>
      <cost>1</cost>
      <avail>0</avail>
      <source>SG</source>
      <page>177</page>
    </grade>
    <grade>
      <id>c4bbffe4-5818-4055-bc5e-f44562bde855</id>
      <name>Used</name>
      <ess>1.25</ess>
      <cost>0.75</cost>
      <avail>-4</avail>
      <source>SR5</source>
      <page>451</page>
    </grade>
    <grade>
      <id>c2c6a3cc-c4bf-42c8-9260-868fd44d34ce</id>
      <name>Alphaware</name>
      <ess>0.8</ess>
      <cost>1.2</cost>
      <avail>+2</avail>
      <source>SR5</source>
      <page>451</page>
    </grade>
    <grade>
      <id>9e24f0ce-b41e-496f-844a-82805fcb65a9</id>
      <name>Betaware</name>
      <ess>0.7</ess>
      <cost>1.5</cost>
      <avail>+4</avail>
      <source>SR5</source>
      <page>451</page>
    </grade>
    <grade>
      <id>2b599ecd-4e80-4669-a78e-4db232c80a83</id>
      <name>Deltaware</name>
      <ess>0.5</ess>
      <cost>2.5</cost>
      <avail>+8</avail>
      <source>SR5</source>
      <page>451</page>
    </grade>
<<<<<<< HEAD
		<grade>
			<id>2b599ecd-4e80-4669-a78e-4db232c80a83</id>
			<name>Gammaware</name>
			<ess>0.4</ess>
			<cost>5</cost>
			<avail>+12</avail>
			<source>CF</source>
			<page>72</page>
		</grade>
	</grades>
	<categories>
		<category>Basic</category>
		<category>Orthoskin Upgrades</category>
		<category>Cultured</category>
		<category>Symbionts</category>
		<category>Genemods</category>
=======
    <grade>
      <id>2b599ecd-4e80-4669-a78e-4db232c80a83</id>
      <name>Gammaware</name>
      <ess>0.4</ess>
      <cost>5</cost>
      <avail>+12</avail>
      <source>CF</source>
      <page>72</page>
    </grade>
  </grades>
  <categories>
    <category>Basic</category>
    <category>Orthoskin Upgrades</category>
    <category>Cultured</category>
    <category>Symbionts</category>
    <category>Genemods</category>
>>>>>>> 3ae911d1
  </categories>
  <biowares>
    <bioware>
      <id>ae0bb365-e40c-4aa2-9c30-0be902d992ac</id>
      <name>Adrenaline Pump</name>
      <category>Basic</category>
      <rating>3</rating>
      <ess>Rating * 0.75</ess>
      <capacity>0</capacity>
      <avail>(Rating * 6)F</avail>
      <cost>Rating * 55000</cost>
      <source>SR5</source>
      <page>459</page>
    </bioware>
    <bioware>
      <id>b04871a1-6b7b-4a78-89fc-af8ec69bdd3d</id>
      <name>Bone Density Augmentation</name>
      <category>Basic</category>
      <rating>4</rating>
      <ess>Rating * 0.3</ess>
      <capacity>0</capacity>
      <avail>(Rating * 4)</avail>
      <cost>Rating * 5000</cost>
      <bonus>
        <damageresistance>Rating</damageresistance>
        <unarmeddv>Rating-1</unarmeddv>
        <unarmeddvphysical />
      </bonus>
      <source>SR5</source>
      <page>459</page>
    </bioware>
    <bioware>
      <id>b04871a1-6b7b-4a78-89fc-af8ec69bdd3d</id>
      <name>Genewipe</name>
      <category>Genemods</category>
      <ess>0.2</ess>
      <capacity>0</capacity>
      <avail>16F</avail>
      <cost>57000</cost>
      <source>CF</source>
      <page>157</page>
    </bioware>
    <bioware>
      <id>b04871a1-6b7b-4a78-89fc-af8ec69bdd3d</id>
      <name>Masque</name>
      <category>Genemods</category>
      <ess>0.1</ess>
      <capacity>0</capacity>
      <avail>10F</avail>
      <cost>40000</cost>
      <source>CF</source>
      <page>157</page>
    </bioware>
    <bioware>
      <id>b04871a1-6b7b-4a78-89fc-af8ec69bdd3d</id>
      <name>Reprint</name>
      <category>Genemods</category>
      <ess>0.1</ess>
      <capacity>0</capacity>
      <avail>12F</avail>
      <cost>30000</cost>
      <source>CF</source>
      <page>157</page>
    </bioware>
    <bioware>
      <id>b04871a1-6b7b-4a78-89fc-af8ec69bdd3d</id>
      <name>Shuffle</name>
      <category>Genemods</category>
      <ess>0.2</ess>
      <capacity>0</capacity>
      <avail>12F</avail>
      <cost>20000</cost>
      <source>CF</source>
      <page>157</page>
    </bioware>
    <bioware>
      <id>b04871a1-6b7b-4a78-89fc-af8ec69bdd3d</id>
      <name>Elastic Stomach</name>
      <category>Genemods</category>
      <ess>0.1</ess>
      <capacity>0</capacity>
      <avail>6</avail>
      <cost>10000</cost>
      <source>CF</source>
      <page>159</page>
    </bioware>
    <bioware>
      <id>b04871a1-6b7b-4a78-89fc-af8ec69bdd3d</id>
      <name>Hyperthymesia</name>
      <category>Genemods</category>
      <ess>0.1</ess>
      <capacity>0</capacity>
      <avail>10</avail>
      <cost>15000</cost>
      <source>CF</source>
      <page>159</page>
    </bioware>
    <bioware>
      <id>b04871a1-6b7b-4a78-89fc-af8ec69bdd3d</id>
      <name>Lung Expansion</name>
      <category>Genemods</category>
      <ess>0.1</ess>
      <capacity>0</capacity>
      <avail>6</avail>
      <cost>16500</cost>
      <source>CF</source>
      <page>159</page>
    </bioware>
    <bioware>
      <id>b04871a1-6b7b-4a78-89fc-af8ec69bdd3d</id>
      <name>Increased Myelination</name>
      <category>Genemods</category>
      <ess>0.1</ess>
      <capacity>0</capacity>
      <avail>8</avail>
      <cost>12000</cost>
      <source>CF</source>
      <page>159</page>
    </bioware>
    <bioware>
      <id>b04871a1-6b7b-4a78-89fc-af8ec69bdd3d</id>
      <name>Myostatin Inhibitor</name>
      <category>Genemods</category>
      <ess>0.3</ess>
      <capacity>0</capacity>
      <avail>10</avail>
      <cost>30500</cost>
      <source>CF</source>
      <page>159</page>
    </bioware>
    <bioware>
      <id>b04871a1-6b7b-4a78-89fc-af8ec69bdd3d</id>
      <name>Narco</name>
      <category>Genemods</category>
      <ess>0.2</ess>
      <capacity>0</capacity>
      <avail>12F</avail>
      <cost>16420</cost>
      <source>CF</source>
      <page>159</page>
    </bioware>
    <bioware>
      <id>b04871a1-6b7b-4a78-89fc-af8ec69bdd3d</id>
      <name>Selective Hearing</name>
      <category>Genemods</category>
      <ess>0.1</ess>
      <capacity>0</capacity>
      <avail>6</avail>
      <cost>17000</cost>
      <source>CF</source>
      <page>160</page>
    </bioware>
    <bioware>
      <id>b04871a1-6b7b-4a78-89fc-af8ec69bdd3d</id>
      <name>Thickened Digestive Tract Lining</name>
      <category>Genemods</category>
      <ess>0.1</ess>
      <capacity>0</capacity>
      <avail>6</avail>
      <cost>8000</cost>
      <source>CF</source>
      <page>160</page>
    </bioware>
    <bioware>
      <id>b04871a1-6b7b-4a78-89fc-af8ec69bdd3d</id>
      <name>Adapsin</name>
      <category>Genemods</category>
      <ess>0.2</ess>
      <capacity>0</capacity>
      <avail>16</avail>
      <cost>30000</cost>
      <source>CF</source>
      <page>160</page>
    </bioware>
    <bioware>
      <id>b04871a1-6b7b-4a78-89fc-af8ec69bdd3d</id>
      <name>Dareadrenaline</name>
      <category>Genemods</category>
      <ess>0.1</ess>
      <capacity>0</capacity>
      <avail>6</avail>
      <cost>61000</cost>
      <source>CF</source>
      <page>160</page>
    </bioware>
    <bioware>
      <id>b04871a1-6b7b-4a78-89fc-af8ec69bdd3d</id>
      <name>Double Elastin</name>
      <category>Genemods</category>
      <ess>0.2</ess>
      <capacity>0</capacity>
      <avail>12</avail>
      <cost>18000</cost>
      <source>CF</source>
      <page>160</page>
    </bioware>
    <bioware>
      <id>b04871a1-6b7b-4a78-89fc-af8ec69bdd3d</id>
      <name>Hyper Glucagon</name>
      <category>Genemods</category>
      <ess>0.1</ess>
      <capacity>0</capacity>
      <avail>6</avail>
      <cost>8000</cost>
      <source>CF</source>
      <page>160</page>
    </bioware>
    <bioware>
      <id>b04871a1-6b7b-4a78-89fc-af8ec69bdd3d</id>
      <name>Magnasense</name>
      <category>Genemods</category>
      <ess>0.1</ess>
      <capacity>0</capacity>
      <avail>8</avail>
      <cost>7000</cost>
      <source>CF</source>
      <page>160</page>
    </bioware>
    <bioware>
      <id>b04871a1-6b7b-4a78-89fc-af8ec69bdd3d</id>
      <name>Neo-EPO</name>
      <category>Genemods</category>
      <ess>0.2</ess>
      <capacity>0</capacity>
      <avail>6</avail>
      <cost>38000</cost>
      <source>CF</source>
      <page>160</page>
    </bioware>
    <bioware>
      <id>b04871a1-6b7b-4a78-89fc-af8ec69bdd3d</id>
      <name>PuSHed</name>
      <category>Genemods</category>
      <ess>0.1</ess>
      <capacity>0</capacity>
      <avail>14</avail>
      <cost>62000</cost>
      <source>CF</source>
      <page>160</page>
    </bioware>
    <bioware>
      <id>b04871a1-6b7b-4a78-89fc-af8ec69bdd3d</id>
      <name>Qualia</name>
      <category>Genemods</category>
      <ess>0.4</ess>
      <capacity>0</capacity>
      <avail>14</avail>
      <cost>65000</cost>
      <source>CF</source>
      <page>161</page>
    </bioware>
    <bioware>
      <id>b04871a1-6b7b-4a78-89fc-af8ec69bdd3d</id>
      <name>Reakt</name>
      <category>Genemods</category>
      <ess>0.4</ess>
      <capacity>0</capacity>
      <avail>10</avail>
      <cost>75000</cost>
      <source>CF</source>
      <page>161</page>
    </bioware>
    <bioware>
      <id>b04871a1-6b7b-4a78-89fc-af8ec69bdd3d</id>
      <name>Skeletal Pneumaticity</name>
      <category>Genemods</category>
      <ess>0.1</ess>
      <capacity>0</capacity>
      <avail>5</avail>
      <cost>9000</cost>
      <source>CF</source>
      <page>161</page>
    </bioware>
    <bioware>
      <id>b04871a1-6b7b-4a78-89fc-af8ec69bdd3d</id>
      <name>Solus</name>
      <category>Genemods</category>
      <ess>0.1</ess>
      <capacity>0</capacity>
      <avail>8</avail>
      <cost>8000</cost>
      <source>CF</source>
      <page>161</page>
    </bioware>
    <bioware>
      <id>b04871a1-6b7b-4a78-89fc-af8ec69bdd3d</id>
      <name>Synaptic Acceleration</name>
      <category>Genemods</category>
      <ess>0.4</ess>
      <capacity>0</capacity>
      <avail>8</avail>
      <cost>78000</cost>
      <source>CF</source>
      <page>162</page>
    </bioware>
    <bioware>
      <id>b04871a1-6b7b-4a78-89fc-af8ec69bdd3d</id>
      <name>Synch</name>
      <category>Genemods</category>
      <ess>0.1</ess>
      <capacity>0</capacity>
      <avail>8</avail>
      <cost>14000</cost>
      <source>CF</source>
      <page>162</page>
    </bioware>
    <bioware>
      <id>b04871a1-6b7b-4a78-89fc-af8ec69bdd3d</id>
      <name>Tetrachromatic Vision</name>
      <category>Genemods</category>
      <ess>0.1</ess>
      <capacity>0</capacity>
      <avail>10</avail>
      <cost>8000</cost>
      <source>CF</source>
      <page>161</page>
    </bioware>
    <bioware>
      <id>b04871a1-6b7b-4a78-89fc-af8ec69bdd3d</id>
      <name>Vasocon</name>
      <category>Genemods</category>
      <ess>0.1</ess>
      <capacity>0</capacity>
      <avail>6</avail>
      <cost>15000</cost>
      <source>CF</source>
      <page>161</page>
    </bioware>
    <bioware>
      <id>b04871a1-6b7b-4a78-89fc-af8ec69bdd3d</id>
      <name>Allergen Tolerance</name>
      <category>Genemods</category>
      <ess>0.1</ess>
      <capacity>0</capacity>
      <avail>6</avail>
      <cost>20000</cost>
      <source>CF</source>
      <page>163</page>
    </bioware>
    <bioware>
      <id>b04871a1-6b7b-4a78-89fc-af8ec69bdd3d</id>
      <name>Cold Adaptation</name>
      <category>Genemods</category>
      <ess>0.5</ess>
      <capacity>0</capacity>
      <avail>5</avail>
      <cost>8000</cost>
      <source>CF</source>
      <page>163</page>
    </bioware>
    <bioware>
      <id>b04871a1-6b7b-4a78-89fc-af8ec69bdd3d</id>
      <name>Cryo Tolerance</name>
      <category>Genemods</category>
      <ess>0.5</ess>
      <capacity>0</capacity>
      <avail>18</avail>
      <cost>50000</cost>
      <source>CF</source>
      <page>163</page>
    </bioware>
    <bioware>
      <id>b04871a1-6b7b-4a78-89fc-af8ec69bdd3d</id>
      <name>Heat Adaptation</name>
      <category>Genemods</category>
      <ess>0.5</ess>
      <capacity>0</capacity>
      <avail>5</avail>
      <cost>8000</cost>
      <source>CF</source>
      <page>163</page>
    </bioware>
    <bioware>
      <id>b04871a1-6b7b-4a78-89fc-af8ec69bdd3d</id>
      <name>Low Oxygen Adaptation</name>
      <category>Genemods</category>
      <ess>0.5</ess>
      <capacity>0</capacity>
      <avail>4</avail>
      <cost>8000</cost>
      <source>CF</source>
      <page>163</page>
    </bioware>
    <bioware>
      <id>b04871a1-6b7b-4a78-89fc-af8ec69bdd3d</id>
      <name>Microgravity Adaptation</name>
      <category>Genemods</category>
      <ess>0.5</ess>
      <capacity>0</capacity>
      <avail>4</avail>
      <cost>30000</cost>
      <source>CF</source>
      <page>163</page>
    </bioware>
    <bioware>
      <id>b04871a1-6b7b-4a78-89fc-af8ec69bdd3d</id>
      <name>Pollution Tolerance</name>
      <category>Genemods</category>
      <ess>0.5</ess>
      <capacity>0</capacity>
      <avail>5</avail>
      <cost>15000</cost>
      <source>CF</source>
      <page>163</page>
    </bioware>
    <bioware>
      <id>b04871a1-6b7b-4a78-89fc-af8ec69bdd3d</id>
      <name>Radiation Tolerance</name>
      <category>Genemods</category>
      <ess>0.5</ess>
      <capacity>0</capacity>
      <avail>6</avail>
      <cost>15000</cost>
      <source>CF</source>
      <page>164</page>
    </bioware>
    <bioware>
      <id>b04871a1-6b7b-4a78-89fc-af8ec69bdd3d</id>
      <name>Control Rig Optimization</name>
      <category>Genemods</category>
      <ess>0.1</ess>
      <capacity>0</capacity>
      <avail>7</avail>
      <cost>4600</cost>
      <source>CF</source>
      <page>165</page>
    </bioware>
    <bioware>
      <id>b04871a1-6b7b-4a78-89fc-af8ec69bdd3d</id>
      <name>Reaction Optimization</name>
      <category>Genemods</category>
      <ess>0.1</ess>
      <capacity>0</capacity>
      <avail>6</avail>
      <cost>6600</cost>
      <source>CF</source>
      <page>165</page>
    </bioware>
    <bioware>
      <id>b04871a1-6b7b-4a78-89fc-af8ec69bdd3d</id>
      <name>Reflex Recorder Optimization</name>
      <category>Genemods</category>
      <ess>0.1</ess>
      <capacity>0</capacity>
      <avail>11</avail>
      <cost>3800</cost>
      <source>CF</source>
      <page>165</page>
    </bioware>
    <bioware>
      <id>b04871a1-6b7b-4a78-89fc-af8ec69bdd3d</id>
      <name>Wired Reflex Optimization</name>
      <category>Genemods</category>
      <ess>0.1</ess>
      <capacity>0</capacity>
      <avail>9R</avail>
      <cost>9000</cost>
      <source>CF</source>
      <page>165</page>
    </bioware>
    <bioware>
      <id>b04871a1-6b7b-4a78-89fc-af8ec69bdd3d</id>
      <name>Adrenaline Pump Optimization</name>
      <category>Genemods</category>
      <ess>0.1</ess>
      <capacity>0</capacity>
      <avail>7F</avail>
      <cost>6000</cost>
      <source>CF</source>
      <page>165</page>
    </bioware>
    <bioware>
      <id>b04871a1-6b7b-4a78-89fc-af8ec69bdd3d</id>
      <name>Enhanced Symbiosis</name>
      <category>Genemods</category>
      <ess>0.1</ess>
      <capacity>0</capacity>
      <avail>6</avail>
      <cost>4000</cost>
      <source>CF</source>
      <page>165</page>
    </bioware>
    <bioware>
      <id>b04871a1-6b7b-4a78-89fc-af8ec69bdd3d</id>
      <name>Genetic Optimization</name>
      <category>Genemods</category>
      <ess>0.3</ess>
      <capacity>0</capacity>
      <avail>10</avail>
      <cost>47000</cost>
      <source>CF</source>
			<bonus>
				<selectattribute>
					<excludeattribute>EDG</excludeattribute>
					<max>1</max>
				</selectattribute>
			</bonus>
      <page>157</page>
    </bioware>
    <bioware>
      <id>b04871a1-6b7b-4a78-89fc-af8ec69bdd3d</id>
      <name>Cosmetic Alteration</name>
      <category>Genemods</category>
      <ess>0.1</ess>
      <capacity>0</capacity>
      <avail>8</avail>
      <cost>35000</cost>
      <source>CF</source>
      <page>158</page>
    </bioware>
    <bioware>
      <id>b04871a1-6b7b-4a78-89fc-af8ec69bdd3d</id>
      <name>Print Removal</name>
      <category>Genemods</category>
      <ess>0.1</ess>
      <capacity>0</capacity>
      <avail>10F</avail>
      <cost>18000</cost>
      <source>CF</source>
      <page>158</page>
    </bioware>
    <bioware>
      <id>b04871a1-6b7b-4a78-89fc-af8ec69bdd3d</id>
      <name>Metaposeur</name>
      <category>Genemods</category>
      <ess>0.1</ess>
      <capacity>0</capacity>
      <avail>8</avail>
      <cost>38000</cost>
      <source>CF</source>
      <page>158</page>
    </bioware>
    <bioware>
      <id>f038260b-f2de-4a9a-9507-5602d0e64a22</id>
      <name>Cat's Eyes</name>
      <category>Basic</category>
      <ess>0.1</ess>
      <capacity>0</capacity>
      <avail>4</avail>
      <cost>4000</cost>
      <source>SR5</source>
      <page>459</page>
    </bioware>
    <bioware>
      <id>f038260b-f2de-4a9a-9507-5602d0e64a22</id>
      <name>Cleaner Leech</name>
      <category>Symbionts</category>
      <ess>0</ess>
      <capacity>0</capacity>
      <avail>4</avail>
      <cost>100</cost>
      <source>CF</source>
      <page>123</page>
    </bioware>
    <bioware>
      <id>f038260b-f2de-4a9a-9507-5602d0e64a22</id>
      <name>Booster Endosont</name>
      <category>Symbionts</category>
      <ess>0.2</ess>
      <capacity>0</capacity>
      <avail>12</avail>
      <cost>10000</cost>
      <source>CF</source>
      <page>123</page>
    </bioware>
    <bioware>
      <id>f038260b-f2de-4a9a-9507-5602d0e64a22</id>
      <name>Digester Endosont</name>
      <category>Symbionts</category>
      <ess>0.2</ess>
      <capacity>0</capacity>
      <avail>12</avail>
      <cost>10000</cost>
      <source>CF</source>
      <page>123</page>
    </bioware>
    <bioware>
      <id>f038260b-f2de-4a9a-9507-5602d0e64a22</id>
      <name>Electroreceptor Endosont</name>
      <category>Symbionts</category>
      <ess>0.2</ess>
      <capacity>0</capacity>
      <avail>12</avail>
      <cost>10000</cost>
      <source>CF</source>
      <page>123</page>
    </bioware>
    <bioware>
      <id>f038260b-f2de-4a9a-9507-5602d0e64a22</id>
      <name>Mild Allergy Resistance</name>
      <category>Symbionts</category>
      <ess>0.2</ess>
      <capacity>0</capacity>
      <avail>8</avail>
      <cost>10000</cost>
      <source>CF</source>
      <page>123</page>
    </bioware>
    <bioware>
      <id>f038260b-f2de-4a9a-9507-5602d0e64a22</id>
      <name>Moderate Allergy Resistance</name>
      <category>Symbionts</category>
      <ess>0.2</ess>
      <capacity>0</capacity>
      <avail>12</avail>
      <cost>30000</cost>
      <source>CF</source>
      <page>123</page>
    </bioware>
    <bioware>
      <id>f038260b-f2de-4a9a-9507-5602d0e64a22</id>
      <name>Severe Allergy Resistance</name>
      <category>Symbionts</category>
      <ess>0.2</ess>
      <capacity>0</capacity>
      <avail>16</avail>
      <cost>50000</cost>
      <source>CF</source>
      <page>123</page>
    </bioware>
    <bioware>
      <id>f038260b-f2de-4a9a-9507-5602d0e64a22</id>
      <name>Lactose Tolerance</name>
      <category>Symbionts</category>
      <ess>0</ess>
      <capacity>0</capacity>
      <avail>2</avail>
      <cost>50</cost>
      <source>CF</source>
      <page>123</page>
    </bioware>
    <bioware>
      <id>f038260b-f2de-4a9a-9507-5602d0e64a22</id>
      <name>Mender Endosont</name>
      <category>Symbionts</category>
      <ess>0.2</ess>
      <capacity>0</capacity>
      <avail>12</avail>
      <cost>30000</cost>
      <source>CF</source>
      <page>124</page>
    </bioware>
    <bioware>
      <id>f038260b-f2de-4a9a-9507-5602d0e64a22</id>
      <name>Slimworm</name>
      <category>Symbionts</category>
      <ess>0.2</ess>
      <capacity>0</capacity>
      <avail>4</avail>
      <cost>1000</cost>
      <source>CF</source>
      <page>124</page>
    </bioware>
    <bioware>
      <id>f038260b-f2de-4a9a-9507-5602d0e64a22</id>
      <name>Stalwart Endosont</name>
      <category>Symbionts</category>
      <ess>0.2</ess>
      <capacity>0</capacity>
      <avail>12</avail>
      <cost>10000</cost>
      <source>CF</source>
      <page>124</page>
    </bioware>
    <bioware>
      <id>f038260b-f2de-4a9a-9507-5602d0e64a22</id>
      <name>Chemical Gland</name>
      <category>Basic</category>
      <ess>0.1</ess>
      <capacity>0</capacity>
      <bonus>
        <selecttext />
      </bonus>
      <avail>12R</avail>
      <cost>20000</cost>
      <source>CF</source>
      <page>112</page>
    </bioware>
    <bioware>
      <id>f038260b-f2de-4a9a-9507-5602d0e64a22</id>
      <name>Chemical Gland Exhalation Sprayer</name>
      <category>Basic</category>
      <ess>0.1</ess>
      <capacity>0</capacity>
      <avail>12R</avail>
      <cost>6000</cost>
      <source>CF</source>
      <page>112</page>
    </bioware>
    <bioware>
      <id>f038260b-f2de-4a9a-9507-5602d0e64a22</id>
      <name>Chemical Gland Spitter</name>
      <category>Basic</category>
      <ess>0.1</ess>
      <capacity>0</capacity>
      <avail>12R</avail>
      <cost>6000</cost>
      <source>CF</source>
      <page>112</page>
    </bioware>
    <bioware>
      <id>f038260b-f2de-4a9a-9507-5602d0e64a22</id>
      <name>Chemical Repulsion</name>
      <category>Orthoskin Upgrades</category>
      <ess>0.25</ess>
      <capacity>0</capacity>
      <avail>12R</avail>
      <cost>20000</cost>
      <source>CF</source>
      <page>116</page>
    </bioware>
    <bioware>
      <id>f038260b-f2de-4a9a-9507-5602d0e64a22</id>
      <name>Dragon Hide</name>
      <category>Orthoskin Upgrades</category>
      <ess>0.1</ess>
      <capacity>0</capacity>
      <avail>4</avail>
      <cost>2000</cost>
      <source>CF</source>
      <page>116</page>
    </bioware>
    <bioware>
      <id>f038260b-f2de-4a9a-9507-5602d0e64a22</id>
      <name>Insulation</name>
      <category>Orthoskin Upgrades</category>
      <ess>0.1</ess>
      <capacity>0</capacity>
      <avail>8</avail>
      <cost>8000</cost>
      <source>CF</source>
      <page>116</page>
    </bioware>
    <bioware>
      <id>f038260b-f2de-4a9a-9507-5602d0e64a22</id>
      <name>Electroshock</name>
      <category>Orthoskin Upgrades</category>
      <ess>0.25</ess>
      <capacity>0</capacity>
      <avail>8</avail>
      <cost>8000</cost>
      <source>CF</source>
      <page>116</page>
    </bioware>
    <bioware>
      <id>f038260b-f2de-4a9a-9507-5602d0e64a22</id>
      <name>Penguin Blubber</name>
      <category>Orthoskin Upgrades</category>
      <ess>0.1</ess>
      <capacity>0</capacity>
      <avail>4</avail>
      <cost>2000</cost>
      <source>CF</source>
      <page>116</page>
    </bioware>
    <bioware>
      <id>f038260b-f2de-4a9a-9507-5602d0e64a22</id>
      <name>Sealskin</name>
      <category>Orthoskin Upgrades</category>
      <ess>0.1</ess>
      <capacity>0</capacity>
      <avail>4</avail>
      <cost>2000</cost>
      <source>CF</source>
      <page>116</page>
    </bioware>
    <bioware>
      <id>f038260b-f2de-4a9a-9507-5602d0e64a22</id>
      <name>Sharkskin</name>
      <category>Orthoskin Upgrades</category>
      <ess>0.25</ess>
      <capacity>0</capacity>
      <avail>8</avail>
      <cost>8000</cost>
      <source>CF</source>
      <page>116</page>
    </bioware>
    <bioware>
      <id>f038260b-f2de-4a9a-9507-5602d0e64a22</id>
      <name>Chemical Gland Weapon Reservoir</name>
      <category>Basic</category>
      <ess>0.1</ess>
      <capacity>0</capacity>
      <avail>12F</avail>
      <cost>4000</cost>
      <source>CF</source>
      <page>112</page>
    </bioware>
    <bioware>
      <id>f038260b-f2de-4a9a-9507-5602d0e64a22</id>
      <name>Chemical Gland Expanded Reservoir</name>
      <category>Basic</category>
      <ess>0.1</ess>
      <capacity>0</capacity>
      <avail>12</avail>
      <cost>2000</cost>
      <source>CF</source>
      <page>112</page>
    </bioware>
    <bioware>
      <id>f038260b-f2de-4a9a-9507-5602d0e64a22</id>
      <name>Elastic Joints</name>
      <category>Basic</category>
      <ess>0.2</ess>
      <capacity>0</capacity>
      <avail>8</avail>
      <cost>8000</cost>
      <source>CF</source>
      <page>112</page>
    </bioware>
    <bioware>
      <id>f038260b-f2de-4a9a-9507-5602d0e64a22</id>
      <name>Gills</name>
      <category>Basic</category>
      <ess>0.2</ess>
      <capacity>0</capacity>
      <avail>8</avail>
      <cost>8000</cost>
      <source>CF</source>
      <page>113</page>
    </bioware>
    <bioware>
      <id>f038260b-f2de-4a9a-9507-5602d0e64a22</id>
      <name>Hand and Foot Webbing</name>
      <category>Basic</category>
      <ess>0.05</ess>
      <capacity>0</capacity>
      <avail>8</avail>
      <cost>1000</cost>
      <source>CF</source>
      <page>113</page>
    </bioware>
    <bioware>
      <id>f038260b-f2de-4a9a-9507-5602d0e64a22</id>
      <name>Hearing Enhancement</name>
      <category>Basic</category>
      <ess>0.1</ess>
      <capacity>0</capacity>
      <avail>4</avail>
      <cost>4000</cost>
      <source>CF</source>
      <page>113</page>
    </bioware>
    <bioware>
      <id>f038260b-f2de-4a9a-9507-5602d0e64a22</id>
      <name>Hearing Expansion</name>
      <category>Basic</category>
      <ess>0.1</ess>
      <capacity>0</capacity>
      <avail>8</avail>
      <cost>4000</cost>
      <source>CF</source>
      <page>113</page>
    </bioware>
    <bioware>
      <id>f038260b-f2de-4a9a-9507-5602d0e64a22</id>
      <name>Joint Replacement</name>
      <category>Basic</category>
      <ess>0.05</ess>
      <capacity>0</capacity>
      <avail>2</avail>
      <cost>1000</cost>
      <source>CF</source>
      <page>113</page>
    </bioware>
    <bioware>
      <id>f038260b-f2de-4a9a-9507-5602d0e64a22</id>
      <name>Spidersilk Gland</name>
      <category>Basic</category>
      <ess>0.3</ess>
      <capacity>0</capacity>
      <avail>10</avail>
      <cost>35000</cost>
      <source>CF</source>
      <page>114</page>
    </bioware>
    <bioware>
      <id>f038260b-f2de-4a9a-9507-5602d0e64a22</id>
      <name>Spinal Realignment</name>
      <category>Basic</category>
      <ess>0.1</ess>
      <capacity>0</capacity>
      <avail>8</avail>
      <cost>4000</cost>
      <source>CF</source>
      <page>114</page>
    </bioware>
    <bioware>
      <id>f038260b-f2de-4a9a-9507-5602d0e64a22</id>
      <name>Tactile Sensitivity</name>
      <category>Basic</category>
      <ess>0.1</ess>
      <capacity>0</capacity>
      <avail>12</avail>
      <cost>8000</cost>
      <source>CF</source>
      <page>114</page>
    </bioware>
    <bioware>
      <id>f038260b-f2de-4a9a-9507-5602d0e64a22</id>
      <name>Tail</name>
      <category>Basic</category>
      <ess>0.25</ess>
      <capacity>0</capacity>
      <avail>4</avail>
      <cost>2000</cost>
      <source>CF</source>
      <page>114</page>
    </bioware>
    <bioware>
      <id>f038260b-f2de-4a9a-9507-5602d0e64a22</id>
      <name>Tail, Prehensile</name>
      <category>Basic</category>
      <ess>0.5</ess>
      <capacity>0</capacity>
      <avail>8</avail>
      <cost>8000</cost>
      <source>CF</source>
      <page>115</page>
    </bioware>
    <bioware>
      <id>f038260b-f2de-4a9a-9507-5602d0e64a22</id>
      <name>Troll Eyes</name>
      <category>Basic</category>
      <ess>0.2</ess>
      <capacity>0</capacity>
      <avail>8</avail>
      <cost>10000</cost>
      <source>CF</source>
      <page>115</page>
    </bioware>
    <bioware>
      <id>f038260b-f2de-4a9a-9507-5602d0e64a22</id>
      <name>Vocal Range Enhancer</name>
      <category>Basic</category>
      <ess>0.1</ess>
      <capacity>0</capacity>
      <avail>8</avail>
      <cost>10000</cost>
      <source>CF</source>
      <page>115</page>
    </bioware>
    <bioware>
      <id>f038260b-f2de-4a9a-9507-5602d0e64a22</id>
      <name>Vocal Range Expander</name>
      <category>Basic</category>
      <ess>0.2</ess>
      <capacity>0</capacity>
      <avail>12R</avail>
      <cost>30000</cost>
      <source>CF</source>
      <page>115</page>
    </bioware>
    <bioware>
      <id>f038260b-f2de-4a9a-9507-5602d0e64a22</id>
      <name>Nephritic screen</name>
      <category>Basic</category>
      <rating>6</rating>
      <ess>Rating * 0.05</ess>
      <capacity>0</capacity>
      <avail>Rating * 2</avail>
      <cost>Rating * 4000</cost>
      <source>CF</source>
      <page>113</page>
    </bioware>
    <bioware>
      <id>f038260b-f2de-4a9a-9507-5602d0e64a22</id>
      <name>Tailored Critter Pheremones</name>
      <category>Basic</category>
      <bonus>
        <selecttext />
      </bonus>
      <rating>3</rating>
      <ess>Rating * 0.1</ess>
      <capacity>0</capacity>
      <avail>Rating * 4</avail>
      <cost>Rating * 2000</cost>
      <source>CF</source>
      <page>115</page>
    </bioware>
    <bioware>
      <id>f038260b-f2de-4a9a-9507-5602d0e64a22</id>
      <name>Expanded Volume</name>
      <category>Basic</category>
      <rating>3</rating>
      <ess>Rating * 0.1</ess>
      <capacity>0</capacity>
      <avail>Rating * 4</avail>
      <cost>Rating * 2000</cost>
      <source>CF</source>
      <page>112</page>
    </bioware>
    <bioware>
      <id>f038260b-f2de-4a9a-9507-5602d0e64a22</id>
      <name>Amplified Immune System</name>
      <category>Basic</category>
      <rating>3</rating>
      <ess>Rating * 0.1</ess>
      <capacity>0</capacity>
      <avail>Rating * 7</avail>
      <cost>Rating * 4000</cost>
      <source>CF</source>
      <page>111</page>
    </bioware>
    <bioware>
      <id>81b40aa8-98d1-4a5d-89d6-9b6d438006da</id>
      <name>Cerebral Booster</name>
      <category>Cultured</category>
      <rating>3</rating>
      <ess>Rating * 0.2</ess>
      <capacity>0</capacity>
      <avail>Rating * 6</avail>
      <cost>Rating * 31500</cost>
      <bonus>
        <specificattribute>
          <name>LOG</name>
          <val>Rating</val>
        </specificattribute>
      </bonus>
      <source>SR5</source>
      <page>460</page>
    </bioware>
    <bioware>
      <id>81b40aa8-98d1-4a5d-89d6-9b6d438006da</id>
      <name>Cerebellum Booster</name>
      <category>Cultured</category>
      <rating>2</rating>
      <ess>Rating * 0.2</ess>
      <capacity>0</capacity>
      <avail>Rating * 8</avail>
      <cost>Rating * 50000</cost>
      <bonus>
        <specificattribute>
          <name>INT</name>
          <val>Rating</val>
        </specificattribute>
      </bonus>
      <source>CF</source>
      <page>118</page>
    </bioware>
    <bioware>
      <id>c46fbaba-d941-44b5-9bdc-643c5c6f4b24</id>
      <name>Damage Compensators</name>
      <category>Cultured</category>
      <rating>12</rating>
      <ess>Rating * 0.1</ess>
      <capacity>0</capacity>
      <avail>(Rating * 3)F</avail>
      <cost>Rating * 2000</cost>
      <bonus>
        <conditionmonitor>
          <thresholdoffset>Rating</thresholdoffset>
        </conditionmonitor>
      </bonus>
      <source>SR5</source>
      <page>460</page>
    </bioware>
    <bioware>
      <id>dfada66f-73f7-4648-aff4-6b6bce25f84c</id>
      <name>Enhanced Articulation</name>
      <category>Basic</category>
      <ess>0.3</ess>
      <capacity>0</capacity>
      <avail>12</avail>
      <cost>24000</cost>
      <bonus>
        <selectskill>
          <name>Escape Artist</name>
          <val>1</val>
          <applytorating>yes</applytorating>
        </selectskill>
        <physicallimit>+1</physicallimit>
      </bonus>
      <source>SR5</source>
      <page>459</page>
    </bioware>
    <bioware>
      <id>b2289ebe-4bb0-49d0-a151-38fc1261bba8</id>
      <name>Mnemonic Enhancer</name>
      <category>Cultured</category>
      <rating>3</rating>
      <ess>Rating * 0.1</ess>
      <capacity>0</capacity>
      <avail>Rating * 5</avail>
      <cost>Rating * 9000</cost>
      <bonus>
        <skillcategory>
          <name>Academic</name>
          <bonus>Rating</bonus>
        </skillcategory>
        <skillcategory>
          <name>Interest</name>
          <bonus>Rating</bonus>
        </skillcategory>
        <skillcategory>
          <name>Language</name>
          <bonus>Rating</bonus>
        </skillcategory>
        <skillcategory>
          <name>Professional</name>
          <bonus>Rating</bonus>
        </skillcategory>
        <skillcategory>
          <name>Street</name>
          <bonus>Rating</bonus>
        </skillcategory>
        <mentallimit>Rating</mentallimit>
        <memory>Rating</memory>
      </bonus>
      <source>SR5</source>
      <page>460</page>
    </bioware>
    <bioware>
      <id>841572d6-0785-4a8d-acd3-e106fb464781</id>
      <name>Muscle Augmentation</name>
      <category>Basic</category>
      <rating>4</rating>
      <ess>Rating * 0.2</ess>
      <capacity>0</capacity>
      <avail>(Rating * 5)R</avail>
      <cost>Rating * 31000</cost>
      <bonus>
        <specificattribute>
          <name>STR</name>
          <val>Rating</val>
        </specificattribute>
      </bonus>
      <source>SR5</source>
      <page>459</page>
    </bioware>
    <bioware>
      <id>69ab0255-a76b-4190-a8be-0473fed231ef</id>
      <name>Muscle Toner</name>
      <category>Basic</category>
      <rating>4</rating>
      <ess>Rating * 0.2</ess>
      <capacity>0</capacity>
      <avail>(Rating * 5)R</avail>
      <cost>Rating * 32000</cost>
      <bonus>
        <specificattribute>
          <name>AGI</name>
          <val>Rating</val>
        </specificattribute>
      </bonus>
      <source>SR5</source>
      <page>459</page>
    </bioware>
    <bioware>
      <id>96e4809a-71e6-4b98-9740-c6c44bc33aa9</id>
      <name>Orthoskin</name>
      <category>Basic</category>
      <rating>4</rating>
      <ess>Rating * 0.25</ess>
      <capacity>0</capacity>
      <avail>(Rating * 4)R</avail>
      <cost>Rating * 6000</cost>
      <bonus>
        <armor>Rating</armor>
      </bonus>
      <source>SR5</source>
      <page>459</page>
    </bioware>
    <bioware>
      <id>add913d1-6174-41d6-8021-b8bf35345e7a</id>
      <name>Pain Editor</name>
      <category>Cultured</category>
      <ess>0.3</ess>
      <capacity>0</capacity>
      <avail>18F</avail>
      <cost>48000</cost>
      <source>SR5</source>
      <page>460</page>
    </bioware>
    <bioware>
      <id>5bd98093-6620-4b0a-8f2c-61727d5c38a6</id>
      <name>Pathogenic Defense</name>
      <category>Basic</category>
      <rating>6</rating>
      <ess>Rating * 0.1</ess>
      <capacity>0</capacity>
      <avail>(Rating * 2)</avail>
      <cost>Rating * 4500</cost>
      <source>SR5</source>
      <page>459</page>
    </bioware>
    <bioware>
      <id>8c75648c-19d2-4734-b107-c04bb0e1904a</id>
      <name>Platelet Factories</name>
      <category>Basic</category>
      <ess>0.2</ess>
      <capacity>0</capacity>
      <avail>12</avail>
      <cost>17000</cost>
      <source>SR5</source>
      <page>459</page>
    </bioware>
    <bioware>
      <id>17a6ba49-c21c-461b-9830-3beae8a237fc</id>
      <name>Reflex Recorder (Skill)</name>
      <category>Cultured</category>
      <ess>0.1</ess>
      <capacity>0</capacity>
      <avail>10</avail>
      <cost>14000</cost>
      <bonus>
        <selectskill excludecategory="Magical Active,Resonance Active,Social Active,Technical Active,Vechicle Active">
          <val>1</val>
          <applytorating>yes</applytorating>
        </selectskill>
      </bonus>
      <source>SR5</source>
      <page>460</page>
    </bioware>
    <bioware>
      <id>3fd172b8-0ff5-46ee-a468-91edd4cdc448</id>
      <name>Skin Pocket</name>
      <category>Basic</category>
      <ess>0.1</ess>
      <capacity>0</capacity>
      <avail>4</avail>
      <cost>12000</cost>
      <source>SR5</source>
      <page>459</page>
    </bioware>
    <bioware>
      <id>5ffb0e03-c281-4aee-bc13-639576d932ab</id>
      <name>Sleep Regulator</name>
      <category>Cultured</category>
      <ess>0.1</ess>
      <capacity>0</capacity>
      <avail>6</avail>
      <cost>12000</cost>
      <source>SR5</source>
      <page>460</page>
    </bioware>
    <bioware>
      <id>d1a314d9-3b83-4d62-854d-90e3788eea83</id>
      <name>Suprathyroid Gland</name>
      <category>Basic</category>
      <ess>0.7</ess>
      <capacity>0</capacity>
      <avail>20R</avail>
      <cost>140000</cost>
      <bonus>
        <specificattribute>
          <name>BOD</name>
          <val>1</val>
        </specificattribute>
        <specificattribute>
          <name>AGI</name>
          <val>1</val>
        </specificattribute>
        <specificattribute>
          <name precedence="1">REA</name>
          <val>1</val>
        </specificattribute>
        <specificattribute>
          <name>STR</name>
          <val>1</val>
        </specificattribute>
        <lifestylecost>25</lifestylecost>
      </bonus>
      <source>SR5</source>
      <page>459</page>
    </bioware>
    <bioware>
      <id>a08ce525-4788-42d8-b5d6-35a378f71776</id>
      <name>Symbiotes</name>
      <category>Basic</category>
      <rating>4</rating>
      <ess>Rating * 0.2</ess>
      <capacity>0</capacity>
      <avail>Rating * 5</avail>
      <cost>Rating * 3500</cost>
      <source>SR5</source>
      <page>459</page>
    </bioware>
    <bioware>
      <id>4a4e1079-5872-4f3f-a450-48c30a5504f3</id>
      <name>Synaptic Booster</name>
      <category>Cultured</category>
      <rating>3</rating>
      <ess>Rating * 0.5</ess>
      <capacity>0</capacity>
      <avail>(Rating * 6)R</avail>
      <cost>Rating * 95000</cost>
      <bonus>
        <initiativepass>Rating</initiativepass>
        <specificattribute>
          <name precedence="1">REA</name>
          <val>Rating</val>
        </specificattribute>
      </bonus>
      <source>SR5</source>
      <page>461</page>
    </bioware>
    <bioware>
      <id>4a4e1079-5872-4f3f-a450-48c30a5504f3</id>
      <name>Boosted Reflexes</name>
      <category>Cultured</category>
      <ess>1</ess>
      <capacity>0</capacity>
      <avail>8R</avail>
      <cost>10000</cost>
      <bonus>
        <initiativepass>1</initiativepass>
      </bonus>
      <source>CF</source>
      <page>118</page>
    </bioware>
    <bioware>
      <id>4a4e1079-5872-4f3f-a450-48c30a5504f3</id>
      <name>Knowledge Infusion</name>
      <category>Cultured</category>
      <ess>0.1</ess>
      <capacity>0</capacity>
      <avail>12</avail>
      <cost>2000</cost>
      <source>CF</source>
      <page>118</page>
    </bioware>
    <bioware>
      <id>4a4e1079-5872-4f3f-a450-48c30a5504f3</id>
      <name>Neuro Retention Amplification</name>
      <category>Cultured</category>
      <ess>0.1</ess>
      <capacity>0</capacity>
      <avail>4</avail>
      <cost>10000</cost>
      <source>CF</source>
      <page>118</page>
    </bioware>
    <bioware>
      <id>4a4e1079-5872-4f3f-a450-48c30a5504f3</id>
      <name>Reproductive Replacement, Male</name>
      <category>Cultured</category>
      <ess>0.1</ess>
      <capacity>0</capacity>
      <avail>8</avail>
      <cost>8000</cost>
      <source>CF</source>
      <page>118</page>
    </bioware>
    <bioware>
      <id>4a4e1079-5872-4f3f-a450-48c30a5504f3</id>
      <name>Reproductive Replacement, Female</name>
      <category>Cultured</category>
      <ess>0.3</ess>
      <capacity>0</capacity>
      <avail>4</avail>
      <cost>20000</cost>
      <source>CF</source>
      <page>118</page>
    </bioware>
    <bioware>
      <id>4a4e1079-5872-4f3f-a450-48c30a5504f3</id>
      <name>Trauma Damper</name>
      <rating>4</rating>
      <category>Cultured</category>
      <ess>Rating * 0.1</ess>
      <capacity>0</capacity>
      <avail>[Rating * 4]R</avail>
      <cost>Rating * 4000</cost>
      <source>CF</source>
      <page>119</page>
    </bioware>
    <bioware>
      <id>4a4e1079-5872-4f3f-a450-48c30a5504f3</id>
      <name>Trauma Reducer</name>
      <rating>3</rating>
      <category>Cultured</category>
      <ess>Rating * 0.1</ess>
      <capacity>0</capacity>
      <avail>Rating * 6</avail>
      <cost>Rating * 10000</cost>
      <source>CF</source>
      <page>119</page>
    </bioware>
    <bioware>
      <id>4a4e1079-5872-4f3f-a450-48c30a5504f3</id>
      <name>Reception Enhancer</name>
      <category>Cultured</category>
      <ess>0.2</ess>
      <capacity>0</capacity>
      <avail>4</avail>
      <cost>10000</cost>
      <source>CF</source>
      <page>118</page>
    </bioware>
    <bioware>
      <id>109b0a32-320f-41c5-9acb-c49308525ce0</id>
      <name>Synthacardium</name>
      <category>Basic</category>
      <rating>3</rating>
      <ess>Rating * 0.1</ess>
      <capacity>0</capacity>
      <avail>Rating * 4</avail>
      <cost>Rating * 30000</cost>
      <bonus>
        <skillgroup>
          <name>Athletics</name>
          <bonus>Rating</bonus>
        </skillgroup>
      </bonus>
      <source>SR5</source>
      <page>460</page>
    </bioware>
    <bioware>
      <id>2faac78a-ab32-4541-ad9c-3ef6c1b2cd84</id>
      <name>Tailored Pheromones</name>
      <category>Basic</category>
      <rating>3</rating>
      <ess>Rating * 0.2</ess>
      <capacity>0</capacity>
      <avail>(Rating * 4)R</avail>
      <cost>Rating * 31000</cost>
      <bonus>
        <sociallimit>Rating</sociallimit>
      </bonus>
      <source>SR5</source>
      <page>460</page>
    </bioware>
    <bioware>
      <id>4acd62c6-fe89-44f3-a880-2751b1cf5512</id>
      <name>Toxin Extractor</name>
      <category>Basic</category>
      <rating>6</rating>
      <ess>Rating * 0.2</ess>
      <capacity>0</capacity>
      <avail>Rating * 3</avail>
      <cost>Rating * 4800</cost>
      <source>SR5</source>
      <page>460</page>
    </bioware>
    <bioware>
      <id>988cf8a6-cfa0-4a62-8f64-b2065feffc02</id>
      <name>Tracheal Filter</name>
      <category>Basic</category>
      <rating>6</rating>
      <ess>Rating * 0.1</ess>
      <capacity>0</capacity>
      <avail>Rating * 3</avail>
      <cost>Rating * 4500</cost>
      <source>SR5</source>
      <page>460</page>
    </bioware>
		<bioware>
			<id>4e9c11ed-730a-478f-a53d-d36220040506</id>
			<name>Genewipe</name>
			<category>Genemods</category>
			<ess>0.2</ess>
			<capacity>0</capacity>
			<avail>16F</avail>
			<cost>57000</cost>
			<source>CF</source>
			<page>157</page>
		</bioware>
		<bioware>
			<id>163a1d28-9f0d-414f-8b8f-473f78a3740d</id>
			<name>Masque</name>
			<category>Genemods</category>
			<ess>0.1</ess>
			<capacity>0</capacity>
			<avail>10F</avail>
			<cost>40000</cost>
			<source>CF</source>
			<page>157</page>
		</bioware>
		<bioware>
			<id>5f3da0ce-261f-4d1a-87a7-1e0614d65ef0</id>
			<name>Reprint</name>
			<category>Genemods</category>
			<ess>0.1</ess>
			<capacity>0</capacity>
			<avail>12F</avail>
			<cost>30000</cost>
			<source>CF</source>
			<page>157</page>
		</bioware>
		<bioware>
			<id>0f9ebf2e-d949-49f2-8f30-4e8413e92e39</id>
			<name>Shuffle</name>
			<category>Genemods</category>
			<ess>0.2</ess>
			<capacity>0</capacity>
			<avail>12F</avail>
			<cost>20000</cost>
			<source>CF</source>
			<page>157</page>
		</bioware>
		<bioware>
			<id>6bd96ba6-1e0c-4de1-89e7-01b6973e1115</id>
			<name>Elastic Stomach</name>
			<category>Genemods</category>
			<ess>0.1</ess>
			<capacity>0</capacity>
			<avail>6</avail>
			<cost>10000</cost>
			<source>CF</source>
			<page>159</page>
		</bioware>
		<bioware>
			<id>4a529d50-45cd-4f2d-8766-4ecd7c15f292</id>
			<name>Hyperthymesia</name>
			<category>Genemods</category>
			<ess>0.1</ess>
			<capacity>0</capacity>
			<avail>10</avail>
			<cost>15000</cost>
			<source>CF</source>
			<page>159</page>
		</bioware>
		<bioware>
			<id>f3e1922e-cd73-4567-983c-7409e755f30a</id>
			<name>Lung Expansion</name>
			<category>Genemods</category>
			<ess>0.1</ess>
			<capacity>0</capacity>
			<avail>6</avail>
			<cost>16500</cost>
			<source>CF</source>
			<page>159</page>
		</bioware>
		<bioware>
			<id>b111b7c3-d44f-40b5-bba2-7d805cf9fd4c</id>
			<name>Increased Myelination</name>
			<category>Genemods</category>
			<ess>0.1</ess>
			<capacity>0</capacity>
			<avail>8</avail>
			<cost>12000</cost>
			<source>CF</source>
			<page>159</page>
		</bioware>
		<bioware>
			<id>1b6713f7-f5b6-49fb-a89a-68322c06f38d</id>
			<name>Myostatin Inhibitor</name>
			<category>Genemods</category>
			<ess>0.3</ess>
			<capacity>0</capacity>
			<avail>10</avail>
			<cost>30500</cost>
			<source>CF</source>
			<page>159</page>
		</bioware>
		<bioware>
			<id>92a00ca4-7e2b-47ca-ac02-1d58e4932d0a</id>
			<name>Narco</name>
			<category>Genemods</category>
			<ess>0.2</ess>
			<capacity>0</capacity>
			<avail>12F</avail>
			<cost>16420</cost>
			<source>CF</source>
			<page>159</page>
		</bioware>
		<bioware>
			<id>8d57009b-86c8-4fde-b8b5-1cf64942f517</id>
			<name>Selective Hearing</name>
			<category>Genemods</category>
			<ess>0.1</ess>
			<capacity>0</capacity>
			<avail>6</avail>
			<cost>17000</cost>
			<source>CF</source>
			<page>160</page>
		</bioware>
		<bioware>
			<id>a2acbc5a-187c-4e6f-95e5-c015f1aab56b</id>
			<name>Thickened Digestive Tract Lining</name>
			<category>Genemods</category>
			<ess>0.1</ess>
			<capacity>0</capacity>
			<avail>6</avail>
			<cost>8000</cost>
			<source>CF</source>
			<page>160</page>
		</bioware>
		<bioware>
			<id>3f8b9030-662e-4212-8f30-5aa394a41568</id>
			<name>Adapsin</name>
			<category>Genemods</category>
			<ess>0.2</ess>
			<capacity>0</capacity>
			<avail>16</avail>
			<cost>30000</cost>
			<source>CF</source>
			<page>160</page>
		</bioware>
		<bioware>
			<id>6a62e21f-f291-4e93-b109-df9c56c938f9</id>
			<name>Dareadrenaline</name>
			<category>Genemods</category>
			<ess>0.1</ess>
			<capacity>0</capacity>
			<avail>6</avail>
			<cost>61000</cost>
			<source>CF</source>
			<page>160</page>
		</bioware>
		<bioware>
			<id>04bea47c-85f3-4efa-b058-72def7d0d73b</id>
			<name>Double Elastin</name>
			<category>Genemods</category>
			<ess>0.2</ess>
			<capacity>0</capacity>
			<avail>12</avail>
			<cost>18000</cost>
			<source>CF</source>
			<page>160</page>
		</bioware>
		<bioware>
			<id>cd0d68d6-34e5-440e-9d78-5400008a5f71</id>
			<name>Hyper Glucagon</name>
			<category>Genemods</category>
			<ess>0.1</ess>
			<capacity>0</capacity>
			<avail>6</avail>
			<cost>8000</cost>
			<source>CF</source>
			<page>160</page>
		</bioware>
		<bioware>
			<id>ef4a3bfe-5698-43ae-a4ff-8056aec4095d</id>
			<name>Magnasense</name>
			<category>Genemods</category>
			<ess>0.1</ess>
			<capacity>0</capacity>
			<avail>8</avail>
			<cost>7000</cost>
			<source>CF</source>
			<page>160</page>
		</bioware>
		<bioware>
			<id>bd4aade6-a0f2-40af-8073-f1e62ae4b3f9</id>
			<name>Neo-EPO</name>
			<category>Genemods</category>
			<ess>0.2</ess>
			<capacity>0</capacity>
			<avail>6</avail>
			<cost>38000</cost>
			<source>CF</source>
			<page>160</page>
		</bioware>
		<bioware>
			<id>2c988cbe-e6e6-4c22-ae3c-14ad6e1fff1f</id>
			<name>PuSHed</name>
			<category>Genemods</category>
			<ess>0.1</ess>
			<capacity>0</capacity>
			<avail>14</avail>
			<cost>62000</cost>
			<source>CF</source>
			<page>160</page>
		</bioware>
		<bioware>
			<id>b110516e-36e8-4c69-a682-066e91c02351</id>
			<name>Qualia</name>
			<category>Genemods</category>
			<ess>0.4</ess>
			<capacity>0</capacity>
			<avail>14</avail>
			<cost>65000</cost>
			<source>CF</source>
			<page>161</page>
		</bioware>
		<bioware>
			<id>eb25dd41-2649-4e75-b0fb-dc47df3a7daa</id>
			<name>Reakt</name>
			<category>Genemods</category>
			<ess>0.4</ess>
			<capacity>0</capacity>
			<avail>10</avail>
			<cost>75000</cost>
			<source>CF</source>
			<page>161</page>
		</bioware>
		<bioware>
			<id>afea1a35-d8ca-4cab-9555-7a7d5df1390d</id>
			<name>Skeletal Pneumaticity</name>
			<category>Genemods</category>
			<ess>0.1</ess>
			<capacity>0</capacity>
			<avail>5</avail>
			<cost>9000</cost>
			<source>CF</source>
			<page>161</page>
		</bioware>
		<bioware>
			<id>e1cf23c7-9c79-4007-a2e8-ff872ee212e2</id>
			<name>Solus</name>
			<category>Genemods</category>
			<ess>0.1</ess>
			<capacity>0</capacity>
			<avail>8</avail>
			<cost>8000</cost>
			<source>CF</source>
			<page>161</page>
		</bioware>
		<bioware>
			<id>92b4c2a4-10a3-486a-8ab6-1e00d40dd69a</id>
			<name>Synaptic Acceleration</name>
			<category>Genemods</category>
			<ess>0.4</ess>
			<capacity>0</capacity>
			<avail>8</avail>
			<cost>78000</cost>
			<source>CF</source>
			<page>162</page>
		</bioware>
		<bioware>
			<id>89d6f0e2-f618-4a5f-b24f-e42603100fc3</id>
			<name>Synch</name>
			<category>Genemods</category>
			<ess>0.1</ess>
			<capacity>0</capacity>
			<avail>8</avail>
			<cost>14000</cost>
			<source>CF</source>
			<page>162</page>
		</bioware>
		<bioware>
			<id>6aa86a49-d947-47ac-bf04-e1578c029333</id>
			<name>Tetrachromatic Vision</name>
			<category>Genemods</category>
			<ess>0.1</ess>
			<capacity>0</capacity>
			<avail>10</avail>
			<cost>8000</cost>
			<source>CF</source>
			<page>161</page>
		</bioware>
		<bioware>
			<id>ae1d7612-7805-4962-8f9a-beb17619762d</id>
			<name>Vasocon</name>
			<category>Genemods</category>
			<ess>0.1</ess>
			<capacity>0</capacity>
			<avail>6</avail>
			<cost>15000</cost>
			<source>CF</source>
			<page>161</page>
		</bioware>
		<bioware>
			<id>7aad79ff-7722-440d-a9c6-5b33b4ad7440</id>
			<name>Allergen Tolerance</name>
			<category>Genemods</category>
			<ess>0.1</ess>
			<capacity>0</capacity>
			<avail>6</avail>
			<cost>20000</cost>
			<source>CF</source>
			<page>163</page>
		</bioware>
		<bioware>
			<id>d4f12de1-29bc-4d6e-9ef2-d395b446c9e4</id>
			<name>Cold Adaptation</name>
			<category>Genemods</category>
			<ess>0.5</ess>
			<capacity>0</capacity>
			<avail>5</avail>
			<cost>8000</cost>
			<source>CF</source>
			<page>163</page>
		</bioware>
		<bioware>
			<id>f5b67712-1609-4f76-bb61-ad83d3d3e926</id>
			<name>Cryo Tolerance</name>
			<category>Genemods</category>
			<ess>0.5</ess>
			<capacity>0</capacity>
			<avail>18</avail>
			<cost>50000</cost>
			<source>CF</source>
			<page>163</page>
		</bioware>
		<bioware>
			<id>7b5bfe60-c7f6-4df2-9e53-56a76a4e8a8e</id>
			<name>Heat Adaptation</name>
			<category>Genemods</category>
			<ess>0.5</ess>
			<capacity>0</capacity>
			<avail>5</avail>
			<cost>8000</cost>
			<source>CF</source>
			<page>163</page>
		</bioware>
		<bioware>
			<id>0453cf1e-3224-46ce-82bb-fde03ef6e451</id>
			<name>Low Oxygen Adaptation</name>
			<category>Genemods</category>
			<ess>0.5</ess>
			<capacity>0</capacity>
			<avail>4</avail>
			<cost>8000</cost>
			<source>CF</source>
			<page>163</page>
		</bioware>
		<bioware>
			<id>4c67dc6a-eafb-40c7-88a1-b32518800db2</id>
			<name>Microgravity Adaptation</name>
			<category>Genemods</category>
			<ess>0.5</ess>
			<capacity>0</capacity>
			<avail>4</avail>
			<cost>30000</cost>
			<source>CF</source>
			<page>163</page>
		</bioware>
		<bioware>
			<id>5b3d3dce-2cd2-4720-84ae-4445092a4245</id>
			<name>Pollution Tolerance</name>
			<category>Genemods</category>
			<ess>0.5</ess>
			<capacity>0</capacity>
			<avail>5</avail>
			<cost>15000</cost>
			<source>CF</source>
			<page>163</page>
		</bioware>
		<bioware>
			<id>3550fe0d-453d-431f-bd84-d9cd50581f39</id>
			<name>Radiation Tolerance</name>
			<category>Genemods</category>
			<ess>0.5</ess>
			<capacity>0</capacity>
			<avail>6</avail>
			<cost>15000</cost>
			<source>CF</source>
			<page>164</page>
		</bioware>
		<bioware>
			<id>5c277258-ea34-46a3-b10a-323e0eed4dfa</id>
			<name>Control Rig Optimization</name>
			<category>Genemods</category>
			<ess>0.1</ess>
			<capacity>0</capacity>
			<avail>7</avail>
			<cost>4600</cost>
			<source>CF</source>
			<page>165</page>
		</bioware>
		<bioware>
			<id>dc3dbcd5-dc86-44db-8b99-ae69a8b60a1d</id>
			<name>Reaction Optimization</name>
			<category>Genemods</category>
			<ess>0.1</ess>
			<capacity>0</capacity>
			<avail>6</avail>
			<cost>6600</cost>
			<source>CF</source>
			<page>165</page>
		</bioware>
		<bioware>
			<id>afe25e41-8d6c-4476-9d18-ecd23219207c</id>
			<name>Reflex Recorder Optimization</name>
			<category>Genemods</category>
			<ess>0.1</ess>
			<capacity>0</capacity>
			<avail>11</avail>
			<cost>3800</cost>
			<source>CF</source>
			<page>165</page>
		</bioware>
		<bioware>
			<id>99c04ae8-e1c0-4455-8f76-ff77edfb790f</id>
			<name>Wired Reflex Optimization</name>
			<category>Genemods</category>
			<ess>0.1</ess>
			<capacity>0</capacity>
			<avail>9R</avail>
			<cost>9000</cost>
			<source>CF</source>
			<page>165</page>
		</bioware>
		<bioware>
			<id>b6682632-5566-4156-8dab-4187e13901d8</id>
			<name>Adrenaline Pump Optimization</name>
			<category>Genemods</category>
			<ess>0.1</ess>
			<capacity>0</capacity>
			<avail>7F</avail>
			<cost>6000</cost>
			<source>CF</source>
			<page>165</page>
		</bioware>
		<bioware>
			<id>f0a72240-00e0-4b4f-b25f-b38f19e51a38</id>
			<name>Enhanced Symbiosis</name>
			<category>Genemods</category>
			<ess>0.1</ess>
			<capacity>0</capacity>
			<avail>6</avail>
			<cost>4000</cost>
			<source>CF</source>
			<page>165</page>
		</bioware>
		<bioware>
			<id>1aa7863d-a8f3-461e-8ce8-88c3b8e98ced</id>
			<name>Genetic Optimization</name>
			<category>Genemods</category>
			<ess>0.3</ess>
			<capacity>0</capacity>
			<avail>10</avail>
			<cost>47000</cost>
			<source>CF</source>
			<bonus>
				<selectattribute>
					<excludeattribute>EDG</excludeattribute>
					<max>1</max>
				</selectattribute>
			</bonus>
			<page>157</page>
		</bioware>
		<bioware>
			<id>da62e249-cb11-4907-98d3-edc50e7efc2a</id>
			<name>Cosmetic Alteration</name>
			<category>Genemods</category>
			<ess>0.1</ess>
			<capacity>0</capacity>
			<avail>8</avail>
			<cost>35000</cost>
			<source>CF</source>
			<page>158</page>
		</bioware>
		<bioware>
			<id>cd268d9e-52c7-4f02-913c-ff37bdd14e6e</id>
			<name>Print Removal</name>
			<category>Genemods</category>
			<ess>0.1</ess>
			<capacity>0</capacity>
			<avail>10F</avail>
			<cost>18000</cost>
			<source>CF</source>
			<page>158</page>
		</bioware>
		<bioware>
			<id>d23aac11-8e3c-4739-9da5-b8322f81d64c</id>
			<name>Metaposeur</name>
			<category>Genemods</category>
			<ess>0.1</ess>
			<capacity>0</capacity>
			<avail>8</avail>
			<cost>38000</cost>
			<source>CF</source>
			<page>158</page>
		</bioware>
		<bioware>
			<id>738c15f8-49ea-417e-9728-b4c78bc72c18</id>
			<name>Cleaner Leech</name>
			<category>Symbionts</category>
			<ess>0</ess>
			<capacity>0</capacity>
			<avail>4</avail>
			<cost>100</cost>
			<source>CF</source>
			<page>123</page>
		</bioware>
		<bioware>
			<id>573b2541-9e9a-4b9d-b219-27fb6c808d40</id>
			<name>Booster Endosont</name>
			<category>Symbionts</category>
			<ess>0.2</ess>
			<capacity>0</capacity>
			<avail>12</avail>
			<cost>10000</cost>
			<source>CF</source>
			<page>123</page>
		</bioware>
		<bioware>
			<id>f829a2e5-ab36-499a-8c7d-9bd44a7284f3</id>
			<name>Digester Endosont</name>
			<category>Symbionts</category>
			<ess>0.2</ess>
			<capacity>0</capacity>
			<avail>12</avail>
			<cost>10000</cost>
			<source>CF</source>
			<page>123</page>
		</bioware>
		<bioware>
			<id>5025417f-2a14-4b6f-8d53-52445bc16c31</id>
			<name>Electroreceptor Endosont</name>
			<category>Symbionts</category>
			<ess>0.2</ess>
			<capacity>0</capacity>
			<avail>12</avail>
			<cost>10000</cost>
			<source>CF</source>
			<page>123</page>
		</bioware>
		<bioware>
			<id>c2700f31-a361-4ea2-974e-dd5bde62913a</id>
			<name>Mild Allergy Resistance</name>
			<category>Symbionts</category>
			<ess>0.2</ess>
			<capacity>0</capacity>
			<avail>8</avail>
			<cost>10000</cost>
			<source>CF</source>
			<page>123</page>
		</bioware>
		<bioware>
			<id>982290e5-2c21-41c0-9847-e47eb455c2f7</id>
			<name>Moderate Allergy Resistance</name>
			<category>Symbionts</category>
			<ess>0.2</ess>
			<capacity>0</capacity>
			<avail>12</avail>
			<cost>30000</cost>
			<source>CF</source>
			<page>123</page>
		</bioware>
		<bioware>
			<id>3d2ee994-be0c-4e07-a2ce-b616a37d8ee8</id>
			<name>Severe Allergy Resistance</name>
			<category>Symbionts</category>
			<ess>0.2</ess>
			<capacity>0</capacity>
			<avail>16</avail>
			<cost>50000</cost>
			<source>CF</source>
			<page>123</page>
		</bioware>
		<bioware>
			<id>6207437b-a8f9-420b-81de-970d832cba6d</id>
			<name>Lactose Tolerance</name>
			<category>Symbionts</category>
			<ess>0</ess>
			<capacity>0</capacity>
			<avail>2</avail>
			<cost>50</cost>
			<source>CF</source>
			<page>123</page>
		</bioware>
		<bioware>
			<id>ac744186-59f6-4105-a08a-0e8c7fd3c847</id>
			<name>Mender Endosont</name>
			<category>Symbionts</category>
			<ess>0.2</ess>
			<capacity>0</capacity>
			<avail>12</avail>
			<cost>30000</cost>
			<source>CF</source>
			<page>124</page>
		</bioware>
		<bioware>
			<id>91031d35-50e6-4b67-8dea-8c2ceda5278b</id>
			<name>Slimworm</name>
			<category>Symbionts</category>
			<ess>0.2</ess>
			<capacity>0</capacity>
			<avail>4</avail>
			<cost>1000</cost>
			<source>CF</source>
			<page>124</page>
		</bioware>
		<bioware>
			<id>81396157-9981-42f2-bee9-540c6a175648</id>
			<name>Stalwart Endosont</name>
			<category>Symbionts</category>
			<ess>0.2</ess>
			<capacity>0</capacity>
			<avail>12</avail>
			<cost>10000</cost>
			<source>CF</source>
			<page>124</page>
		</bioware>
		<bioware>
			<id>abdbc210-c1fa-45f1-9840-4f78d9eb8867</id>
			<name>Chemical Gland</name>
			<category>Basic</category>
			<ess>0.1</ess>
			<capacity>0</capacity>
			<bonus>
				<selecttext />
			</bonus>
			<avail>12R</avail>
			<cost>20000</cost>
			<source>CF</source>
			<page>112</page>
		</bioware>
		<bioware>
			<id>87453396-197f-4f7a-a6a3-6087d299bbd7</id>
			<name>Chemical Gland Exhalation Sprayer</name>
			<category>Basic</category>
			<ess>0.1</ess>
			<capacity>0</capacity>
			<avail>12R</avail>
			<cost>6000</cost>
			<source>CF</source>
			<page>112</page>
		</bioware>
		<bioware>
			<id>47608117-a4af-4dfe-81bb-0dc8c6c5122d</id>
			<name>Chemical Gland Spitter</name>
			<category>Basic</category>
			<ess>0.1</ess>
			<capacity>0</capacity>
			<avail>12R</avail>
			<cost>6000</cost>
			<source>CF</source>
			<page>112</page>
		</bioware>
		<bioware>
			<id>ce9a6ed6-1307-4565-a6c9-c8fabde5255f</id>
			<name>Chemical Repulsion</name>
			<category>Orthoskin Upgrades</category>
			<ess>0.25</ess>
			<capacity>0</capacity>
			<avail>12R</avail>
			<cost>20000</cost>
			<source>CF</source>
			<page>116</page>
		</bioware>
		<bioware>
			<id>8aa2590f-1fc5-4706-a7b9-9eec3db4fab9</id>
			<name>Dragon Hide</name>
			<category>Orthoskin Upgrades</category>
			<ess>0.1</ess>
			<capacity>0</capacity>
			<avail>4</avail>
			<cost>2000</cost>
			<source>CF</source>
			<page>116</page>
		</bioware>
		<bioware>
			<id>857bbf66-3fab-466b-9c2c-f302340e3788</id>
			<name>Insulation</name>
			<category>Orthoskin Upgrades</category>
			<ess>0.1</ess>
			<capacity>0</capacity>
			<avail>8</avail>
			<cost>8000</cost>
			<source>CF</source>
			<page>116</page>
		</bioware>
		<bioware>
			<id>b4ac7427-8d1d-4da7-b8dc-fd3f6cb0d433</id>
			<name>Electroshock</name>
			<category>Orthoskin Upgrades</category>
			<ess>0.25</ess>
			<capacity>0</capacity>
			<avail>8</avail>
			<cost>8000</cost>
			<source>CF</source>
			<page>116</page>
		</bioware>
		<bioware>
			<id>33f7ea1c-1f3a-4b32-a0b4-5ffa48735bfa</id>
			<name>Penguin Blubber</name>
			<category>Orthoskin Upgrades</category>
			<ess>0.1</ess>
			<capacity>0</capacity>
			<avail>4</avail>
			<cost>2000</cost>
			<source>CF</source>
			<page>116</page>
		</bioware>
		<bioware>
			<id>927e5c2b-fd62-4aa7-8911-d5f4468a9ff8</id>
			<name>Sealskin</name>
			<category>Orthoskin Upgrades</category>
			<ess>0.1</ess>
			<capacity>0</capacity>
			<avail>4</avail>
			<cost>2000</cost>
			<source>CF</source>
			<page>116</page>
		</bioware>
		<bioware>
			<id>f84dc64d-a158-45bd-b81c-0a8c98f77415</id>
			<name>Sharkskin</name>
			<category>Orthoskin Upgrades</category>
			<ess>0.25</ess>
			<capacity>0</capacity>
			<avail>8</avail>
			<cost>8000</cost>
			<source>CF</source>
			<page>116</page>
		</bioware>
		<bioware>
			<id>915b1458-e33c-4010-a093-47d40cfa11de</id>
			<name>Chemical Gland Weapon Reservoir</name>
			<category>Basic</category>
			<ess>0.1</ess>
			<capacity>0</capacity>
			<avail>12F</avail>
			<cost>4000</cost>
			<source>CF</source>
			<page>112</page>
		</bioware>
		<bioware>
			<id>d2064cf2-e9f7-479f-92cc-7da7c6024121</id>
			<name>Chemical Gland Expanded Reservoir</name>
			<category>Basic</category>
			<ess>0.1</ess>
			<capacity>0</capacity>
			<avail>12</avail>
			<cost>2000</cost>
			<source>CF</source>
			<page>112</page>
		</bioware>
		<bioware>
			<id>6423d6b2-fcea-4eb0-b1cf-ea343cfc2f93</id>
			<name>Elastic Joints</name>
			<category>Basic</category>
			<ess>0.2</ess>
			<capacity>0</capacity>
			<avail>8</avail>
			<cost>8000</cost>
			<source>CF</source>
			<page>112</page>
		</bioware>
		<bioware>
			<id>0958e1d4-36d0-4246-b955-541a4993ec91</id>
			<name>Gills</name>
			<category>Basic</category>
			<ess>0.2</ess>
			<capacity>0</capacity>
			<avail>8</avail>
			<cost>8000</cost>
			<source>CF</source>
			<page>113</page>
		</bioware>
		<bioware>
			<id>4a939488-bd12-42f9-847f-1034fc3b4154</id>
			<name>Hand and Foot Webbing</name>
			<category>Basic</category>
			<ess>0.05</ess>
			<capacity>0</capacity>
			<avail>8</avail>
			<cost>1000</cost>
			<source>CF</source>
			<page>113</page>
		</bioware>
		<bioware>
			<id>e9c07c59-96c8-4ac7-955b-2474ff81381e</id>
			<name>Hearing Enhancement</name>
			<category>Basic</category>
			<ess>0.1</ess>
			<capacity>0</capacity>
			<avail>4</avail>
			<cost>4000</cost>
			<source>CF</source>
			<page>113</page>
		</bioware>
		<bioware>
			<id>0f6391e3-cf60-4ac0-91b8-44a990753120</id>
			<name>Hearing Expansion</name>
			<category>Basic</category>
			<ess>0.1</ess>
			<capacity>0</capacity>
			<avail>8</avail>
			<cost>4000</cost>
			<source>CF</source>
			<page>113</page>
		</bioware>
		<bioware>
			<id>8b57132f-507f-4624-a892-2ec4b14b7be8</id>
			<name>Joint Replacement</name>
			<category>Basic</category>
			<ess>0.05</ess>
			<capacity>0</capacity>
			<avail>2</avail>
			<cost>1000</cost>
			<source>CF</source>
			<page>113</page>
		</bioware>
		<bioware>
			<id>02e4af5e-22a6-4ebc-a3dd-05d71448be64</id>
			<name>Spidersilk Gland</name>
			<category>Basic</category>
			<ess>0.3</ess>
			<capacity>0</capacity>
			<avail>10</avail>
			<cost>35000</cost>
			<source>CF</source>
			<page>114</page>
		</bioware>
		<bioware>
			<id>c5069f19-dae1-45f3-a1d4-b57d02534efa</id>
			<name>Spinal Realignment</name>
			<category>Basic</category>
			<ess>0.1</ess>
			<capacity>0</capacity>
			<avail>8</avail>
			<cost>4000</cost>
			<source>CF</source>
			<page>114</page>
		</bioware>
		<bioware>
			<id>1f843110-0f53-4675-918f-855b1379181b</id>
			<name>Tactile Sensitivity</name>
			<category>Basic</category>
			<ess>0.1</ess>
			<capacity>0</capacity>
			<avail>12</avail>
			<cost>8000</cost>
			<source>CF</source>
			<page>114</page>
		</bioware>
		<bioware>
			<id>bac3eaa6-c1d3-457e-a319-1ce141baef37</id>
			<name>Tail</name>
			<category>Basic</category>
			<ess>0.25</ess>
			<capacity>0</capacity>
			<avail>4</avail>
			<cost>2000</cost>
			<source>CF</source>
			<page>114</page>
		</bioware>
		<bioware>
			<id>ada5468c-e350-4323-be31-29d0fe545c9e</id>
			<name>Tail, Prehensile</name>
			<category>Basic</category>
			<ess>0.5</ess>
			<capacity>0</capacity>
			<avail>8</avail>
			<cost>8000</cost>
			<source>CF</source>
			<page>115</page>
		</bioware>
		<bioware>
			<id>11e000de-eaef-445f-88fb-6b679b5e57ab</id>
			<name>Troll Eyes</name>
			<category>Basic</category>
			<ess>0.2</ess>
			<capacity>0</capacity>
			<avail>8</avail>
			<cost>10000</cost>
			<source>CF</source>
			<page>115</page>
		</bioware>
		<bioware>
			<id>a923c0c8-1ac8-455a-9674-9af0072673ac</id>
			<name>Vocal Range Enhancer</name>
			<category>Basic</category>
			<ess>0.1</ess>
			<capacity>0</capacity>
			<avail>8</avail>
			<cost>10000</cost>
			<source>CF</source>
			<page>115</page>
		</bioware>
		<bioware>
			<id>70bd2c89-3432-4270-8e4c-d8d979114148</id>
			<name>Vocal Range Expander</name>
			<category>Basic</category>
			<ess>0.2</ess>
			<capacity>0</capacity>
			<avail>12R</avail>
			<cost>30000</cost>
			<source>CF</source>
			<page>115</page>
		</bioware>
		<bioware>
			<id>4f3f0651-6e1b-4dc3-b25a-33f62874cba8</id>
			<name>Nephritic screen</name>
			<category>Basic</category>
			<rating>6</rating>
			<ess>Rating * 0.05</ess>
			<capacity>0</capacity>
			<avail>Rating * 2</avail>
			<cost>Rating * 4000</cost>
			<source>CF</source>
			<page>113</page>
		</bioware>
		<bioware>
			<id>8f12d662-9fc6-475f-8435-a11829c14956</id>
			<name>Tailored Critter Pheremones</name>
			<category>Basic</category>
			<bonus>
				<selecttext />
			</bonus>
			<rating>3</rating>
			<ess>Rating * 0.1</ess>
			<capacity>0</capacity>
			<avail>Rating * 4</avail>
			<cost>Rating * 2000</cost>
			<source>CF</source>
			<page>115</page>
		</bioware>
		<bioware>
			<id>c75c8286-2673-48a0-8e9b-cbfeec5c6bc1</id>
			<name>Expanded Volume</name>
			<category>Basic</category>
			<rating>3</rating>
			<ess>Rating * 0.1</ess>
			<capacity>0</capacity>
			<avail>Rating * 4</avail>
			<cost>Rating * 2000</cost>
			<source>CF</source>
			<page>112</page>
		</bioware>
		<bioware>
			<id>82636229-f784-489d-8981-6a1479f0056c</id>
			<name>Amplified Immune System</name>
			<category>Basic</category>
			<rating>3</rating>
			<ess>Rating * 0.1</ess>
			<capacity>0</capacity>
			<avail>Rating * 7</avail>
			<cost>Rating * 4000</cost>
			<source>CF</source>
			<page>111</page>
		</bioware>
		<bioware>
			<id>81b40aa8-98d1-4a5d-89d6-9b6d438006da</id>
			<name>Cerebellum Booster</name>
			<category>Cultured</category>
			<rating>2</rating>
			<ess>Rating * 0.2</ess>
			<capacity>0</capacity>
			<avail>Rating * 8</avail>
			<cost>Rating * 50000</cost>
			<bonus>
				<specificattribute>
					<name>INT</name>
					<val>Rating</val>
				</specificattribute>
			</bonus>
			<source>CF</source>
			<page>118</page>
		</bioware>
		<bioware>
			<id>1abeac7c-79c5-4774-ad45-cd355ebc1476</id>
			<name>Boosted Reflexes</name>
			<category>Cultured</category>
			<ess>1</ess>
			<capacity>0</capacity>
			<avail>8R</avail>
			<cost>10000</cost>
			<bonus>
				<initiativepass>1</initiativepass>
			</bonus>
			<source>CF</source>
			<page>118</page>
		</bioware>
		<bioware>
			<id>aece83ad-cec8-4117-adbd-3ec5e2049372</id>
			<name>Knowledge Infusion</name>
			<category>Cultured</category>
			<ess>0.1</ess>
			<capacity>0</capacity>
			<avail>12</avail>
			<cost>2000</cost>
			<source>CF</source>
			<page>118</page>
		</bioware>
		<bioware>
			<id>f0aa87d0-2d86-482c-808d-667f1078f357</id>
			<name>Neuro Retention Amplification</name>
			<category>Cultured</category>
			<ess>0.1</ess>
			<capacity>0</capacity>
			<avail>4</avail>
			<cost>10000</cost>
			<source>CF</source>
			<page>118</page>
		</bioware>
		<bioware>
			<id>0dc21074-6b2c-446a-aadc-e8304c9c124f</id>
			<name>Reproductive Replacement, Male</name>
			<category>Cultured</category>
			<ess>0.1</ess>
			<capacity>0</capacity>
			<avail>8</avail>
			<cost>8000</cost>
			<source>CF</source>
			<page>118</page>
		</bioware>
		<bioware>
			<id>31b609ee-6856-44bb-b1f5-19066c0a74c0</id>
			<name>Reproductive Replacement, Female</name>
			<category>Cultured</category>
			<ess>0.3</ess>
			<capacity>0</capacity>
			<avail>4</avail>
			<cost>20000</cost>
			<source>CF</source>
			<page>118</page>
		</bioware>
		<bioware>
			<id>e99097a1-84d5-4038-8525-761d199c58a7</id>
			<name>Trauma Damper</name>
			<rating>4</rating>
			<category>Cultured</category>
			<ess>Rating * 0.1</ess>
			<capacity>0</capacity>
			<avail>[Rating * 4]R</avail>
			<cost>Rating * 4000</cost>
			<source>CF</source>
			<page>119</page>
		</bioware>
		<bioware>
			<id>e78a9465-d399-4e94-bea8-7e98c8fc960d</id>
			<name>Trauma Reducer</name>
			<rating>3</rating>
			<category>Cultured</category>
			<ess>Rating * 0.1</ess>
			<capacity>0</capacity>
			<avail>Rating * 6</avail>
			<cost>Rating * 10000</cost>
			<source>CF</source>
			<page>119</page>
		</bioware>
		<bioware>
			<id>5f2c33a4-3472-4643-a0bb-9a6e52554c2f</id>
			<name>Reception Enhancer</name>
			<category>Cultured</category>
			<ess>0.2</ess>
			<capacity>0</capacity>
			<avail>4</avail>
			<cost>10000</cost>
			<source>CF</source>
			<page>118</page>
		</bioware>
	</biowares>
</chummer><|MERGE_RESOLUTION|>--- conflicted
+++ resolved
@@ -1,2615 +1,1523 @@
-﻿<?xml version="1.0" encoding="utf-8"?>
-<chummer>
-  <version>-398</version>
-  <grades>
-    <grade>
-      <id>f0a67dc0-6b0a-43fa-b389-a110ba1dd59d</id>
-      <name>Standard</name>
-      <ess>1</ess>
-      <cost>1</cost>
-      <avail>0</avail>
-      <source>SR5</source>
-      <page>451</page>
-    </grade>
-    <grade>
-      <id>9166244c-440b-44a1-8795-4917b53e6101</id>
-      <name>Standard (Burnout's Way)</name>
-      <ess>0.8</ess>
-      <cost>1</cost>
-      <avail>0</avail>
-      <source>SG</source>
-      <page>177</page>
-    </grade>
-    <grade>
-      <id>c4bbffe4-5818-4055-bc5e-f44562bde855</id>
-      <name>Used</name>
-      <ess>1.25</ess>
-      <cost>0.75</cost>
-      <avail>-4</avail>
-      <source>SR5</source>
-      <page>451</page>
-    </grade>
-    <grade>
-      <id>c2c6a3cc-c4bf-42c8-9260-868fd44d34ce</id>
-      <name>Alphaware</name>
-      <ess>0.8</ess>
-      <cost>1.2</cost>
-      <avail>+2</avail>
-      <source>SR5</source>
-      <page>451</page>
-    </grade>
-    <grade>
-      <id>9e24f0ce-b41e-496f-844a-82805fcb65a9</id>
-      <name>Betaware</name>
-      <ess>0.7</ess>
-      <cost>1.5</cost>
-      <avail>+4</avail>
-      <source>SR5</source>
-      <page>451</page>
-    </grade>
-    <grade>
-      <id>2b599ecd-4e80-4669-a78e-4db232c80a83</id>
-      <name>Deltaware</name>
-      <ess>0.5</ess>
-      <cost>2.5</cost>
-      <avail>+8</avail>
-      <source>SR5</source>
-      <page>451</page>
-    </grade>
-<<<<<<< HEAD
-		<grade>
-			<id>2b599ecd-4e80-4669-a78e-4db232c80a83</id>
-			<name>Gammaware</name>
-			<ess>0.4</ess>
-			<cost>5</cost>
-			<avail>+12</avail>
-			<source>CF</source>
-			<page>72</page>
-		</grade>
-	</grades>
-	<categories>
-		<category>Basic</category>
-		<category>Orthoskin Upgrades</category>
-		<category>Cultured</category>
-		<category>Symbionts</category>
-		<category>Genemods</category>
-=======
-    <grade>
-      <id>2b599ecd-4e80-4669-a78e-4db232c80a83</id>
-      <name>Gammaware</name>
-      <ess>0.4</ess>
-      <cost>5</cost>
-      <avail>+12</avail>
-      <source>CF</source>
-      <page>72</page>
-    </grade>
-  </grades>
-  <categories>
-    <category>Basic</category>
-    <category>Orthoskin Upgrades</category>
-    <category>Cultured</category>
-    <category>Symbionts</category>
-    <category>Genemods</category>
->>>>>>> 3ae911d1
-  </categories>
-  <biowares>
-    <bioware>
-      <id>ae0bb365-e40c-4aa2-9c30-0be902d992ac</id>
-      <name>Adrenaline Pump</name>
-      <category>Basic</category>
-      <rating>3</rating>
-      <ess>Rating * 0.75</ess>
-      <capacity>0</capacity>
-      <avail>(Rating * 6)F</avail>
-      <cost>Rating * 55000</cost>
-      <source>SR5</source>
-      <page>459</page>
-    </bioware>
-    <bioware>
-      <id>b04871a1-6b7b-4a78-89fc-af8ec69bdd3d</id>
-      <name>Bone Density Augmentation</name>
-      <category>Basic</category>
-      <rating>4</rating>
-      <ess>Rating * 0.3</ess>
-      <capacity>0</capacity>
-      <avail>(Rating * 4)</avail>
-      <cost>Rating * 5000</cost>
-      <bonus>
-        <damageresistance>Rating</damageresistance>
-        <unarmeddv>Rating-1</unarmeddv>
-        <unarmeddvphysical />
-      </bonus>
-      <source>SR5</source>
-      <page>459</page>
-    </bioware>
-    <bioware>
-      <id>b04871a1-6b7b-4a78-89fc-af8ec69bdd3d</id>
-      <name>Genewipe</name>
-      <category>Genemods</category>
-      <ess>0.2</ess>
-      <capacity>0</capacity>
-      <avail>16F</avail>
-      <cost>57000</cost>
-      <source>CF</source>
-      <page>157</page>
-    </bioware>
-    <bioware>
-      <id>b04871a1-6b7b-4a78-89fc-af8ec69bdd3d</id>
-      <name>Masque</name>
-      <category>Genemods</category>
-      <ess>0.1</ess>
-      <capacity>0</capacity>
-      <avail>10F</avail>
-      <cost>40000</cost>
-      <source>CF</source>
-      <page>157</page>
-    </bioware>
-    <bioware>
-      <id>b04871a1-6b7b-4a78-89fc-af8ec69bdd3d</id>
-      <name>Reprint</name>
-      <category>Genemods</category>
-      <ess>0.1</ess>
-      <capacity>0</capacity>
-      <avail>12F</avail>
-      <cost>30000</cost>
-      <source>CF</source>
-      <page>157</page>
-    </bioware>
-    <bioware>
-      <id>b04871a1-6b7b-4a78-89fc-af8ec69bdd3d</id>
-      <name>Shuffle</name>
-      <category>Genemods</category>
-      <ess>0.2</ess>
-      <capacity>0</capacity>
-      <avail>12F</avail>
-      <cost>20000</cost>
-      <source>CF</source>
-      <page>157</page>
-    </bioware>
-    <bioware>
-      <id>b04871a1-6b7b-4a78-89fc-af8ec69bdd3d</id>
-      <name>Elastic Stomach</name>
-      <category>Genemods</category>
-      <ess>0.1</ess>
-      <capacity>0</capacity>
-      <avail>6</avail>
-      <cost>10000</cost>
-      <source>CF</source>
-      <page>159</page>
-    </bioware>
-    <bioware>
-      <id>b04871a1-6b7b-4a78-89fc-af8ec69bdd3d</id>
-      <name>Hyperthymesia</name>
-      <category>Genemods</category>
-      <ess>0.1</ess>
-      <capacity>0</capacity>
-      <avail>10</avail>
-      <cost>15000</cost>
-      <source>CF</source>
-      <page>159</page>
-    </bioware>
-    <bioware>
-      <id>b04871a1-6b7b-4a78-89fc-af8ec69bdd3d</id>
-      <name>Lung Expansion</name>
-      <category>Genemods</category>
-      <ess>0.1</ess>
-      <capacity>0</capacity>
-      <avail>6</avail>
-      <cost>16500</cost>
-      <source>CF</source>
-      <page>159</page>
-    </bioware>
-    <bioware>
-      <id>b04871a1-6b7b-4a78-89fc-af8ec69bdd3d</id>
-      <name>Increased Myelination</name>
-      <category>Genemods</category>
-      <ess>0.1</ess>
-      <capacity>0</capacity>
-      <avail>8</avail>
-      <cost>12000</cost>
-      <source>CF</source>
-      <page>159</page>
-    </bioware>
-    <bioware>
-      <id>b04871a1-6b7b-4a78-89fc-af8ec69bdd3d</id>
-      <name>Myostatin Inhibitor</name>
-      <category>Genemods</category>
-      <ess>0.3</ess>
-      <capacity>0</capacity>
-      <avail>10</avail>
-      <cost>30500</cost>
-      <source>CF</source>
-      <page>159</page>
-    </bioware>
-    <bioware>
-      <id>b04871a1-6b7b-4a78-89fc-af8ec69bdd3d</id>
-      <name>Narco</name>
-      <category>Genemods</category>
-      <ess>0.2</ess>
-      <capacity>0</capacity>
-      <avail>12F</avail>
-      <cost>16420</cost>
-      <source>CF</source>
-      <page>159</page>
-    </bioware>
-    <bioware>
-      <id>b04871a1-6b7b-4a78-89fc-af8ec69bdd3d</id>
-      <name>Selective Hearing</name>
-      <category>Genemods</category>
-      <ess>0.1</ess>
-      <capacity>0</capacity>
-      <avail>6</avail>
-      <cost>17000</cost>
-      <source>CF</source>
-      <page>160</page>
-    </bioware>
-    <bioware>
-      <id>b04871a1-6b7b-4a78-89fc-af8ec69bdd3d</id>
-      <name>Thickened Digestive Tract Lining</name>
-      <category>Genemods</category>
-      <ess>0.1</ess>
-      <capacity>0</capacity>
-      <avail>6</avail>
-      <cost>8000</cost>
-      <source>CF</source>
-      <page>160</page>
-    </bioware>
-    <bioware>
-      <id>b04871a1-6b7b-4a78-89fc-af8ec69bdd3d</id>
-      <name>Adapsin</name>
-      <category>Genemods</category>
-      <ess>0.2</ess>
-      <capacity>0</capacity>
-      <avail>16</avail>
-      <cost>30000</cost>
-      <source>CF</source>
-      <page>160</page>
-    </bioware>
-    <bioware>
-      <id>b04871a1-6b7b-4a78-89fc-af8ec69bdd3d</id>
-      <name>Dareadrenaline</name>
-      <category>Genemods</category>
-      <ess>0.1</ess>
-      <capacity>0</capacity>
-      <avail>6</avail>
-      <cost>61000</cost>
-      <source>CF</source>
-      <page>160</page>
-    </bioware>
-    <bioware>
-      <id>b04871a1-6b7b-4a78-89fc-af8ec69bdd3d</id>
-      <name>Double Elastin</name>
-      <category>Genemods</category>
-      <ess>0.2</ess>
-      <capacity>0</capacity>
-      <avail>12</avail>
-      <cost>18000</cost>
-      <source>CF</source>
-      <page>160</page>
-    </bioware>
-    <bioware>
-      <id>b04871a1-6b7b-4a78-89fc-af8ec69bdd3d</id>
-      <name>Hyper Glucagon</name>
-      <category>Genemods</category>
-      <ess>0.1</ess>
-      <capacity>0</capacity>
-      <avail>6</avail>
-      <cost>8000</cost>
-      <source>CF</source>
-      <page>160</page>
-    </bioware>
-    <bioware>
-      <id>b04871a1-6b7b-4a78-89fc-af8ec69bdd3d</id>
-      <name>Magnasense</name>
-      <category>Genemods</category>
-      <ess>0.1</ess>
-      <capacity>0</capacity>
-      <avail>8</avail>
-      <cost>7000</cost>
-      <source>CF</source>
-      <page>160</page>
-    </bioware>
-    <bioware>
-      <id>b04871a1-6b7b-4a78-89fc-af8ec69bdd3d</id>
-      <name>Neo-EPO</name>
-      <category>Genemods</category>
-      <ess>0.2</ess>
-      <capacity>0</capacity>
-      <avail>6</avail>
-      <cost>38000</cost>
-      <source>CF</source>
-      <page>160</page>
-    </bioware>
-    <bioware>
-      <id>b04871a1-6b7b-4a78-89fc-af8ec69bdd3d</id>
-      <name>PuSHed</name>
-      <category>Genemods</category>
-      <ess>0.1</ess>
-      <capacity>0</capacity>
-      <avail>14</avail>
-      <cost>62000</cost>
-      <source>CF</source>
-      <page>160</page>
-    </bioware>
-    <bioware>
-      <id>b04871a1-6b7b-4a78-89fc-af8ec69bdd3d</id>
-      <name>Qualia</name>
-      <category>Genemods</category>
-      <ess>0.4</ess>
-      <capacity>0</capacity>
-      <avail>14</avail>
-      <cost>65000</cost>
-      <source>CF</source>
-      <page>161</page>
-    </bioware>
-    <bioware>
-      <id>b04871a1-6b7b-4a78-89fc-af8ec69bdd3d</id>
-      <name>Reakt</name>
-      <category>Genemods</category>
-      <ess>0.4</ess>
-      <capacity>0</capacity>
-      <avail>10</avail>
-      <cost>75000</cost>
-      <source>CF</source>
-      <page>161</page>
-    </bioware>
-    <bioware>
-      <id>b04871a1-6b7b-4a78-89fc-af8ec69bdd3d</id>
-      <name>Skeletal Pneumaticity</name>
-      <category>Genemods</category>
-      <ess>0.1</ess>
-      <capacity>0</capacity>
-      <avail>5</avail>
-      <cost>9000</cost>
-      <source>CF</source>
-      <page>161</page>
-    </bioware>
-    <bioware>
-      <id>b04871a1-6b7b-4a78-89fc-af8ec69bdd3d</id>
-      <name>Solus</name>
-      <category>Genemods</category>
-      <ess>0.1</ess>
-      <capacity>0</capacity>
-      <avail>8</avail>
-      <cost>8000</cost>
-      <source>CF</source>
-      <page>161</page>
-    </bioware>
-    <bioware>
-      <id>b04871a1-6b7b-4a78-89fc-af8ec69bdd3d</id>
-      <name>Synaptic Acceleration</name>
-      <category>Genemods</category>
-      <ess>0.4</ess>
-      <capacity>0</capacity>
-      <avail>8</avail>
-      <cost>78000</cost>
-      <source>CF</source>
-      <page>162</page>
-    </bioware>
-    <bioware>
-      <id>b04871a1-6b7b-4a78-89fc-af8ec69bdd3d</id>
-      <name>Synch</name>
-      <category>Genemods</category>
-      <ess>0.1</ess>
-      <capacity>0</capacity>
-      <avail>8</avail>
-      <cost>14000</cost>
-      <source>CF</source>
-      <page>162</page>
-    </bioware>
-    <bioware>
-      <id>b04871a1-6b7b-4a78-89fc-af8ec69bdd3d</id>
-      <name>Tetrachromatic Vision</name>
-      <category>Genemods</category>
-      <ess>0.1</ess>
-      <capacity>0</capacity>
-      <avail>10</avail>
-      <cost>8000</cost>
-      <source>CF</source>
-      <page>161</page>
-    </bioware>
-    <bioware>
-      <id>b04871a1-6b7b-4a78-89fc-af8ec69bdd3d</id>
-      <name>Vasocon</name>
-      <category>Genemods</category>
-      <ess>0.1</ess>
-      <capacity>0</capacity>
-      <avail>6</avail>
-      <cost>15000</cost>
-      <source>CF</source>
-      <page>161</page>
-    </bioware>
-    <bioware>
-      <id>b04871a1-6b7b-4a78-89fc-af8ec69bdd3d</id>
-      <name>Allergen Tolerance</name>
-      <category>Genemods</category>
-      <ess>0.1</ess>
-      <capacity>0</capacity>
-      <avail>6</avail>
-      <cost>20000</cost>
-      <source>CF</source>
-      <page>163</page>
-    </bioware>
-    <bioware>
-      <id>b04871a1-6b7b-4a78-89fc-af8ec69bdd3d</id>
-      <name>Cold Adaptation</name>
-      <category>Genemods</category>
-      <ess>0.5</ess>
-      <capacity>0</capacity>
-      <avail>5</avail>
-      <cost>8000</cost>
-      <source>CF</source>
-      <page>163</page>
-    </bioware>
-    <bioware>
-      <id>b04871a1-6b7b-4a78-89fc-af8ec69bdd3d</id>
-      <name>Cryo Tolerance</name>
-      <category>Genemods</category>
-      <ess>0.5</ess>
-      <capacity>0</capacity>
-      <avail>18</avail>
-      <cost>50000</cost>
-      <source>CF</source>
-      <page>163</page>
-    </bioware>
-    <bioware>
-      <id>b04871a1-6b7b-4a78-89fc-af8ec69bdd3d</id>
-      <name>Heat Adaptation</name>
-      <category>Genemods</category>
-      <ess>0.5</ess>
-      <capacity>0</capacity>
-      <avail>5</avail>
-      <cost>8000</cost>
-      <source>CF</source>
-      <page>163</page>
-    </bioware>
-    <bioware>
-      <id>b04871a1-6b7b-4a78-89fc-af8ec69bdd3d</id>
-      <name>Low Oxygen Adaptation</name>
-      <category>Genemods</category>
-      <ess>0.5</ess>
-      <capacity>0</capacity>
-      <avail>4</avail>
-      <cost>8000</cost>
-      <source>CF</source>
-      <page>163</page>
-    </bioware>
-    <bioware>
-      <id>b04871a1-6b7b-4a78-89fc-af8ec69bdd3d</id>
-      <name>Microgravity Adaptation</name>
-      <category>Genemods</category>
-      <ess>0.5</ess>
-      <capacity>0</capacity>
-      <avail>4</avail>
-      <cost>30000</cost>
-      <source>CF</source>
-      <page>163</page>
-    </bioware>
-    <bioware>
-      <id>b04871a1-6b7b-4a78-89fc-af8ec69bdd3d</id>
-      <name>Pollution Tolerance</name>
-      <category>Genemods</category>
-      <ess>0.5</ess>
-      <capacity>0</capacity>
-      <avail>5</avail>
-      <cost>15000</cost>
-      <source>CF</source>
-      <page>163</page>
-    </bioware>
-    <bioware>
-      <id>b04871a1-6b7b-4a78-89fc-af8ec69bdd3d</id>
-      <name>Radiation Tolerance</name>
-      <category>Genemods</category>
-      <ess>0.5</ess>
-      <capacity>0</capacity>
-      <avail>6</avail>
-      <cost>15000</cost>
-      <source>CF</source>
-      <page>164</page>
-    </bioware>
-    <bioware>
-      <id>b04871a1-6b7b-4a78-89fc-af8ec69bdd3d</id>
-      <name>Control Rig Optimization</name>
-      <category>Genemods</category>
-      <ess>0.1</ess>
-      <capacity>0</capacity>
-      <avail>7</avail>
-      <cost>4600</cost>
-      <source>CF</source>
-      <page>165</page>
-    </bioware>
-    <bioware>
-      <id>b04871a1-6b7b-4a78-89fc-af8ec69bdd3d</id>
-      <name>Reaction Optimization</name>
-      <category>Genemods</category>
-      <ess>0.1</ess>
-      <capacity>0</capacity>
-      <avail>6</avail>
-      <cost>6600</cost>
-      <source>CF</source>
-      <page>165</page>
-    </bioware>
-    <bioware>
-      <id>b04871a1-6b7b-4a78-89fc-af8ec69bdd3d</id>
-      <name>Reflex Recorder Optimization</name>
-      <category>Genemods</category>
-      <ess>0.1</ess>
-      <capacity>0</capacity>
-      <avail>11</avail>
-      <cost>3800</cost>
-      <source>CF</source>
-      <page>165</page>
-    </bioware>
-    <bioware>
-      <id>b04871a1-6b7b-4a78-89fc-af8ec69bdd3d</id>
-      <name>Wired Reflex Optimization</name>
-      <category>Genemods</category>
-      <ess>0.1</ess>
-      <capacity>0</capacity>
-      <avail>9R</avail>
-      <cost>9000</cost>
-      <source>CF</source>
-      <page>165</page>
-    </bioware>
-    <bioware>
-      <id>b04871a1-6b7b-4a78-89fc-af8ec69bdd3d</id>
-      <name>Adrenaline Pump Optimization</name>
-      <category>Genemods</category>
-      <ess>0.1</ess>
-      <capacity>0</capacity>
-      <avail>7F</avail>
-      <cost>6000</cost>
-      <source>CF</source>
-      <page>165</page>
-    </bioware>
-    <bioware>
-      <id>b04871a1-6b7b-4a78-89fc-af8ec69bdd3d</id>
-      <name>Enhanced Symbiosis</name>
-      <category>Genemods</category>
-      <ess>0.1</ess>
-      <capacity>0</capacity>
-      <avail>6</avail>
-      <cost>4000</cost>
-      <source>CF</source>
-      <page>165</page>
-    </bioware>
-    <bioware>
-      <id>b04871a1-6b7b-4a78-89fc-af8ec69bdd3d</id>
-      <name>Genetic Optimization</name>
-      <category>Genemods</category>
-      <ess>0.3</ess>
-      <capacity>0</capacity>
-      <avail>10</avail>
-      <cost>47000</cost>
-      <source>CF</source>
-			<bonus>
-				<selectattribute>
-					<excludeattribute>EDG</excludeattribute>
-					<max>1</max>
-				</selectattribute>
-			</bonus>
-      <page>157</page>
-    </bioware>
-    <bioware>
-      <id>b04871a1-6b7b-4a78-89fc-af8ec69bdd3d</id>
-      <name>Cosmetic Alteration</name>
-      <category>Genemods</category>
-      <ess>0.1</ess>
-      <capacity>0</capacity>
-      <avail>8</avail>
-      <cost>35000</cost>
-      <source>CF</source>
-      <page>158</page>
-    </bioware>
-    <bioware>
-      <id>b04871a1-6b7b-4a78-89fc-af8ec69bdd3d</id>
-      <name>Print Removal</name>
-      <category>Genemods</category>
-      <ess>0.1</ess>
-      <capacity>0</capacity>
-      <avail>10F</avail>
-      <cost>18000</cost>
-      <source>CF</source>
-      <page>158</page>
-    </bioware>
-    <bioware>
-      <id>b04871a1-6b7b-4a78-89fc-af8ec69bdd3d</id>
-      <name>Metaposeur</name>
-      <category>Genemods</category>
-      <ess>0.1</ess>
-      <capacity>0</capacity>
-      <avail>8</avail>
-      <cost>38000</cost>
-      <source>CF</source>
-      <page>158</page>
-    </bioware>
-    <bioware>
-      <id>f038260b-f2de-4a9a-9507-5602d0e64a22</id>
-      <name>Cat's Eyes</name>
-      <category>Basic</category>
-      <ess>0.1</ess>
-      <capacity>0</capacity>
-      <avail>4</avail>
-      <cost>4000</cost>
-      <source>SR5</source>
-      <page>459</page>
-    </bioware>
-    <bioware>
-      <id>f038260b-f2de-4a9a-9507-5602d0e64a22</id>
-      <name>Cleaner Leech</name>
-      <category>Symbionts</category>
-      <ess>0</ess>
-      <capacity>0</capacity>
-      <avail>4</avail>
-      <cost>100</cost>
-      <source>CF</source>
-      <page>123</page>
-    </bioware>
-    <bioware>
-      <id>f038260b-f2de-4a9a-9507-5602d0e64a22</id>
-      <name>Booster Endosont</name>
-      <category>Symbionts</category>
-      <ess>0.2</ess>
-      <capacity>0</capacity>
-      <avail>12</avail>
-      <cost>10000</cost>
-      <source>CF</source>
-      <page>123</page>
-    </bioware>
-    <bioware>
-      <id>f038260b-f2de-4a9a-9507-5602d0e64a22</id>
-      <name>Digester Endosont</name>
-      <category>Symbionts</category>
-      <ess>0.2</ess>
-      <capacity>0</capacity>
-      <avail>12</avail>
-      <cost>10000</cost>
-      <source>CF</source>
-      <page>123</page>
-    </bioware>
-    <bioware>
-      <id>f038260b-f2de-4a9a-9507-5602d0e64a22</id>
-      <name>Electroreceptor Endosont</name>
-      <category>Symbionts</category>
-      <ess>0.2</ess>
-      <capacity>0</capacity>
-      <avail>12</avail>
-      <cost>10000</cost>
-      <source>CF</source>
-      <page>123</page>
-    </bioware>
-    <bioware>
-      <id>f038260b-f2de-4a9a-9507-5602d0e64a22</id>
-      <name>Mild Allergy Resistance</name>
-      <category>Symbionts</category>
-      <ess>0.2</ess>
-      <capacity>0</capacity>
-      <avail>8</avail>
-      <cost>10000</cost>
-      <source>CF</source>
-      <page>123</page>
-    </bioware>
-    <bioware>
-      <id>f038260b-f2de-4a9a-9507-5602d0e64a22</id>
-      <name>Moderate Allergy Resistance</name>
-      <category>Symbionts</category>
-      <ess>0.2</ess>
-      <capacity>0</capacity>
-      <avail>12</avail>
-      <cost>30000</cost>
-      <source>CF</source>
-      <page>123</page>
-    </bioware>
-    <bioware>
-      <id>f038260b-f2de-4a9a-9507-5602d0e64a22</id>
-      <name>Severe Allergy Resistance</name>
-      <category>Symbionts</category>
-      <ess>0.2</ess>
-      <capacity>0</capacity>
-      <avail>16</avail>
-      <cost>50000</cost>
-      <source>CF</source>
-      <page>123</page>
-    </bioware>
-    <bioware>
-      <id>f038260b-f2de-4a9a-9507-5602d0e64a22</id>
-      <name>Lactose Tolerance</name>
-      <category>Symbionts</category>
-      <ess>0</ess>
-      <capacity>0</capacity>
-      <avail>2</avail>
-      <cost>50</cost>
-      <source>CF</source>
-      <page>123</page>
-    </bioware>
-    <bioware>
-      <id>f038260b-f2de-4a9a-9507-5602d0e64a22</id>
-      <name>Mender Endosont</name>
-      <category>Symbionts</category>
-      <ess>0.2</ess>
-      <capacity>0</capacity>
-      <avail>12</avail>
-      <cost>30000</cost>
-      <source>CF</source>
-      <page>124</page>
-    </bioware>
-    <bioware>
-      <id>f038260b-f2de-4a9a-9507-5602d0e64a22</id>
-      <name>Slimworm</name>
-      <category>Symbionts</category>
-      <ess>0.2</ess>
-      <capacity>0</capacity>
-      <avail>4</avail>
-      <cost>1000</cost>
-      <source>CF</source>
-      <page>124</page>
-    </bioware>
-    <bioware>
-      <id>f038260b-f2de-4a9a-9507-5602d0e64a22</id>
-      <name>Stalwart Endosont</name>
-      <category>Symbionts</category>
-      <ess>0.2</ess>
-      <capacity>0</capacity>
-      <avail>12</avail>
-      <cost>10000</cost>
-      <source>CF</source>
-      <page>124</page>
-    </bioware>
-    <bioware>
-      <id>f038260b-f2de-4a9a-9507-5602d0e64a22</id>
-      <name>Chemical Gland</name>
-      <category>Basic</category>
-      <ess>0.1</ess>
-      <capacity>0</capacity>
-      <bonus>
-        <selecttext />
-      </bonus>
-      <avail>12R</avail>
-      <cost>20000</cost>
-      <source>CF</source>
-      <page>112</page>
-    </bioware>
-    <bioware>
-      <id>f038260b-f2de-4a9a-9507-5602d0e64a22</id>
-      <name>Chemical Gland Exhalation Sprayer</name>
-      <category>Basic</category>
-      <ess>0.1</ess>
-      <capacity>0</capacity>
-      <avail>12R</avail>
-      <cost>6000</cost>
-      <source>CF</source>
-      <page>112</page>
-    </bioware>
-    <bioware>
-      <id>f038260b-f2de-4a9a-9507-5602d0e64a22</id>
-      <name>Chemical Gland Spitter</name>
-      <category>Basic</category>
-      <ess>0.1</ess>
-      <capacity>0</capacity>
-      <avail>12R</avail>
-      <cost>6000</cost>
-      <source>CF</source>
-      <page>112</page>
-    </bioware>
-    <bioware>
-      <id>f038260b-f2de-4a9a-9507-5602d0e64a22</id>
-      <name>Chemical Repulsion</name>
-      <category>Orthoskin Upgrades</category>
-      <ess>0.25</ess>
-      <capacity>0</capacity>
-      <avail>12R</avail>
-      <cost>20000</cost>
-      <source>CF</source>
-      <page>116</page>
-    </bioware>
-    <bioware>
-      <id>f038260b-f2de-4a9a-9507-5602d0e64a22</id>
-      <name>Dragon Hide</name>
-      <category>Orthoskin Upgrades</category>
-      <ess>0.1</ess>
-      <capacity>0</capacity>
-      <avail>4</avail>
-      <cost>2000</cost>
-      <source>CF</source>
-      <page>116</page>
-    </bioware>
-    <bioware>
-      <id>f038260b-f2de-4a9a-9507-5602d0e64a22</id>
-      <name>Insulation</name>
-      <category>Orthoskin Upgrades</category>
-      <ess>0.1</ess>
-      <capacity>0</capacity>
-      <avail>8</avail>
-      <cost>8000</cost>
-      <source>CF</source>
-      <page>116</page>
-    </bioware>
-    <bioware>
-      <id>f038260b-f2de-4a9a-9507-5602d0e64a22</id>
-      <name>Electroshock</name>
-      <category>Orthoskin Upgrades</category>
-      <ess>0.25</ess>
-      <capacity>0</capacity>
-      <avail>8</avail>
-      <cost>8000</cost>
-      <source>CF</source>
-      <page>116</page>
-    </bioware>
-    <bioware>
-      <id>f038260b-f2de-4a9a-9507-5602d0e64a22</id>
-      <name>Penguin Blubber</name>
-      <category>Orthoskin Upgrades</category>
-      <ess>0.1</ess>
-      <capacity>0</capacity>
-      <avail>4</avail>
-      <cost>2000</cost>
-      <source>CF</source>
-      <page>116</page>
-    </bioware>
-    <bioware>
-      <id>f038260b-f2de-4a9a-9507-5602d0e64a22</id>
-      <name>Sealskin</name>
-      <category>Orthoskin Upgrades</category>
-      <ess>0.1</ess>
-      <capacity>0</capacity>
-      <avail>4</avail>
-      <cost>2000</cost>
-      <source>CF</source>
-      <page>116</page>
-    </bioware>
-    <bioware>
-      <id>f038260b-f2de-4a9a-9507-5602d0e64a22</id>
-      <name>Sharkskin</name>
-      <category>Orthoskin Upgrades</category>
-      <ess>0.25</ess>
-      <capacity>0</capacity>
-      <avail>8</avail>
-      <cost>8000</cost>
-      <source>CF</source>
-      <page>116</page>
-    </bioware>
-    <bioware>
-      <id>f038260b-f2de-4a9a-9507-5602d0e64a22</id>
-      <name>Chemical Gland Weapon Reservoir</name>
-      <category>Basic</category>
-      <ess>0.1</ess>
-      <capacity>0</capacity>
-      <avail>12F</avail>
-      <cost>4000</cost>
-      <source>CF</source>
-      <page>112</page>
-    </bioware>
-    <bioware>
-      <id>f038260b-f2de-4a9a-9507-5602d0e64a22</id>
-      <name>Chemical Gland Expanded Reservoir</name>
-      <category>Basic</category>
-      <ess>0.1</ess>
-      <capacity>0</capacity>
-      <avail>12</avail>
-      <cost>2000</cost>
-      <source>CF</source>
-      <page>112</page>
-    </bioware>
-    <bioware>
-      <id>f038260b-f2de-4a9a-9507-5602d0e64a22</id>
-      <name>Elastic Joints</name>
-      <category>Basic</category>
-      <ess>0.2</ess>
-      <capacity>0</capacity>
-      <avail>8</avail>
-      <cost>8000</cost>
-      <source>CF</source>
-      <page>112</page>
-    </bioware>
-    <bioware>
-      <id>f038260b-f2de-4a9a-9507-5602d0e64a22</id>
-      <name>Gills</name>
-      <category>Basic</category>
-      <ess>0.2</ess>
-      <capacity>0</capacity>
-      <avail>8</avail>
-      <cost>8000</cost>
-      <source>CF</source>
-      <page>113</page>
-    </bioware>
-    <bioware>
-      <id>f038260b-f2de-4a9a-9507-5602d0e64a22</id>
-      <name>Hand and Foot Webbing</name>
-      <category>Basic</category>
-      <ess>0.05</ess>
-      <capacity>0</capacity>
-      <avail>8</avail>
-      <cost>1000</cost>
-      <source>CF</source>
-      <page>113</page>
-    </bioware>
-    <bioware>
-      <id>f038260b-f2de-4a9a-9507-5602d0e64a22</id>
-      <name>Hearing Enhancement</name>
-      <category>Basic</category>
-      <ess>0.1</ess>
-      <capacity>0</capacity>
-      <avail>4</avail>
-      <cost>4000</cost>
-      <source>CF</source>
-      <page>113</page>
-    </bioware>
-    <bioware>
-      <id>f038260b-f2de-4a9a-9507-5602d0e64a22</id>
-      <name>Hearing Expansion</name>
-      <category>Basic</category>
-      <ess>0.1</ess>
-      <capacity>0</capacity>
-      <avail>8</avail>
-      <cost>4000</cost>
-      <source>CF</source>
-      <page>113</page>
-    </bioware>
-    <bioware>
-      <id>f038260b-f2de-4a9a-9507-5602d0e64a22</id>
-      <name>Joint Replacement</name>
-      <category>Basic</category>
-      <ess>0.05</ess>
-      <capacity>0</capacity>
-      <avail>2</avail>
-      <cost>1000</cost>
-      <source>CF</source>
-      <page>113</page>
-    </bioware>
-    <bioware>
-      <id>f038260b-f2de-4a9a-9507-5602d0e64a22</id>
-      <name>Spidersilk Gland</name>
-      <category>Basic</category>
-      <ess>0.3</ess>
-      <capacity>0</capacity>
-      <avail>10</avail>
-      <cost>35000</cost>
-      <source>CF</source>
-      <page>114</page>
-    </bioware>
-    <bioware>
-      <id>f038260b-f2de-4a9a-9507-5602d0e64a22</id>
-      <name>Spinal Realignment</name>
-      <category>Basic</category>
-      <ess>0.1</ess>
-      <capacity>0</capacity>
-      <avail>8</avail>
-      <cost>4000</cost>
-      <source>CF</source>
-      <page>114</page>
-    </bioware>
-    <bioware>
-      <id>f038260b-f2de-4a9a-9507-5602d0e64a22</id>
-      <name>Tactile Sensitivity</name>
-      <category>Basic</category>
-      <ess>0.1</ess>
-      <capacity>0</capacity>
-      <avail>12</avail>
-      <cost>8000</cost>
-      <source>CF</source>
-      <page>114</page>
-    </bioware>
-    <bioware>
-      <id>f038260b-f2de-4a9a-9507-5602d0e64a22</id>
-      <name>Tail</name>
-      <category>Basic</category>
-      <ess>0.25</ess>
-      <capacity>0</capacity>
-      <avail>4</avail>
-      <cost>2000</cost>
-      <source>CF</source>
-      <page>114</page>
-    </bioware>
-    <bioware>
-      <id>f038260b-f2de-4a9a-9507-5602d0e64a22</id>
-      <name>Tail, Prehensile</name>
-      <category>Basic</category>
-      <ess>0.5</ess>
-      <capacity>0</capacity>
-      <avail>8</avail>
-      <cost>8000</cost>
-      <source>CF</source>
-      <page>115</page>
-    </bioware>
-    <bioware>
-      <id>f038260b-f2de-4a9a-9507-5602d0e64a22</id>
-      <name>Troll Eyes</name>
-      <category>Basic</category>
-      <ess>0.2</ess>
-      <capacity>0</capacity>
-      <avail>8</avail>
-      <cost>10000</cost>
-      <source>CF</source>
-      <page>115</page>
-    </bioware>
-    <bioware>
-      <id>f038260b-f2de-4a9a-9507-5602d0e64a22</id>
-      <name>Vocal Range Enhancer</name>
-      <category>Basic</category>
-      <ess>0.1</ess>
-      <capacity>0</capacity>
-      <avail>8</avail>
-      <cost>10000</cost>
-      <source>CF</source>
-      <page>115</page>
-    </bioware>
-    <bioware>
-      <id>f038260b-f2de-4a9a-9507-5602d0e64a22</id>
-      <name>Vocal Range Expander</name>
-      <category>Basic</category>
-      <ess>0.2</ess>
-      <capacity>0</capacity>
-      <avail>12R</avail>
-      <cost>30000</cost>
-      <source>CF</source>
-      <page>115</page>
-    </bioware>
-    <bioware>
-      <id>f038260b-f2de-4a9a-9507-5602d0e64a22</id>
-      <name>Nephritic screen</name>
-      <category>Basic</category>
-      <rating>6</rating>
-      <ess>Rating * 0.05</ess>
-      <capacity>0</capacity>
-      <avail>Rating * 2</avail>
-      <cost>Rating * 4000</cost>
-      <source>CF</source>
-      <page>113</page>
-    </bioware>
-    <bioware>
-      <id>f038260b-f2de-4a9a-9507-5602d0e64a22</id>
-      <name>Tailored Critter Pheremones</name>
-      <category>Basic</category>
-      <bonus>
-        <selecttext />
-      </bonus>
-      <rating>3</rating>
-      <ess>Rating * 0.1</ess>
-      <capacity>0</capacity>
-      <avail>Rating * 4</avail>
-      <cost>Rating * 2000</cost>
-      <source>CF</source>
-      <page>115</page>
-    </bioware>
-    <bioware>
-      <id>f038260b-f2de-4a9a-9507-5602d0e64a22</id>
-      <name>Expanded Volume</name>
-      <category>Basic</category>
-      <rating>3</rating>
-      <ess>Rating * 0.1</ess>
-      <capacity>0</capacity>
-      <avail>Rating * 4</avail>
-      <cost>Rating * 2000</cost>
-      <source>CF</source>
-      <page>112</page>
-    </bioware>
-    <bioware>
-      <id>f038260b-f2de-4a9a-9507-5602d0e64a22</id>
-      <name>Amplified Immune System</name>
-      <category>Basic</category>
-      <rating>3</rating>
-      <ess>Rating * 0.1</ess>
-      <capacity>0</capacity>
-      <avail>Rating * 7</avail>
-      <cost>Rating * 4000</cost>
-      <source>CF</source>
-      <page>111</page>
-    </bioware>
-    <bioware>
-      <id>81b40aa8-98d1-4a5d-89d6-9b6d438006da</id>
-      <name>Cerebral Booster</name>
-      <category>Cultured</category>
-      <rating>3</rating>
-      <ess>Rating * 0.2</ess>
-      <capacity>0</capacity>
-      <avail>Rating * 6</avail>
-      <cost>Rating * 31500</cost>
-      <bonus>
-        <specificattribute>
-          <name>LOG</name>
-          <val>Rating</val>
-        </specificattribute>
-      </bonus>
-      <source>SR5</source>
-      <page>460</page>
-    </bioware>
-    <bioware>
-      <id>81b40aa8-98d1-4a5d-89d6-9b6d438006da</id>
-      <name>Cerebellum Booster</name>
-      <category>Cultured</category>
-      <rating>2</rating>
-      <ess>Rating * 0.2</ess>
-      <capacity>0</capacity>
-      <avail>Rating * 8</avail>
-      <cost>Rating * 50000</cost>
-      <bonus>
-        <specificattribute>
-          <name>INT</name>
-          <val>Rating</val>
-        </specificattribute>
-      </bonus>
-      <source>CF</source>
-      <page>118</page>
-    </bioware>
-    <bioware>
-      <id>c46fbaba-d941-44b5-9bdc-643c5c6f4b24</id>
-      <name>Damage Compensators</name>
-      <category>Cultured</category>
-      <rating>12</rating>
-      <ess>Rating * 0.1</ess>
-      <capacity>0</capacity>
-      <avail>(Rating * 3)F</avail>
-      <cost>Rating * 2000</cost>
-      <bonus>
-        <conditionmonitor>
-          <thresholdoffset>Rating</thresholdoffset>
-        </conditionmonitor>
-      </bonus>
-      <source>SR5</source>
-      <page>460</page>
-    </bioware>
-    <bioware>
-      <id>dfada66f-73f7-4648-aff4-6b6bce25f84c</id>
-      <name>Enhanced Articulation</name>
-      <category>Basic</category>
-      <ess>0.3</ess>
-      <capacity>0</capacity>
-      <avail>12</avail>
-      <cost>24000</cost>
-      <bonus>
-        <selectskill>
-          <name>Escape Artist</name>
-          <val>1</val>
-          <applytorating>yes</applytorating>
-        </selectskill>
-        <physicallimit>+1</physicallimit>
-      </bonus>
-      <source>SR5</source>
-      <page>459</page>
-    </bioware>
-    <bioware>
-      <id>b2289ebe-4bb0-49d0-a151-38fc1261bba8</id>
-      <name>Mnemonic Enhancer</name>
-      <category>Cultured</category>
-      <rating>3</rating>
-      <ess>Rating * 0.1</ess>
-      <capacity>0</capacity>
-      <avail>Rating * 5</avail>
-      <cost>Rating * 9000</cost>
-      <bonus>
-        <skillcategory>
-          <name>Academic</name>
-          <bonus>Rating</bonus>
-        </skillcategory>
-        <skillcategory>
-          <name>Interest</name>
-          <bonus>Rating</bonus>
-        </skillcategory>
-        <skillcategory>
-          <name>Language</name>
-          <bonus>Rating</bonus>
-        </skillcategory>
-        <skillcategory>
-          <name>Professional</name>
-          <bonus>Rating</bonus>
-        </skillcategory>
-        <skillcategory>
-          <name>Street</name>
-          <bonus>Rating</bonus>
-        </skillcategory>
-        <mentallimit>Rating</mentallimit>
-        <memory>Rating</memory>
-      </bonus>
-      <source>SR5</source>
-      <page>460</page>
-    </bioware>
-    <bioware>
-      <id>841572d6-0785-4a8d-acd3-e106fb464781</id>
-      <name>Muscle Augmentation</name>
-      <category>Basic</category>
-      <rating>4</rating>
-      <ess>Rating * 0.2</ess>
-      <capacity>0</capacity>
-      <avail>(Rating * 5)R</avail>
-      <cost>Rating * 31000</cost>
-      <bonus>
-        <specificattribute>
-          <name>STR</name>
-          <val>Rating</val>
-        </specificattribute>
-      </bonus>
-      <source>SR5</source>
-      <page>459</page>
-    </bioware>
-    <bioware>
-      <id>69ab0255-a76b-4190-a8be-0473fed231ef</id>
-      <name>Muscle Toner</name>
-      <category>Basic</category>
-      <rating>4</rating>
-      <ess>Rating * 0.2</ess>
-      <capacity>0</capacity>
-      <avail>(Rating * 5)R</avail>
-      <cost>Rating * 32000</cost>
-      <bonus>
-        <specificattribute>
-          <name>AGI</name>
-          <val>Rating</val>
-        </specificattribute>
-      </bonus>
-      <source>SR5</source>
-      <page>459</page>
-    </bioware>
-    <bioware>
-      <id>96e4809a-71e6-4b98-9740-c6c44bc33aa9</id>
-      <name>Orthoskin</name>
-      <category>Basic</category>
-      <rating>4</rating>
-      <ess>Rating * 0.25</ess>
-      <capacity>0</capacity>
-      <avail>(Rating * 4)R</avail>
-      <cost>Rating * 6000</cost>
-      <bonus>
-        <armor>Rating</armor>
-      </bonus>
-      <source>SR5</source>
-      <page>459</page>
-    </bioware>
-    <bioware>
-      <id>add913d1-6174-41d6-8021-b8bf35345e7a</id>
-      <name>Pain Editor</name>
-      <category>Cultured</category>
-      <ess>0.3</ess>
-      <capacity>0</capacity>
-      <avail>18F</avail>
-      <cost>48000</cost>
-      <source>SR5</source>
-      <page>460</page>
-    </bioware>
-    <bioware>
-      <id>5bd98093-6620-4b0a-8f2c-61727d5c38a6</id>
-      <name>Pathogenic Defense</name>
-      <category>Basic</category>
-      <rating>6</rating>
-      <ess>Rating * 0.1</ess>
-      <capacity>0</capacity>
-      <avail>(Rating * 2)</avail>
-      <cost>Rating * 4500</cost>
-      <source>SR5</source>
-      <page>459</page>
-    </bioware>
-    <bioware>
-      <id>8c75648c-19d2-4734-b107-c04bb0e1904a</id>
-      <name>Platelet Factories</name>
-      <category>Basic</category>
-      <ess>0.2</ess>
-      <capacity>0</capacity>
-      <avail>12</avail>
-      <cost>17000</cost>
-      <source>SR5</source>
-      <page>459</page>
-    </bioware>
-    <bioware>
-      <id>17a6ba49-c21c-461b-9830-3beae8a237fc</id>
-      <name>Reflex Recorder (Skill)</name>
-      <category>Cultured</category>
-      <ess>0.1</ess>
-      <capacity>0</capacity>
-      <avail>10</avail>
-      <cost>14000</cost>
-      <bonus>
-        <selectskill excludecategory="Magical Active,Resonance Active,Social Active,Technical Active,Vechicle Active">
-          <val>1</val>
-          <applytorating>yes</applytorating>
-        </selectskill>
-      </bonus>
-      <source>SR5</source>
-      <page>460</page>
-    </bioware>
-    <bioware>
-      <id>3fd172b8-0ff5-46ee-a468-91edd4cdc448</id>
-      <name>Skin Pocket</name>
-      <category>Basic</category>
-      <ess>0.1</ess>
-      <capacity>0</capacity>
-      <avail>4</avail>
-      <cost>12000</cost>
-      <source>SR5</source>
-      <page>459</page>
-    </bioware>
-    <bioware>
-      <id>5ffb0e03-c281-4aee-bc13-639576d932ab</id>
-      <name>Sleep Regulator</name>
-      <category>Cultured</category>
-      <ess>0.1</ess>
-      <capacity>0</capacity>
-      <avail>6</avail>
-      <cost>12000</cost>
-      <source>SR5</source>
-      <page>460</page>
-    </bioware>
-    <bioware>
-      <id>d1a314d9-3b83-4d62-854d-90e3788eea83</id>
-      <name>Suprathyroid Gland</name>
-      <category>Basic</category>
-      <ess>0.7</ess>
-      <capacity>0</capacity>
-      <avail>20R</avail>
-      <cost>140000</cost>
-      <bonus>
-        <specificattribute>
-          <name>BOD</name>
-          <val>1</val>
-        </specificattribute>
-        <specificattribute>
-          <name>AGI</name>
-          <val>1</val>
-        </specificattribute>
-        <specificattribute>
-          <name precedence="1">REA</name>
-          <val>1</val>
-        </specificattribute>
-        <specificattribute>
-          <name>STR</name>
-          <val>1</val>
-        </specificattribute>
-        <lifestylecost>25</lifestylecost>
-      </bonus>
-      <source>SR5</source>
-      <page>459</page>
-    </bioware>
-    <bioware>
-      <id>a08ce525-4788-42d8-b5d6-35a378f71776</id>
-      <name>Symbiotes</name>
-      <category>Basic</category>
-      <rating>4</rating>
-      <ess>Rating * 0.2</ess>
-      <capacity>0</capacity>
-      <avail>Rating * 5</avail>
-      <cost>Rating * 3500</cost>
-      <source>SR5</source>
-      <page>459</page>
-    </bioware>
-    <bioware>
-      <id>4a4e1079-5872-4f3f-a450-48c30a5504f3</id>
-      <name>Synaptic Booster</name>
-      <category>Cultured</category>
-      <rating>3</rating>
-      <ess>Rating * 0.5</ess>
-      <capacity>0</capacity>
-      <avail>(Rating * 6)R</avail>
-      <cost>Rating * 95000</cost>
-      <bonus>
-        <initiativepass>Rating</initiativepass>
-        <specificattribute>
-          <name precedence="1">REA</name>
-          <val>Rating</val>
-        </specificattribute>
-      </bonus>
-      <source>SR5</source>
-      <page>461</page>
-    </bioware>
-    <bioware>
-      <id>4a4e1079-5872-4f3f-a450-48c30a5504f3</id>
-      <name>Boosted Reflexes</name>
-      <category>Cultured</category>
-      <ess>1</ess>
-      <capacity>0</capacity>
-      <avail>8R</avail>
-      <cost>10000</cost>
-      <bonus>
-        <initiativepass>1</initiativepass>
-      </bonus>
-      <source>CF</source>
-      <page>118</page>
-    </bioware>
-    <bioware>
-      <id>4a4e1079-5872-4f3f-a450-48c30a5504f3</id>
-      <name>Knowledge Infusion</name>
-      <category>Cultured</category>
-      <ess>0.1</ess>
-      <capacity>0</capacity>
-      <avail>12</avail>
-      <cost>2000</cost>
-      <source>CF</source>
-      <page>118</page>
-    </bioware>
-    <bioware>
-      <id>4a4e1079-5872-4f3f-a450-48c30a5504f3</id>
-      <name>Neuro Retention Amplification</name>
-      <category>Cultured</category>
-      <ess>0.1</ess>
-      <capacity>0</capacity>
-      <avail>4</avail>
-      <cost>10000</cost>
-      <source>CF</source>
-      <page>118</page>
-    </bioware>
-    <bioware>
-      <id>4a4e1079-5872-4f3f-a450-48c30a5504f3</id>
-      <name>Reproductive Replacement, Male</name>
-      <category>Cultured</category>
-      <ess>0.1</ess>
-      <capacity>0</capacity>
-      <avail>8</avail>
-      <cost>8000</cost>
-      <source>CF</source>
-      <page>118</page>
-    </bioware>
-    <bioware>
-      <id>4a4e1079-5872-4f3f-a450-48c30a5504f3</id>
-      <name>Reproductive Replacement, Female</name>
-      <category>Cultured</category>
-      <ess>0.3</ess>
-      <capacity>0</capacity>
-      <avail>4</avail>
-      <cost>20000</cost>
-      <source>CF</source>
-      <page>118</page>
-    </bioware>
-    <bioware>
-      <id>4a4e1079-5872-4f3f-a450-48c30a5504f3</id>
-      <name>Trauma Damper</name>
-      <rating>4</rating>
-      <category>Cultured</category>
-      <ess>Rating * 0.1</ess>
-      <capacity>0</capacity>
-      <avail>[Rating * 4]R</avail>
-      <cost>Rating * 4000</cost>
-      <source>CF</source>
-      <page>119</page>
-    </bioware>
-    <bioware>
-      <id>4a4e1079-5872-4f3f-a450-48c30a5504f3</id>
-      <name>Trauma Reducer</name>
-      <rating>3</rating>
-      <category>Cultured</category>
-      <ess>Rating * 0.1</ess>
-      <capacity>0</capacity>
-      <avail>Rating * 6</avail>
-      <cost>Rating * 10000</cost>
-      <source>CF</source>
-      <page>119</page>
-    </bioware>
-    <bioware>
-      <id>4a4e1079-5872-4f3f-a450-48c30a5504f3</id>
-      <name>Reception Enhancer</name>
-      <category>Cultured</category>
-      <ess>0.2</ess>
-      <capacity>0</capacity>
-      <avail>4</avail>
-      <cost>10000</cost>
-      <source>CF</source>
-      <page>118</page>
-    </bioware>
-    <bioware>
-      <id>109b0a32-320f-41c5-9acb-c49308525ce0</id>
-      <name>Synthacardium</name>
-      <category>Basic</category>
-      <rating>3</rating>
-      <ess>Rating * 0.1</ess>
-      <capacity>0</capacity>
-      <avail>Rating * 4</avail>
-      <cost>Rating * 30000</cost>
-      <bonus>
-        <skillgroup>
-          <name>Athletics</name>
-          <bonus>Rating</bonus>
-        </skillgroup>
-      </bonus>
-      <source>SR5</source>
-      <page>460</page>
-    </bioware>
-    <bioware>
-      <id>2faac78a-ab32-4541-ad9c-3ef6c1b2cd84</id>
-      <name>Tailored Pheromones</name>
-      <category>Basic</category>
-      <rating>3</rating>
-      <ess>Rating * 0.2</ess>
-      <capacity>0</capacity>
-      <avail>(Rating * 4)R</avail>
-      <cost>Rating * 31000</cost>
-      <bonus>
-        <sociallimit>Rating</sociallimit>
-      </bonus>
-      <source>SR5</source>
-      <page>460</page>
-    </bioware>
-    <bioware>
-      <id>4acd62c6-fe89-44f3-a880-2751b1cf5512</id>
-      <name>Toxin Extractor</name>
-      <category>Basic</category>
-      <rating>6</rating>
-      <ess>Rating * 0.2</ess>
-      <capacity>0</capacity>
-      <avail>Rating * 3</avail>
-      <cost>Rating * 4800</cost>
-      <source>SR5</source>
-      <page>460</page>
-    </bioware>
-    <bioware>
-      <id>988cf8a6-cfa0-4a62-8f64-b2065feffc02</id>
-      <name>Tracheal Filter</name>
-      <category>Basic</category>
-      <rating>6</rating>
-      <ess>Rating * 0.1</ess>
-      <capacity>0</capacity>
-      <avail>Rating * 3</avail>
-      <cost>Rating * 4500</cost>
-      <source>SR5</source>
-      <page>460</page>
-    </bioware>
-		<bioware>
-			<id>4e9c11ed-730a-478f-a53d-d36220040506</id>
-			<name>Genewipe</name>
-			<category>Genemods</category>
-			<ess>0.2</ess>
-			<capacity>0</capacity>
-			<avail>16F</avail>
-			<cost>57000</cost>
-			<source>CF</source>
-			<page>157</page>
-		</bioware>
-		<bioware>
-			<id>163a1d28-9f0d-414f-8b8f-473f78a3740d</id>
-			<name>Masque</name>
-			<category>Genemods</category>
-			<ess>0.1</ess>
-			<capacity>0</capacity>
-			<avail>10F</avail>
-			<cost>40000</cost>
-			<source>CF</source>
-			<page>157</page>
-		</bioware>
-		<bioware>
-			<id>5f3da0ce-261f-4d1a-87a7-1e0614d65ef0</id>
-			<name>Reprint</name>
-			<category>Genemods</category>
-			<ess>0.1</ess>
-			<capacity>0</capacity>
-			<avail>12F</avail>
-			<cost>30000</cost>
-			<source>CF</source>
-			<page>157</page>
-		</bioware>
-		<bioware>
-			<id>0f9ebf2e-d949-49f2-8f30-4e8413e92e39</id>
-			<name>Shuffle</name>
-			<category>Genemods</category>
-			<ess>0.2</ess>
-			<capacity>0</capacity>
-			<avail>12F</avail>
-			<cost>20000</cost>
-			<source>CF</source>
-			<page>157</page>
-		</bioware>
-		<bioware>
-			<id>6bd96ba6-1e0c-4de1-89e7-01b6973e1115</id>
-			<name>Elastic Stomach</name>
-			<category>Genemods</category>
-			<ess>0.1</ess>
-			<capacity>0</capacity>
-			<avail>6</avail>
-			<cost>10000</cost>
-			<source>CF</source>
-			<page>159</page>
-		</bioware>
-		<bioware>
-			<id>4a529d50-45cd-4f2d-8766-4ecd7c15f292</id>
-			<name>Hyperthymesia</name>
-			<category>Genemods</category>
-			<ess>0.1</ess>
-			<capacity>0</capacity>
-			<avail>10</avail>
-			<cost>15000</cost>
-			<source>CF</source>
-			<page>159</page>
-		</bioware>
-		<bioware>
-			<id>f3e1922e-cd73-4567-983c-7409e755f30a</id>
-			<name>Lung Expansion</name>
-			<category>Genemods</category>
-			<ess>0.1</ess>
-			<capacity>0</capacity>
-			<avail>6</avail>
-			<cost>16500</cost>
-			<source>CF</source>
-			<page>159</page>
-		</bioware>
-		<bioware>
-			<id>b111b7c3-d44f-40b5-bba2-7d805cf9fd4c</id>
-			<name>Increased Myelination</name>
-			<category>Genemods</category>
-			<ess>0.1</ess>
-			<capacity>0</capacity>
-			<avail>8</avail>
-			<cost>12000</cost>
-			<source>CF</source>
-			<page>159</page>
-		</bioware>
-		<bioware>
-			<id>1b6713f7-f5b6-49fb-a89a-68322c06f38d</id>
-			<name>Myostatin Inhibitor</name>
-			<category>Genemods</category>
-			<ess>0.3</ess>
-			<capacity>0</capacity>
-			<avail>10</avail>
-			<cost>30500</cost>
-			<source>CF</source>
-			<page>159</page>
-		</bioware>
-		<bioware>
-			<id>92a00ca4-7e2b-47ca-ac02-1d58e4932d0a</id>
-			<name>Narco</name>
-			<category>Genemods</category>
-			<ess>0.2</ess>
-			<capacity>0</capacity>
-			<avail>12F</avail>
-			<cost>16420</cost>
-			<source>CF</source>
-			<page>159</page>
-		</bioware>
-		<bioware>
-			<id>8d57009b-86c8-4fde-b8b5-1cf64942f517</id>
-			<name>Selective Hearing</name>
-			<category>Genemods</category>
-			<ess>0.1</ess>
-			<capacity>0</capacity>
-			<avail>6</avail>
-			<cost>17000</cost>
-			<source>CF</source>
-			<page>160</page>
-		</bioware>
-		<bioware>
-			<id>a2acbc5a-187c-4e6f-95e5-c015f1aab56b</id>
-			<name>Thickened Digestive Tract Lining</name>
-			<category>Genemods</category>
-			<ess>0.1</ess>
-			<capacity>0</capacity>
-			<avail>6</avail>
-			<cost>8000</cost>
-			<source>CF</source>
-			<page>160</page>
-		</bioware>
-		<bioware>
-			<id>3f8b9030-662e-4212-8f30-5aa394a41568</id>
-			<name>Adapsin</name>
-			<category>Genemods</category>
-			<ess>0.2</ess>
-			<capacity>0</capacity>
-			<avail>16</avail>
-			<cost>30000</cost>
-			<source>CF</source>
-			<page>160</page>
-		</bioware>
-		<bioware>
-			<id>6a62e21f-f291-4e93-b109-df9c56c938f9</id>
-			<name>Dareadrenaline</name>
-			<category>Genemods</category>
-			<ess>0.1</ess>
-			<capacity>0</capacity>
-			<avail>6</avail>
-			<cost>61000</cost>
-			<source>CF</source>
-			<page>160</page>
-		</bioware>
-		<bioware>
-			<id>04bea47c-85f3-4efa-b058-72def7d0d73b</id>
-			<name>Double Elastin</name>
-			<category>Genemods</category>
-			<ess>0.2</ess>
-			<capacity>0</capacity>
-			<avail>12</avail>
-			<cost>18000</cost>
-			<source>CF</source>
-			<page>160</page>
-		</bioware>
-		<bioware>
-			<id>cd0d68d6-34e5-440e-9d78-5400008a5f71</id>
-			<name>Hyper Glucagon</name>
-			<category>Genemods</category>
-			<ess>0.1</ess>
-			<capacity>0</capacity>
-			<avail>6</avail>
-			<cost>8000</cost>
-			<source>CF</source>
-			<page>160</page>
-		</bioware>
-		<bioware>
-			<id>ef4a3bfe-5698-43ae-a4ff-8056aec4095d</id>
-			<name>Magnasense</name>
-			<category>Genemods</category>
-			<ess>0.1</ess>
-			<capacity>0</capacity>
-			<avail>8</avail>
-			<cost>7000</cost>
-			<source>CF</source>
-			<page>160</page>
-		</bioware>
-		<bioware>
-			<id>bd4aade6-a0f2-40af-8073-f1e62ae4b3f9</id>
-			<name>Neo-EPO</name>
-			<category>Genemods</category>
-			<ess>0.2</ess>
-			<capacity>0</capacity>
-			<avail>6</avail>
-			<cost>38000</cost>
-			<source>CF</source>
-			<page>160</page>
-		</bioware>
-		<bioware>
-			<id>2c988cbe-e6e6-4c22-ae3c-14ad6e1fff1f</id>
-			<name>PuSHed</name>
-			<category>Genemods</category>
-			<ess>0.1</ess>
-			<capacity>0</capacity>
-			<avail>14</avail>
-			<cost>62000</cost>
-			<source>CF</source>
-			<page>160</page>
-		</bioware>
-		<bioware>
-			<id>b110516e-36e8-4c69-a682-066e91c02351</id>
-			<name>Qualia</name>
-			<category>Genemods</category>
-			<ess>0.4</ess>
-			<capacity>0</capacity>
-			<avail>14</avail>
-			<cost>65000</cost>
-			<source>CF</source>
-			<page>161</page>
-		</bioware>
-		<bioware>
-			<id>eb25dd41-2649-4e75-b0fb-dc47df3a7daa</id>
-			<name>Reakt</name>
-			<category>Genemods</category>
-			<ess>0.4</ess>
-			<capacity>0</capacity>
-			<avail>10</avail>
-			<cost>75000</cost>
-			<source>CF</source>
-			<page>161</page>
-		</bioware>
-		<bioware>
-			<id>afea1a35-d8ca-4cab-9555-7a7d5df1390d</id>
-			<name>Skeletal Pneumaticity</name>
-			<category>Genemods</category>
-			<ess>0.1</ess>
-			<capacity>0</capacity>
-			<avail>5</avail>
-			<cost>9000</cost>
-			<source>CF</source>
-			<page>161</page>
-		</bioware>
-		<bioware>
-			<id>e1cf23c7-9c79-4007-a2e8-ff872ee212e2</id>
-			<name>Solus</name>
-			<category>Genemods</category>
-			<ess>0.1</ess>
-			<capacity>0</capacity>
-			<avail>8</avail>
-			<cost>8000</cost>
-			<source>CF</source>
-			<page>161</page>
-		</bioware>
-		<bioware>
-			<id>92b4c2a4-10a3-486a-8ab6-1e00d40dd69a</id>
-			<name>Synaptic Acceleration</name>
-			<category>Genemods</category>
-			<ess>0.4</ess>
-			<capacity>0</capacity>
-			<avail>8</avail>
-			<cost>78000</cost>
-			<source>CF</source>
-			<page>162</page>
-		</bioware>
-		<bioware>
-			<id>89d6f0e2-f618-4a5f-b24f-e42603100fc3</id>
-			<name>Synch</name>
-			<category>Genemods</category>
-			<ess>0.1</ess>
-			<capacity>0</capacity>
-			<avail>8</avail>
-			<cost>14000</cost>
-			<source>CF</source>
-			<page>162</page>
-		</bioware>
-		<bioware>
-			<id>6aa86a49-d947-47ac-bf04-e1578c029333</id>
-			<name>Tetrachromatic Vision</name>
-			<category>Genemods</category>
-			<ess>0.1</ess>
-			<capacity>0</capacity>
-			<avail>10</avail>
-			<cost>8000</cost>
-			<source>CF</source>
-			<page>161</page>
-		</bioware>
-		<bioware>
-			<id>ae1d7612-7805-4962-8f9a-beb17619762d</id>
-			<name>Vasocon</name>
-			<category>Genemods</category>
-			<ess>0.1</ess>
-			<capacity>0</capacity>
-			<avail>6</avail>
-			<cost>15000</cost>
-			<source>CF</source>
-			<page>161</page>
-		</bioware>
-		<bioware>
-			<id>7aad79ff-7722-440d-a9c6-5b33b4ad7440</id>
-			<name>Allergen Tolerance</name>
-			<category>Genemods</category>
-			<ess>0.1</ess>
-			<capacity>0</capacity>
-			<avail>6</avail>
-			<cost>20000</cost>
-			<source>CF</source>
-			<page>163</page>
-		</bioware>
-		<bioware>
-			<id>d4f12de1-29bc-4d6e-9ef2-d395b446c9e4</id>
-			<name>Cold Adaptation</name>
-			<category>Genemods</category>
-			<ess>0.5</ess>
-			<capacity>0</capacity>
-			<avail>5</avail>
-			<cost>8000</cost>
-			<source>CF</source>
-			<page>163</page>
-		</bioware>
-		<bioware>
-			<id>f5b67712-1609-4f76-bb61-ad83d3d3e926</id>
-			<name>Cryo Tolerance</name>
-			<category>Genemods</category>
-			<ess>0.5</ess>
-			<capacity>0</capacity>
-			<avail>18</avail>
-			<cost>50000</cost>
-			<source>CF</source>
-			<page>163</page>
-		</bioware>
-		<bioware>
-			<id>7b5bfe60-c7f6-4df2-9e53-56a76a4e8a8e</id>
-			<name>Heat Adaptation</name>
-			<category>Genemods</category>
-			<ess>0.5</ess>
-			<capacity>0</capacity>
-			<avail>5</avail>
-			<cost>8000</cost>
-			<source>CF</source>
-			<page>163</page>
-		</bioware>
-		<bioware>
-			<id>0453cf1e-3224-46ce-82bb-fde03ef6e451</id>
-			<name>Low Oxygen Adaptation</name>
-			<category>Genemods</category>
-			<ess>0.5</ess>
-			<capacity>0</capacity>
-			<avail>4</avail>
-			<cost>8000</cost>
-			<source>CF</source>
-			<page>163</page>
-		</bioware>
-		<bioware>
-			<id>4c67dc6a-eafb-40c7-88a1-b32518800db2</id>
-			<name>Microgravity Adaptation</name>
-			<category>Genemods</category>
-			<ess>0.5</ess>
-			<capacity>0</capacity>
-			<avail>4</avail>
-			<cost>30000</cost>
-			<source>CF</source>
-			<page>163</page>
-		</bioware>
-		<bioware>
-			<id>5b3d3dce-2cd2-4720-84ae-4445092a4245</id>
-			<name>Pollution Tolerance</name>
-			<category>Genemods</category>
-			<ess>0.5</ess>
-			<capacity>0</capacity>
-			<avail>5</avail>
-			<cost>15000</cost>
-			<source>CF</source>
-			<page>163</page>
-		</bioware>
-		<bioware>
-			<id>3550fe0d-453d-431f-bd84-d9cd50581f39</id>
-			<name>Radiation Tolerance</name>
-			<category>Genemods</category>
-			<ess>0.5</ess>
-			<capacity>0</capacity>
-			<avail>6</avail>
-			<cost>15000</cost>
-			<source>CF</source>
-			<page>164</page>
-		</bioware>
-		<bioware>
-			<id>5c277258-ea34-46a3-b10a-323e0eed4dfa</id>
-			<name>Control Rig Optimization</name>
-			<category>Genemods</category>
-			<ess>0.1</ess>
-			<capacity>0</capacity>
-			<avail>7</avail>
-			<cost>4600</cost>
-			<source>CF</source>
-			<page>165</page>
-		</bioware>
-		<bioware>
-			<id>dc3dbcd5-dc86-44db-8b99-ae69a8b60a1d</id>
-			<name>Reaction Optimization</name>
-			<category>Genemods</category>
-			<ess>0.1</ess>
-			<capacity>0</capacity>
-			<avail>6</avail>
-			<cost>6600</cost>
-			<source>CF</source>
-			<page>165</page>
-		</bioware>
-		<bioware>
-			<id>afe25e41-8d6c-4476-9d18-ecd23219207c</id>
-			<name>Reflex Recorder Optimization</name>
-			<category>Genemods</category>
-			<ess>0.1</ess>
-			<capacity>0</capacity>
-			<avail>11</avail>
-			<cost>3800</cost>
-			<source>CF</source>
-			<page>165</page>
-		</bioware>
-		<bioware>
-			<id>99c04ae8-e1c0-4455-8f76-ff77edfb790f</id>
-			<name>Wired Reflex Optimization</name>
-			<category>Genemods</category>
-			<ess>0.1</ess>
-			<capacity>0</capacity>
-			<avail>9R</avail>
-			<cost>9000</cost>
-			<source>CF</source>
-			<page>165</page>
-		</bioware>
-		<bioware>
-			<id>b6682632-5566-4156-8dab-4187e13901d8</id>
-			<name>Adrenaline Pump Optimization</name>
-			<category>Genemods</category>
-			<ess>0.1</ess>
-			<capacity>0</capacity>
-			<avail>7F</avail>
-			<cost>6000</cost>
-			<source>CF</source>
-			<page>165</page>
-		</bioware>
-		<bioware>
-			<id>f0a72240-00e0-4b4f-b25f-b38f19e51a38</id>
-			<name>Enhanced Symbiosis</name>
-			<category>Genemods</category>
-			<ess>0.1</ess>
-			<capacity>0</capacity>
-			<avail>6</avail>
-			<cost>4000</cost>
-			<source>CF</source>
-			<page>165</page>
-		</bioware>
-		<bioware>
-			<id>1aa7863d-a8f3-461e-8ce8-88c3b8e98ced</id>
-			<name>Genetic Optimization</name>
-			<category>Genemods</category>
-			<ess>0.3</ess>
-			<capacity>0</capacity>
-			<avail>10</avail>
-			<cost>47000</cost>
-			<source>CF</source>
-			<bonus>
-				<selectattribute>
-					<excludeattribute>EDG</excludeattribute>
-					<max>1</max>
-				</selectattribute>
-			</bonus>
-			<page>157</page>
-		</bioware>
-		<bioware>
-			<id>da62e249-cb11-4907-98d3-edc50e7efc2a</id>
-			<name>Cosmetic Alteration</name>
-			<category>Genemods</category>
-			<ess>0.1</ess>
-			<capacity>0</capacity>
-			<avail>8</avail>
-			<cost>35000</cost>
-			<source>CF</source>
-			<page>158</page>
-		</bioware>
-		<bioware>
-			<id>cd268d9e-52c7-4f02-913c-ff37bdd14e6e</id>
-			<name>Print Removal</name>
-			<category>Genemods</category>
-			<ess>0.1</ess>
-			<capacity>0</capacity>
-			<avail>10F</avail>
-			<cost>18000</cost>
-			<source>CF</source>
-			<page>158</page>
-		</bioware>
-		<bioware>
-			<id>d23aac11-8e3c-4739-9da5-b8322f81d64c</id>
-			<name>Metaposeur</name>
-			<category>Genemods</category>
-			<ess>0.1</ess>
-			<capacity>0</capacity>
-			<avail>8</avail>
-			<cost>38000</cost>
-			<source>CF</source>
-			<page>158</page>
-		</bioware>
-		<bioware>
-			<id>738c15f8-49ea-417e-9728-b4c78bc72c18</id>
-			<name>Cleaner Leech</name>
-			<category>Symbionts</category>
-			<ess>0</ess>
-			<capacity>0</capacity>
-			<avail>4</avail>
-			<cost>100</cost>
-			<source>CF</source>
-			<page>123</page>
-		</bioware>
-		<bioware>
-			<id>573b2541-9e9a-4b9d-b219-27fb6c808d40</id>
-			<name>Booster Endosont</name>
-			<category>Symbionts</category>
-			<ess>0.2</ess>
-			<capacity>0</capacity>
-			<avail>12</avail>
-			<cost>10000</cost>
-			<source>CF</source>
-			<page>123</page>
-		</bioware>
-		<bioware>
-			<id>f829a2e5-ab36-499a-8c7d-9bd44a7284f3</id>
-			<name>Digester Endosont</name>
-			<category>Symbionts</category>
-			<ess>0.2</ess>
-			<capacity>0</capacity>
-			<avail>12</avail>
-			<cost>10000</cost>
-			<source>CF</source>
-			<page>123</page>
-		</bioware>
-		<bioware>
-			<id>5025417f-2a14-4b6f-8d53-52445bc16c31</id>
-			<name>Electroreceptor Endosont</name>
-			<category>Symbionts</category>
-			<ess>0.2</ess>
-			<capacity>0</capacity>
-			<avail>12</avail>
-			<cost>10000</cost>
-			<source>CF</source>
-			<page>123</page>
-		</bioware>
-		<bioware>
-			<id>c2700f31-a361-4ea2-974e-dd5bde62913a</id>
-			<name>Mild Allergy Resistance</name>
-			<category>Symbionts</category>
-			<ess>0.2</ess>
-			<capacity>0</capacity>
-			<avail>8</avail>
-			<cost>10000</cost>
-			<source>CF</source>
-			<page>123</page>
-		</bioware>
-		<bioware>
-			<id>982290e5-2c21-41c0-9847-e47eb455c2f7</id>
-			<name>Moderate Allergy Resistance</name>
-			<category>Symbionts</category>
-			<ess>0.2</ess>
-			<capacity>0</capacity>
-			<avail>12</avail>
-			<cost>30000</cost>
-			<source>CF</source>
-			<page>123</page>
-		</bioware>
-		<bioware>
-			<id>3d2ee994-be0c-4e07-a2ce-b616a37d8ee8</id>
-			<name>Severe Allergy Resistance</name>
-			<category>Symbionts</category>
-			<ess>0.2</ess>
-			<capacity>0</capacity>
-			<avail>16</avail>
-			<cost>50000</cost>
-			<source>CF</source>
-			<page>123</page>
-		</bioware>
-		<bioware>
-			<id>6207437b-a8f9-420b-81de-970d832cba6d</id>
-			<name>Lactose Tolerance</name>
-			<category>Symbionts</category>
-			<ess>0</ess>
-			<capacity>0</capacity>
-			<avail>2</avail>
-			<cost>50</cost>
-			<source>CF</source>
-			<page>123</page>
-		</bioware>
-		<bioware>
-			<id>ac744186-59f6-4105-a08a-0e8c7fd3c847</id>
-			<name>Mender Endosont</name>
-			<category>Symbionts</category>
-			<ess>0.2</ess>
-			<capacity>0</capacity>
-			<avail>12</avail>
-			<cost>30000</cost>
-			<source>CF</source>
-			<page>124</page>
-		</bioware>
-		<bioware>
-			<id>91031d35-50e6-4b67-8dea-8c2ceda5278b</id>
-			<name>Slimworm</name>
-			<category>Symbionts</category>
-			<ess>0.2</ess>
-			<capacity>0</capacity>
-			<avail>4</avail>
-			<cost>1000</cost>
-			<source>CF</source>
-			<page>124</page>
-		</bioware>
-		<bioware>
-			<id>81396157-9981-42f2-bee9-540c6a175648</id>
-			<name>Stalwart Endosont</name>
-			<category>Symbionts</category>
-			<ess>0.2</ess>
-			<capacity>0</capacity>
-			<avail>12</avail>
-			<cost>10000</cost>
-			<source>CF</source>
-			<page>124</page>
-		</bioware>
-		<bioware>
-			<id>abdbc210-c1fa-45f1-9840-4f78d9eb8867</id>
-			<name>Chemical Gland</name>
-			<category>Basic</category>
-			<ess>0.1</ess>
-			<capacity>0</capacity>
-			<bonus>
-				<selecttext />
-			</bonus>
-			<avail>12R</avail>
-			<cost>20000</cost>
-			<source>CF</source>
-			<page>112</page>
-		</bioware>
-		<bioware>
-			<id>87453396-197f-4f7a-a6a3-6087d299bbd7</id>
-			<name>Chemical Gland Exhalation Sprayer</name>
-			<category>Basic</category>
-			<ess>0.1</ess>
-			<capacity>0</capacity>
-			<avail>12R</avail>
-			<cost>6000</cost>
-			<source>CF</source>
-			<page>112</page>
-		</bioware>
-		<bioware>
-			<id>47608117-a4af-4dfe-81bb-0dc8c6c5122d</id>
-			<name>Chemical Gland Spitter</name>
-			<category>Basic</category>
-			<ess>0.1</ess>
-			<capacity>0</capacity>
-			<avail>12R</avail>
-			<cost>6000</cost>
-			<source>CF</source>
-			<page>112</page>
-		</bioware>
-		<bioware>
-			<id>ce9a6ed6-1307-4565-a6c9-c8fabde5255f</id>
-			<name>Chemical Repulsion</name>
-			<category>Orthoskin Upgrades</category>
-			<ess>0.25</ess>
-			<capacity>0</capacity>
-			<avail>12R</avail>
-			<cost>20000</cost>
-			<source>CF</source>
-			<page>116</page>
-		</bioware>
-		<bioware>
-			<id>8aa2590f-1fc5-4706-a7b9-9eec3db4fab9</id>
-			<name>Dragon Hide</name>
-			<category>Orthoskin Upgrades</category>
-			<ess>0.1</ess>
-			<capacity>0</capacity>
-			<avail>4</avail>
-			<cost>2000</cost>
-			<source>CF</source>
-			<page>116</page>
-		</bioware>
-		<bioware>
-			<id>857bbf66-3fab-466b-9c2c-f302340e3788</id>
-			<name>Insulation</name>
-			<category>Orthoskin Upgrades</category>
-			<ess>0.1</ess>
-			<capacity>0</capacity>
-			<avail>8</avail>
-			<cost>8000</cost>
-			<source>CF</source>
-			<page>116</page>
-		</bioware>
-		<bioware>
-			<id>b4ac7427-8d1d-4da7-b8dc-fd3f6cb0d433</id>
-			<name>Electroshock</name>
-			<category>Orthoskin Upgrades</category>
-			<ess>0.25</ess>
-			<capacity>0</capacity>
-			<avail>8</avail>
-			<cost>8000</cost>
-			<source>CF</source>
-			<page>116</page>
-		</bioware>
-		<bioware>
-			<id>33f7ea1c-1f3a-4b32-a0b4-5ffa48735bfa</id>
-			<name>Penguin Blubber</name>
-			<category>Orthoskin Upgrades</category>
-			<ess>0.1</ess>
-			<capacity>0</capacity>
-			<avail>4</avail>
-			<cost>2000</cost>
-			<source>CF</source>
-			<page>116</page>
-		</bioware>
-		<bioware>
-			<id>927e5c2b-fd62-4aa7-8911-d5f4468a9ff8</id>
-			<name>Sealskin</name>
-			<category>Orthoskin Upgrades</category>
-			<ess>0.1</ess>
-			<capacity>0</capacity>
-			<avail>4</avail>
-			<cost>2000</cost>
-			<source>CF</source>
-			<page>116</page>
-		</bioware>
-		<bioware>
-			<id>f84dc64d-a158-45bd-b81c-0a8c98f77415</id>
-			<name>Sharkskin</name>
-			<category>Orthoskin Upgrades</category>
-			<ess>0.25</ess>
-			<capacity>0</capacity>
-			<avail>8</avail>
-			<cost>8000</cost>
-			<source>CF</source>
-			<page>116</page>
-		</bioware>
-		<bioware>
-			<id>915b1458-e33c-4010-a093-47d40cfa11de</id>
-			<name>Chemical Gland Weapon Reservoir</name>
-			<category>Basic</category>
-			<ess>0.1</ess>
-			<capacity>0</capacity>
-			<avail>12F</avail>
-			<cost>4000</cost>
-			<source>CF</source>
-			<page>112</page>
-		</bioware>
-		<bioware>
-			<id>d2064cf2-e9f7-479f-92cc-7da7c6024121</id>
-			<name>Chemical Gland Expanded Reservoir</name>
-			<category>Basic</category>
-			<ess>0.1</ess>
-			<capacity>0</capacity>
-			<avail>12</avail>
-			<cost>2000</cost>
-			<source>CF</source>
-			<page>112</page>
-		</bioware>
-		<bioware>
-			<id>6423d6b2-fcea-4eb0-b1cf-ea343cfc2f93</id>
-			<name>Elastic Joints</name>
-			<category>Basic</category>
-			<ess>0.2</ess>
-			<capacity>0</capacity>
-			<avail>8</avail>
-			<cost>8000</cost>
-			<source>CF</source>
-			<page>112</page>
-		</bioware>
-		<bioware>
-			<id>0958e1d4-36d0-4246-b955-541a4993ec91</id>
-			<name>Gills</name>
-			<category>Basic</category>
-			<ess>0.2</ess>
-			<capacity>0</capacity>
-			<avail>8</avail>
-			<cost>8000</cost>
-			<source>CF</source>
-			<page>113</page>
-		</bioware>
-		<bioware>
-			<id>4a939488-bd12-42f9-847f-1034fc3b4154</id>
-			<name>Hand and Foot Webbing</name>
-			<category>Basic</category>
-			<ess>0.05</ess>
-			<capacity>0</capacity>
-			<avail>8</avail>
-			<cost>1000</cost>
-			<source>CF</source>
-			<page>113</page>
-		</bioware>
-		<bioware>
-			<id>e9c07c59-96c8-4ac7-955b-2474ff81381e</id>
-			<name>Hearing Enhancement</name>
-			<category>Basic</category>
-			<ess>0.1</ess>
-			<capacity>0</capacity>
-			<avail>4</avail>
-			<cost>4000</cost>
-			<source>CF</source>
-			<page>113</page>
-		</bioware>
-		<bioware>
-			<id>0f6391e3-cf60-4ac0-91b8-44a990753120</id>
-			<name>Hearing Expansion</name>
-			<category>Basic</category>
-			<ess>0.1</ess>
-			<capacity>0</capacity>
-			<avail>8</avail>
-			<cost>4000</cost>
-			<source>CF</source>
-			<page>113</page>
-		</bioware>
-		<bioware>
-			<id>8b57132f-507f-4624-a892-2ec4b14b7be8</id>
-			<name>Joint Replacement</name>
-			<category>Basic</category>
-			<ess>0.05</ess>
-			<capacity>0</capacity>
-			<avail>2</avail>
-			<cost>1000</cost>
-			<source>CF</source>
-			<page>113</page>
-		</bioware>
-		<bioware>
-			<id>02e4af5e-22a6-4ebc-a3dd-05d71448be64</id>
-			<name>Spidersilk Gland</name>
-			<category>Basic</category>
-			<ess>0.3</ess>
-			<capacity>0</capacity>
-			<avail>10</avail>
-			<cost>35000</cost>
-			<source>CF</source>
-			<page>114</page>
-		</bioware>
-		<bioware>
-			<id>c5069f19-dae1-45f3-a1d4-b57d02534efa</id>
-			<name>Spinal Realignment</name>
-			<category>Basic</category>
-			<ess>0.1</ess>
-			<capacity>0</capacity>
-			<avail>8</avail>
-			<cost>4000</cost>
-			<source>CF</source>
-			<page>114</page>
-		</bioware>
-		<bioware>
-			<id>1f843110-0f53-4675-918f-855b1379181b</id>
-			<name>Tactile Sensitivity</name>
-			<category>Basic</category>
-			<ess>0.1</ess>
-			<capacity>0</capacity>
-			<avail>12</avail>
-			<cost>8000</cost>
-			<source>CF</source>
-			<page>114</page>
-		</bioware>
-		<bioware>
-			<id>bac3eaa6-c1d3-457e-a319-1ce141baef37</id>
-			<name>Tail</name>
-			<category>Basic</category>
-			<ess>0.25</ess>
-			<capacity>0</capacity>
-			<avail>4</avail>
-			<cost>2000</cost>
-			<source>CF</source>
-			<page>114</page>
-		</bioware>
-		<bioware>
-			<id>ada5468c-e350-4323-be31-29d0fe545c9e</id>
-			<name>Tail, Prehensile</name>
-			<category>Basic</category>
-			<ess>0.5</ess>
-			<capacity>0</capacity>
-			<avail>8</avail>
-			<cost>8000</cost>
-			<source>CF</source>
-			<page>115</page>
-		</bioware>
-		<bioware>
-			<id>11e000de-eaef-445f-88fb-6b679b5e57ab</id>
-			<name>Troll Eyes</name>
-			<category>Basic</category>
-			<ess>0.2</ess>
-			<capacity>0</capacity>
-			<avail>8</avail>
-			<cost>10000</cost>
-			<source>CF</source>
-			<page>115</page>
-		</bioware>
-		<bioware>
-			<id>a923c0c8-1ac8-455a-9674-9af0072673ac</id>
-			<name>Vocal Range Enhancer</name>
-			<category>Basic</category>
-			<ess>0.1</ess>
-			<capacity>0</capacity>
-			<avail>8</avail>
-			<cost>10000</cost>
-			<source>CF</source>
-			<page>115</page>
-		</bioware>
-		<bioware>
-			<id>70bd2c89-3432-4270-8e4c-d8d979114148</id>
-			<name>Vocal Range Expander</name>
-			<category>Basic</category>
-			<ess>0.2</ess>
-			<capacity>0</capacity>
-			<avail>12R</avail>
-			<cost>30000</cost>
-			<source>CF</source>
-			<page>115</page>
-		</bioware>
-		<bioware>
-			<id>4f3f0651-6e1b-4dc3-b25a-33f62874cba8</id>
-			<name>Nephritic screen</name>
-			<category>Basic</category>
-			<rating>6</rating>
-			<ess>Rating * 0.05</ess>
-			<capacity>0</capacity>
-			<avail>Rating * 2</avail>
-			<cost>Rating * 4000</cost>
-			<source>CF</source>
-			<page>113</page>
-		</bioware>
-		<bioware>
-			<id>8f12d662-9fc6-475f-8435-a11829c14956</id>
-			<name>Tailored Critter Pheremones</name>
-			<category>Basic</category>
-			<bonus>
-				<selecttext />
-			</bonus>
-			<rating>3</rating>
-			<ess>Rating * 0.1</ess>
-			<capacity>0</capacity>
-			<avail>Rating * 4</avail>
-			<cost>Rating * 2000</cost>
-			<source>CF</source>
-			<page>115</page>
-		</bioware>
-		<bioware>
-			<id>c75c8286-2673-48a0-8e9b-cbfeec5c6bc1</id>
-			<name>Expanded Volume</name>
-			<category>Basic</category>
-			<rating>3</rating>
-			<ess>Rating * 0.1</ess>
-			<capacity>0</capacity>
-			<avail>Rating * 4</avail>
-			<cost>Rating * 2000</cost>
-			<source>CF</source>
-			<page>112</page>
-		</bioware>
-		<bioware>
-			<id>82636229-f784-489d-8981-6a1479f0056c</id>
-			<name>Amplified Immune System</name>
-			<category>Basic</category>
-			<rating>3</rating>
-			<ess>Rating * 0.1</ess>
-			<capacity>0</capacity>
-			<avail>Rating * 7</avail>
-			<cost>Rating * 4000</cost>
-			<source>CF</source>
-			<page>111</page>
-		</bioware>
-		<bioware>
-			<id>81b40aa8-98d1-4a5d-89d6-9b6d438006da</id>
-			<name>Cerebellum Booster</name>
-			<category>Cultured</category>
-			<rating>2</rating>
-			<ess>Rating * 0.2</ess>
-			<capacity>0</capacity>
-			<avail>Rating * 8</avail>
-			<cost>Rating * 50000</cost>
-			<bonus>
-				<specificattribute>
-					<name>INT</name>
-					<val>Rating</val>
-				</specificattribute>
-			</bonus>
-			<source>CF</source>
-			<page>118</page>
-		</bioware>
-		<bioware>
-			<id>1abeac7c-79c5-4774-ad45-cd355ebc1476</id>
-			<name>Boosted Reflexes</name>
-			<category>Cultured</category>
-			<ess>1</ess>
-			<capacity>0</capacity>
-			<avail>8R</avail>
-			<cost>10000</cost>
-			<bonus>
-				<initiativepass>1</initiativepass>
-			</bonus>
-			<source>CF</source>
-			<page>118</page>
-		</bioware>
-		<bioware>
-			<id>aece83ad-cec8-4117-adbd-3ec5e2049372</id>
-			<name>Knowledge Infusion</name>
-			<category>Cultured</category>
-			<ess>0.1</ess>
-			<capacity>0</capacity>
-			<avail>12</avail>
-			<cost>2000</cost>
-			<source>CF</source>
-			<page>118</page>
-		</bioware>
-		<bioware>
-			<id>f0aa87d0-2d86-482c-808d-667f1078f357</id>
-			<name>Neuro Retention Amplification</name>
-			<category>Cultured</category>
-			<ess>0.1</ess>
-			<capacity>0</capacity>
-			<avail>4</avail>
-			<cost>10000</cost>
-			<source>CF</source>
-			<page>118</page>
-		</bioware>
-		<bioware>
-			<id>0dc21074-6b2c-446a-aadc-e8304c9c124f</id>
-			<name>Reproductive Replacement, Male</name>
-			<category>Cultured</category>
-			<ess>0.1</ess>
-			<capacity>0</capacity>
-			<avail>8</avail>
-			<cost>8000</cost>
-			<source>CF</source>
-			<page>118</page>
-		</bioware>
-		<bioware>
-			<id>31b609ee-6856-44bb-b1f5-19066c0a74c0</id>
-			<name>Reproductive Replacement, Female</name>
-			<category>Cultured</category>
-			<ess>0.3</ess>
-			<capacity>0</capacity>
-			<avail>4</avail>
-			<cost>20000</cost>
-			<source>CF</source>
-			<page>118</page>
-		</bioware>
-		<bioware>
-			<id>e99097a1-84d5-4038-8525-761d199c58a7</id>
-			<name>Trauma Damper</name>
-			<rating>4</rating>
-			<category>Cultured</category>
-			<ess>Rating * 0.1</ess>
-			<capacity>0</capacity>
-			<avail>[Rating * 4]R</avail>
-			<cost>Rating * 4000</cost>
-			<source>CF</source>
-			<page>119</page>
-		</bioware>
-		<bioware>
-			<id>e78a9465-d399-4e94-bea8-7e98c8fc960d</id>
-			<name>Trauma Reducer</name>
-			<rating>3</rating>
-			<category>Cultured</category>
-			<ess>Rating * 0.1</ess>
-			<capacity>0</capacity>
-			<avail>Rating * 6</avail>
-			<cost>Rating * 10000</cost>
-			<source>CF</source>
-			<page>119</page>
-		</bioware>
-		<bioware>
-			<id>5f2c33a4-3472-4643-a0bb-9a6e52554c2f</id>
-			<name>Reception Enhancer</name>
-			<category>Cultured</category>
-			<ess>0.2</ess>
-			<capacity>0</capacity>
-			<avail>4</avail>
-			<cost>10000</cost>
-			<source>CF</source>
-			<page>118</page>
-		</bioware>
-	</biowares>
+﻿<?xml version="1.0" encoding="utf-8"?>
+<chummer>
+  <version>-398</version>
+  <grades>
+    <grade>
+      <id>f0a67dc0-6b0a-43fa-b389-a110ba1dd59d</id>
+      <name>Standard</name>
+      <ess>1</ess>
+      <cost>1</cost>
+      <avail>0</avail>
+      <source>SR5</source>
+      <page>451</page>
+    </grade>
+    <grade>
+      <id>9166244c-440b-44a1-8795-4917b53e6101</id>
+      <name>Standard (Burnout's Way)</name>
+      <ess>0.8</ess>
+      <cost>1</cost>
+      <avail>0</avail>
+      <source>SG</source>
+      <page>177</page>
+    </grade>
+    <grade>
+      <id>c4bbffe4-5818-4055-bc5e-f44562bde855</id>
+      <name>Used</name>
+      <ess>1.25</ess>
+      <cost>0.75</cost>
+      <avail>-4</avail>
+      <source>SR5</source>
+      <page>451</page>
+    </grade>
+    <grade>
+      <id>c2c6a3cc-c4bf-42c8-9260-868fd44d34ce</id>
+      <name>Alphaware</name>
+      <ess>0.8</ess>
+      <cost>1.2</cost>
+      <avail>+2</avail>
+      <source>SR5</source>
+      <page>451</page>
+    </grade>
+    <grade>
+      <id>9e24f0ce-b41e-496f-844a-82805fcb65a9</id>
+      <name>Betaware</name>
+      <ess>0.7</ess>
+      <cost>1.5</cost>
+      <avail>+4</avail>
+      <source>SR5</source>
+      <page>451</page>
+    </grade>
+    <grade>
+      <id>2b599ecd-4e80-4669-a78e-4db232c80a83</id>
+      <name>Deltaware</name>
+      <ess>0.5</ess>
+      <cost>2.5</cost>
+      <avail>+8</avail>
+      <source>SR5</source>
+      <page>451</page>
+    </grade>
+    <grade>
+      <id>2b599ecd-4e80-4669-a78e-4db232c80a83</id>
+      <name>Gammaware</name>
+      <ess>0.4</ess>
+      <cost>5</cost>
+      <avail>+12</avail>
+      <source>CF</source>
+      <page>72</page>
+    </grade>
+  </grades>
+  <categories>
+    <category>Basic</category>
+    <category>Orthoskin Upgrades</category>
+    <category>Cultured</category>
+    <category>Symbionts</category>
+    <category>Genemods</category>
+  </categories>
+  <biowares>
+    <bioware>
+      <id>ae0bb365-e40c-4aa2-9c30-0be902d992ac</id>
+      <name>Adrenaline Pump</name>
+      <category>Basic</category>
+      <rating>3</rating>
+      <ess>Rating * 0.75</ess>
+      <capacity>0</capacity>
+      <avail>(Rating * 6)F</avail>
+      <cost>Rating * 55000</cost>
+      <source>SR5</source>
+      <page>459</page>
+    </bioware>
+    <bioware>
+      <id>b04871a1-6b7b-4a78-89fc-af8ec69bdd3d</id>
+      <name>Bone Density Augmentation</name>
+      <category>Basic</category>
+      <rating>4</rating>
+      <ess>Rating * 0.3</ess>
+      <capacity>0</capacity>
+      <avail>(Rating * 4)</avail>
+      <cost>Rating * 5000</cost>
+      <bonus>
+        <damageresistance>Rating</damageresistance>
+        <unarmeddv>Rating-1</unarmeddv>
+        <unarmeddvphysical />
+      </bonus>
+      <source>SR5</source>
+      <page>459</page>
+    </bioware>
+    <bioware>
+      <id>f038260b-f2de-4a9a-9507-5602d0e64a22</id>
+      <name>Cat's Eyes</name>
+      <category>Basic</category>
+      <ess>0.1</ess>
+      <capacity>0</capacity>
+      <avail>4</avail>
+      <cost>4000</cost>
+      <source>SR5</source>
+      <page>459</page>
+    </bioware>
+    <bioware>
+      <id>81b40aa8-98d1-4a5d-89d6-9b6d438006da</id>
+      <name>Cerebral Booster</name>
+      <category>Cultured</category>
+      <rating>3</rating>
+      <ess>Rating * 0.2</ess>
+      <capacity>0</capacity>
+      <avail>Rating * 6</avail>
+      <cost>Rating * 31500</cost>
+      <bonus>
+        <specificattribute>
+          <name>LOG</name>
+          <val>Rating</val>
+        </specificattribute>
+      </bonus>
+      <source>SR5</source>
+      <page>460</page>
+    </bioware>
+    <bioware>
+      <id>c46fbaba-d941-44b5-9bdc-643c5c6f4b24</id>
+      <name>Damage Compensators</name>
+      <category>Cultured</category>
+      <rating>12</rating>
+      <ess>Rating * 0.1</ess>
+      <capacity>0</capacity>
+      <avail>(Rating * 3)F</avail>
+      <cost>Rating * 2000</cost>
+      <bonus>
+        <conditionmonitor>
+          <thresholdoffset>Rating</thresholdoffset>
+        </conditionmonitor>
+      </bonus>
+      <source>SR5</source>
+      <page>460</page>
+    </bioware>
+    <bioware>
+      <id>dfada66f-73f7-4648-aff4-6b6bce25f84c</id>
+      <name>Enhanced Articulation</name>
+      <category>Basic</category>
+      <ess>0.3</ess>
+      <capacity>0</capacity>
+      <avail>12</avail>
+      <cost>24000</cost>
+      <bonus>
+        <specificskill>
+          <name>Escape Artist</name>
+          <bonus>1</bonus>
+          <applytorating>no</applytorating>
+        </specificskill>
+        <physicallimit>+1</physicallimit>
+      </bonus>
+      <source>SR5</source>
+      <page>459</page>
+    </bioware>
+    <bioware>
+      <id>b2289ebe-4bb0-49d0-a151-38fc1261bba8</id>
+      <name>Mnemonic Enhancer</name>
+      <category>Cultured</category>
+      <rating>3</rating>
+      <ess>Rating * 0.1</ess>
+      <capacity>0</capacity>
+      <avail>Rating * 5</avail>
+      <cost>Rating * 9000</cost>
+      <bonus>
+        <skillcategory>
+          <name>Academic</name>
+          <bonus>Rating</bonus>
+        </skillcategory>
+        <skillcategory>
+          <name>Interest</name>
+          <bonus>Rating</bonus>
+        </skillcategory>
+        <skillcategory>
+          <name>Language</name>
+          <bonus>Rating</bonus>
+        </skillcategory>
+        <skillcategory>
+          <name>Professional</name>
+          <bonus>Rating</bonus>
+        </skillcategory>
+        <skillcategory>
+          <name>Street</name>
+          <bonus>Rating</bonus>
+        </skillcategory>
+        <mentallimit>Rating</mentallimit>
+        <memory>Rating</memory>
+      </bonus>
+      <source>SR5</source>
+      <page>460</page>
+    </bioware>
+    <bioware>
+      <id>841572d6-0785-4a8d-acd3-e106fb464781</id>
+      <name>Muscle Augmentation</name>
+      <category>Basic</category>
+      <rating>4</rating>
+      <ess>Rating * 0.2</ess>
+      <capacity>0</capacity>
+      <avail>(Rating * 5)R</avail>
+      <cost>Rating * 31000</cost>
+      <bonus>
+        <specificattribute>
+          <name>STR</name>
+          <val>Rating</val>
+        </specificattribute>
+      </bonus>
+      <source>SR5</source>
+      <page>459</page>
+    </bioware>
+    <bioware>
+      <id>69ab0255-a76b-4190-a8be-0473fed231ef</id>
+      <name>Muscle Toner</name>
+      <category>Basic</category>
+      <rating>4</rating>
+      <ess>Rating * 0.2</ess>
+      <capacity>0</capacity>
+      <avail>(Rating * 5)R</avail>
+      <cost>Rating * 32000</cost>
+      <bonus>
+        <specificattribute>
+          <name>AGI</name>
+          <val>Rating</val>
+        </specificattribute>
+      </bonus>
+      <source>SR5</source>
+      <page>459</page>
+    </bioware>
+    <bioware>
+      <id>96e4809a-71e6-4b98-9740-c6c44bc33aa9</id>
+      <name>Orthoskin</name>
+      <category>Basic</category>
+      <rating>4</rating>
+      <ess>Rating * 0.25</ess>
+      <capacity>0</capacity>
+      <avail>(Rating * 4)R</avail>
+      <cost>Rating * 6000</cost>
+      <bonus>
+        <armor>Rating</armor>
+      </bonus>
+      <source>SR5</source>
+      <page>459</page>
+    </bioware>
+    <bioware>
+      <id>add913d1-6174-41d6-8021-b8bf35345e7a</id>
+      <name>Pain Editor</name>
+      <category>Cultured</category>
+      <ess>0.3</ess>
+      <capacity>0</capacity>
+      <avail>18F</avail>
+      <cost>48000</cost>
+      <source>SR5</source>
+      <page>460</page>
+    </bioware>
+    <bioware>
+      <id>5bd98093-6620-4b0a-8f2c-61727d5c38a6</id>
+      <name>Pathogenic Defense</name>
+      <category>Basic</category>
+      <rating>6</rating>
+      <ess>Rating * 0.1</ess>
+      <capacity>0</capacity>
+      <avail>(Rating * 2)</avail>
+      <cost>Rating * 4500</cost>
+      <source>SR5</source>
+      <page>459</page>
+    </bioware>
+    <bioware>
+      <id>8c75648c-19d2-4734-b107-c04bb0e1904a</id>
+      <name>Platelet Factories</name>
+      <category>Basic</category>
+      <ess>0.2</ess>
+      <capacity>0</capacity>
+      <avail>12</avail>
+      <cost>17000</cost>
+      <source>SR5</source>
+      <page>459</page>
+    </bioware>
+    <bioware>
+      <id>17a6ba49-c21c-461b-9830-3beae8a237fc</id>
+      <name>Reflex Recorder (Skill)</name>
+      <category>Cultured</category>
+      <ess>0.1</ess>
+      <capacity>0</capacity>
+      <avail>10</avail>
+      <cost>14000</cost>
+      <bonus>
+        <selectskill excludecategory="Magical Active,Resonance Active,Social Active,Technical Active,Vechicle Active">
+          <val>1</val>
+          <applytorating>yes</applytorating>
+        </selectskill>
+      </bonus>
+      <source>SR5</source>
+      <page>460</page>
+    </bioware>
+    <bioware>
+      <id>3fd172b8-0ff5-46ee-a468-91edd4cdc448</id>
+      <name>Skin Pocket</name>
+      <category>Basic</category>
+      <ess>0.1</ess>
+      <capacity>0</capacity>
+      <avail>4</avail>
+      <cost>12000</cost>
+      <source>SR5</source>
+      <page>459</page>
+    </bioware>
+    <bioware>
+      <id>5ffb0e03-c281-4aee-bc13-639576d932ab</id>
+      <name>Sleep Regulator</name>
+      <category>Cultured</category>
+      <ess>0.1</ess>
+      <capacity>0</capacity>
+      <avail>6</avail>
+      <cost>12000</cost>
+      <source>SR5</source>
+      <page>460</page>
+    </bioware>
+    <bioware>
+      <id>d1a314d9-3b83-4d62-854d-90e3788eea83</id>
+      <name>Suprathyroid Gland</name>
+      <category>Basic</category>
+      <ess>0.7</ess>
+      <capacity>0</capacity>
+      <avail>20R</avail>
+      <cost>140000</cost>
+      <bonus>
+        <specificattribute>
+          <name>BOD</name>
+          <val>1</val>
+        </specificattribute>
+        <specificattribute>
+          <name>AGI</name>
+          <val>1</val>
+        </specificattribute>
+        <specificattribute>
+          <name precedence="1">REA</name>
+          <val>1</val>
+        </specificattribute>
+        <specificattribute>
+          <name>STR</name>
+          <val>1</val>
+        </specificattribute>
+        <lifestylecost>25</lifestylecost>
+      </bonus>
+      <source>SR5</source>
+      <page>459</page>
+    </bioware>
+    <bioware>
+      <id>a08ce525-4788-42d8-b5d6-35a378f71776</id>
+      <name>Symbiotes</name>
+      <category>Basic</category>
+      <rating>4</rating>
+      <ess>Rating * 0.2</ess>
+      <capacity>0</capacity>
+      <avail>Rating * 5</avail>
+      <cost>Rating * 3500</cost>
+      <source>SR5</source>
+      <page>459</page>
+    </bioware>
+    <bioware>
+      <id>4a4e1079-5872-4f3f-a450-48c30a5504f3</id>
+      <name>Synaptic Booster</name>
+      <category>Cultured</category>
+      <rating>3</rating>
+      <ess>Rating * 0.5</ess>
+      <capacity>0</capacity>
+      <avail>(Rating * 6)R</avail>
+      <cost>Rating * 95000</cost>
+      <bonus>
+        <initiativepass>Rating</initiativepass>
+        <specificattribute>
+          <name precedence="1">REA</name>
+          <val>Rating</val>
+        </specificattribute>
+      </bonus>
+      <source>SR5</source>
+      <page>461</page>
+    </bioware>
+    <bioware>
+      <id>109b0a32-320f-41c5-9acb-c49308525ce0</id>
+      <name>Synthacardium</name>
+      <category>Basic</category>
+      <rating>3</rating>
+      <ess>Rating * 0.1</ess>
+      <capacity>0</capacity>
+      <avail>Rating * 4</avail>
+      <cost>Rating * 30000</cost>
+      <bonus>
+        <skillgroup>
+          <name>Athletics</name>
+          <bonus>Rating</bonus>
+        </skillgroup>
+      </bonus>
+      <source>SR5</source>
+      <page>460</page>
+    </bioware>
+    <bioware>
+      <id>2faac78a-ab32-4541-ad9c-3ef6c1b2cd84</id>
+      <name>Tailored Pheromones</name>
+      <category>Basic</category>
+      <rating>3</rating>
+      <ess>Rating * 0.2</ess>
+      <capacity>0</capacity>
+      <avail>(Rating * 4)R</avail>
+      <cost>Rating * 31000</cost>
+      <bonus>
+        <sociallimit>Rating</sociallimit>
+      </bonus>
+      <source>SR5</source>
+      <page>460</page>
+    </bioware>
+    <bioware>
+      <id>4acd62c6-fe89-44f3-a880-2751b1cf5512</id>
+      <name>Toxin Extractor</name>
+      <category>Basic</category>
+      <rating>6</rating>
+      <ess>Rating * 0.2</ess>
+      <capacity>0</capacity>
+      <avail>Rating * 3</avail>
+      <cost>Rating * 4800</cost>
+      <source>SR5</source>
+      <page>460</page>
+    </bioware>
+    <bioware>
+      <id>988cf8a6-cfa0-4a62-8f64-b2065feffc02</id>
+      <name>Tracheal Filter</name>
+      <category>Basic</category>
+      <rating>6</rating>
+      <ess>Rating * 0.1</ess>
+      <capacity>0</capacity>
+      <avail>Rating * 3</avail>
+      <cost>Rating * 4500</cost>
+      <source>SR5</source>
+      <page>460</page>
+    </bioware>
+		<bioware>
+			<id>4e9c11ed-730a-478f-a53d-d36220040506</id>
+			<name>Genewipe</name>
+			<category>Genemods</category>
+			<ess>0.2</ess>
+			<capacity>0</capacity>
+			<avail>16F</avail>
+			<cost>57000</cost>
+			<source>CF</source>
+			<page>157</page>
+		</bioware>
+		<bioware>
+			<id>163a1d28-9f0d-414f-8b8f-473f78a3740d</id>
+			<name>Masque</name>
+			<category>Genemods</category>
+			<ess>0.1</ess>
+			<capacity>0</capacity>
+			<avail>10F</avail>
+			<cost>40000</cost>
+			<source>CF</source>
+			<page>157</page>
+		</bioware>
+		<bioware>
+			<id>5f3da0ce-261f-4d1a-87a7-1e0614d65ef0</id>
+			<name>Reprint</name>
+			<category>Genemods</category>
+			<ess>0.1</ess>
+			<capacity>0</capacity>
+			<avail>12F</avail>
+			<cost>30000</cost>
+			<source>CF</source>
+			<page>157</page>
+		</bioware>
+		<bioware>
+			<id>0f9ebf2e-d949-49f2-8f30-4e8413e92e39</id>
+			<name>Shuffle</name>
+			<category>Genemods</category>
+			<ess>0.2</ess>
+			<capacity>0</capacity>
+			<avail>12F</avail>
+			<cost>20000</cost>
+			<source>CF</source>
+			<page>157</page>
+		</bioware>
+		<bioware>
+			<id>6bd96ba6-1e0c-4de1-89e7-01b6973e1115</id>
+			<name>Elastic Stomach</name>
+			<category>Genemods</category>
+			<ess>0.1</ess>
+			<capacity>0</capacity>
+			<avail>6</avail>
+			<cost>10000</cost>
+			<source>CF</source>
+			<page>159</page>
+		</bioware>
+		<bioware>
+			<id>4a529d50-45cd-4f2d-8766-4ecd7c15f292</id>
+			<name>Hyperthymesia</name>
+			<category>Genemods</category>
+			<ess>0.1</ess>
+			<capacity>0</capacity>
+			<avail>10</avail>
+			<cost>15000</cost>
+			<source>CF</source>
+			<page>159</page>
+		</bioware>
+		<bioware>
+			<id>f3e1922e-cd73-4567-983c-7409e755f30a</id>
+			<name>Lung Expansion</name>
+			<category>Genemods</category>
+			<ess>0.1</ess>
+			<capacity>0</capacity>
+			<avail>6</avail>
+			<cost>16500</cost>
+			<source>CF</source>
+			<page>159</page>
+		</bioware>
+		<bioware>
+			<id>b111b7c3-d44f-40b5-bba2-7d805cf9fd4c</id>
+			<name>Increased Myelination</name>
+			<category>Genemods</category>
+			<ess>0.1</ess>
+			<capacity>0</capacity>
+			<avail>8</avail>
+			<cost>12000</cost>
+			<source>CF</source>
+			<page>159</page>
+		</bioware>
+		<bioware>
+			<id>1b6713f7-f5b6-49fb-a89a-68322c06f38d</id>
+			<name>Myostatin Inhibitor</name>
+			<category>Genemods</category>
+			<ess>0.3</ess>
+			<capacity>0</capacity>
+			<avail>10</avail>
+			<cost>30500</cost>
+			<source>CF</source>
+			<page>159</page>
+		</bioware>
+		<bioware>
+			<id>92a00ca4-7e2b-47ca-ac02-1d58e4932d0a</id>
+			<name>Narco</name>
+			<category>Genemods</category>
+			<ess>0.2</ess>
+			<capacity>0</capacity>
+			<avail>12F</avail>
+			<cost>16420</cost>
+			<source>CF</source>
+			<page>159</page>
+		</bioware>
+		<bioware>
+			<id>8d57009b-86c8-4fde-b8b5-1cf64942f517</id>
+			<name>Selective Hearing</name>
+			<category>Genemods</category>
+			<ess>0.1</ess>
+			<capacity>0</capacity>
+			<avail>6</avail>
+			<cost>17000</cost>
+			<source>CF</source>
+			<page>160</page>
+		</bioware>
+		<bioware>
+			<id>a2acbc5a-187c-4e6f-95e5-c015f1aab56b</id>
+			<name>Thickened Digestive Tract Lining</name>
+			<category>Genemods</category>
+			<ess>0.1</ess>
+			<capacity>0</capacity>
+			<avail>6</avail>
+			<cost>8000</cost>
+			<source>CF</source>
+			<page>160</page>
+		</bioware>
+		<bioware>
+			<id>3f8b9030-662e-4212-8f30-5aa394a41568</id>
+			<name>Adapsin</name>
+			<category>Genemods</category>
+			<ess>0.2</ess>
+			<capacity>0</capacity>
+			<avail>16</avail>
+			<cost>30000</cost>
+			<source>CF</source>
+			<page>160</page>
+		</bioware>
+		<bioware>
+			<id>6a62e21f-f291-4e93-b109-df9c56c938f9</id>
+			<name>Dareadrenaline</name>
+			<category>Genemods</category>
+			<ess>0.1</ess>
+			<capacity>0</capacity>
+			<avail>6</avail>
+			<cost>61000</cost>
+			<source>CF</source>
+			<page>160</page>
+		</bioware>
+		<bioware>
+			<id>04bea47c-85f3-4efa-b058-72def7d0d73b</id>
+			<name>Double Elastin</name>
+			<category>Genemods</category>
+			<ess>0.2</ess>
+			<capacity>0</capacity>
+			<avail>12</avail>
+			<cost>18000</cost>
+			<source>CF</source>
+			<page>160</page>
+		</bioware>
+		<bioware>
+			<id>cd0d68d6-34e5-440e-9d78-5400008a5f71</id>
+			<name>Hyper Glucagon</name>
+			<category>Genemods</category>
+			<ess>0.1</ess>
+			<capacity>0</capacity>
+			<avail>6</avail>
+			<cost>8000</cost>
+			<source>CF</source>
+			<page>160</page>
+		</bioware>
+		<bioware>
+			<id>ef4a3bfe-5698-43ae-a4ff-8056aec4095d</id>
+			<name>Magnasense</name>
+			<category>Genemods</category>
+			<ess>0.1</ess>
+			<capacity>0</capacity>
+			<avail>8</avail>
+			<cost>7000</cost>
+			<source>CF</source>
+			<page>160</page>
+		</bioware>
+		<bioware>
+			<id>bd4aade6-a0f2-40af-8073-f1e62ae4b3f9</id>
+			<name>Neo-EPO</name>
+			<category>Genemods</category>
+			<ess>0.2</ess>
+			<capacity>0</capacity>
+			<avail>6</avail>
+			<cost>38000</cost>
+			<source>CF</source>
+			<page>160</page>
+		</bioware>
+		<bioware>
+			<id>2c988cbe-e6e6-4c22-ae3c-14ad6e1fff1f</id>
+			<name>PuSHed</name>
+			<category>Genemods</category>
+			<ess>0.1</ess>
+			<capacity>0</capacity>
+			<avail>14</avail>
+			<cost>62000</cost>
+			<source>CF</source>
+			<page>160</page>
+		</bioware>
+		<bioware>
+			<id>b110516e-36e8-4c69-a682-066e91c02351</id>
+			<name>Qualia</name>
+			<category>Genemods</category>
+			<ess>0.4</ess>
+			<capacity>0</capacity>
+			<avail>14</avail>
+			<cost>65000</cost>
+			<source>CF</source>
+			<page>161</page>
+		</bioware>
+		<bioware>
+			<id>eb25dd41-2649-4e75-b0fb-dc47df3a7daa</id>
+			<name>Reakt</name>
+			<category>Genemods</category>
+			<ess>0.4</ess>
+			<capacity>0</capacity>
+			<avail>10</avail>
+			<cost>75000</cost>
+			<source>CF</source>
+			<page>161</page>
+		</bioware>
+		<bioware>
+			<id>afea1a35-d8ca-4cab-9555-7a7d5df1390d</id>
+			<name>Skeletal Pneumaticity</name>
+			<category>Genemods</category>
+			<ess>0.1</ess>
+			<capacity>0</capacity>
+			<avail>5</avail>
+			<cost>9000</cost>
+			<source>CF</source>
+			<page>161</page>
+		</bioware>
+		<bioware>
+			<id>e1cf23c7-9c79-4007-a2e8-ff872ee212e2</id>
+			<name>Solus</name>
+			<category>Genemods</category>
+			<ess>0.1</ess>
+			<capacity>0</capacity>
+			<avail>8</avail>
+			<cost>8000</cost>
+			<source>CF</source>
+			<page>161</page>
+		</bioware>
+		<bioware>
+			<id>92b4c2a4-10a3-486a-8ab6-1e00d40dd69a</id>
+			<name>Synaptic Acceleration</name>
+			<category>Genemods</category>
+			<ess>0.4</ess>
+			<capacity>0</capacity>
+			<avail>8</avail>
+			<cost>78000</cost>
+			<source>CF</source>
+			<page>162</page>
+		</bioware>
+		<bioware>
+			<id>89d6f0e2-f618-4a5f-b24f-e42603100fc3</id>
+			<name>Synch</name>
+			<category>Genemods</category>
+			<ess>0.1</ess>
+			<capacity>0</capacity>
+			<avail>8</avail>
+			<cost>14000</cost>
+			<source>CF</source>
+			<page>162</page>
+		</bioware>
+		<bioware>
+			<id>6aa86a49-d947-47ac-bf04-e1578c029333</id>
+			<name>Tetrachromatic Vision</name>
+			<category>Genemods</category>
+			<ess>0.1</ess>
+			<capacity>0</capacity>
+			<avail>10</avail>
+			<cost>8000</cost>
+			<source>CF</source>
+			<page>161</page>
+		</bioware>
+		<bioware>
+			<id>ae1d7612-7805-4962-8f9a-beb17619762d</id>
+			<name>Vasocon</name>
+			<category>Genemods</category>
+			<ess>0.1</ess>
+			<capacity>0</capacity>
+			<avail>6</avail>
+			<cost>15000</cost>
+			<source>CF</source>
+			<page>161</page>
+		</bioware>
+		<bioware>
+			<id>7aad79ff-7722-440d-a9c6-5b33b4ad7440</id>
+			<name>Allergen Tolerance</name>
+			<category>Genemods</category>
+			<ess>0.1</ess>
+			<capacity>0</capacity>
+			<avail>6</avail>
+			<cost>20000</cost>
+			<source>CF</source>
+			<page>163</page>
+		</bioware>
+		<bioware>
+			<id>d4f12de1-29bc-4d6e-9ef2-d395b446c9e4</id>
+			<name>Cold Adaptation</name>
+			<category>Genemods</category>
+			<ess>0.5</ess>
+			<capacity>0</capacity>
+			<avail>5</avail>
+			<cost>8000</cost>
+			<source>CF</source>
+			<page>163</page>
+		</bioware>
+		<bioware>
+			<id>f5b67712-1609-4f76-bb61-ad83d3d3e926</id>
+			<name>Cryo Tolerance</name>
+			<category>Genemods</category>
+			<ess>0.5</ess>
+			<capacity>0</capacity>
+			<avail>18</avail>
+			<cost>50000</cost>
+			<source>CF</source>
+			<page>163</page>
+		</bioware>
+		<bioware>
+			<id>7b5bfe60-c7f6-4df2-9e53-56a76a4e8a8e</id>
+			<name>Heat Adaptation</name>
+			<category>Genemods</category>
+			<ess>0.5</ess>
+			<capacity>0</capacity>
+			<avail>5</avail>
+			<cost>8000</cost>
+			<source>CF</source>
+			<page>163</page>
+		</bioware>
+		<bioware>
+			<id>0453cf1e-3224-46ce-82bb-fde03ef6e451</id>
+			<name>Low Oxygen Adaptation</name>
+			<category>Genemods</category>
+			<ess>0.5</ess>
+			<capacity>0</capacity>
+			<avail>4</avail>
+			<cost>8000</cost>
+			<source>CF</source>
+			<page>163</page>
+		</bioware>
+		<bioware>
+			<id>4c67dc6a-eafb-40c7-88a1-b32518800db2</id>
+			<name>Microgravity Adaptation</name>
+			<category>Genemods</category>
+			<ess>0.5</ess>
+			<capacity>0</capacity>
+			<avail>4</avail>
+			<cost>30000</cost>
+			<source>CF</source>
+			<page>163</page>
+		</bioware>
+		<bioware>
+			<id>5b3d3dce-2cd2-4720-84ae-4445092a4245</id>
+			<name>Pollution Tolerance</name>
+			<category>Genemods</category>
+			<ess>0.5</ess>
+			<capacity>0</capacity>
+			<avail>5</avail>
+			<cost>15000</cost>
+			<source>CF</source>
+			<page>163</page>
+		</bioware>
+		<bioware>
+			<id>3550fe0d-453d-431f-bd84-d9cd50581f39</id>
+			<name>Radiation Tolerance</name>
+			<category>Genemods</category>
+			<ess>0.5</ess>
+			<capacity>0</capacity>
+			<avail>6</avail>
+			<cost>15000</cost>
+			<source>CF</source>
+			<page>164</page>
+		</bioware>
+		<bioware>
+			<id>5c277258-ea34-46a3-b10a-323e0eed4dfa</id>
+			<name>Control Rig Optimization</name>
+			<category>Genemods</category>
+			<ess>0.1</ess>
+			<capacity>0</capacity>
+			<avail>7</avail>
+			<cost>4600</cost>
+			<source>CF</source>
+			<page>165</page>
+		</bioware>
+		<bioware>
+			<id>dc3dbcd5-dc86-44db-8b99-ae69a8b60a1d</id>
+			<name>Reaction Optimization</name>
+			<category>Genemods</category>
+			<ess>0.1</ess>
+			<capacity>0</capacity>
+			<avail>6</avail>
+			<cost>6600</cost>
+			<source>CF</source>
+			<page>165</page>
+		</bioware>
+		<bioware>
+			<id>afe25e41-8d6c-4476-9d18-ecd23219207c</id>
+			<name>Reflex Recorder Optimization</name>
+			<category>Genemods</category>
+			<ess>0.1</ess>
+			<capacity>0</capacity>
+			<avail>11</avail>
+			<cost>3800</cost>
+			<source>CF</source>
+			<page>165</page>
+		</bioware>
+		<bioware>
+			<id>99c04ae8-e1c0-4455-8f76-ff77edfb790f</id>
+			<name>Wired Reflex Optimization</name>
+			<category>Genemods</category>
+			<ess>0.1</ess>
+			<capacity>0</capacity>
+			<avail>9R</avail>
+			<cost>9000</cost>
+			<source>CF</source>
+			<page>165</page>
+		</bioware>
+		<bioware>
+			<id>b6682632-5566-4156-8dab-4187e13901d8</id>
+			<name>Adrenaline Pump Optimization</name>
+			<category>Genemods</category>
+			<ess>0.1</ess>
+			<capacity>0</capacity>
+			<avail>7F</avail>
+			<cost>6000</cost>
+			<source>CF</source>
+			<page>165</page>
+		</bioware>
+		<bioware>
+			<id>f0a72240-00e0-4b4f-b25f-b38f19e51a38</id>
+			<name>Enhanced Symbiosis</name>
+			<category>Genemods</category>
+			<ess>0.1</ess>
+			<capacity>0</capacity>
+			<avail>6</avail>
+			<cost>4000</cost>
+			<source>CF</source>
+			<page>165</page>
+		</bioware>
+		<bioware>
+			<id>1aa7863d-a8f3-461e-8ce8-88c3b8e98ced</id>
+			<name>Genetic Optimization</name>
+			<category>Genemods</category>
+			<ess>0.3</ess>
+			<capacity>0</capacity>
+			<avail>10</avail>
+			<cost>47000</cost>
+			<source>CF</source>
+			<bonus>
+				<selectattribute>
+					<excludeattribute>EDG</excludeattribute>
+					<max>1</max>
+				</selectattribute>
+			</bonus>
+			<page>157</page>
+		</bioware>
+		<bioware>
+			<id>da62e249-cb11-4907-98d3-edc50e7efc2a</id>
+			<name>Cosmetic Alteration</name>
+			<category>Genemods</category>
+			<ess>0.1</ess>
+			<capacity>0</capacity>
+			<avail>8</avail>
+			<cost>35000</cost>
+			<source>CF</source>
+			<page>158</page>
+		</bioware>
+		<bioware>
+			<id>cd268d9e-52c7-4f02-913c-ff37bdd14e6e</id>
+			<name>Print Removal</name>
+			<category>Genemods</category>
+			<ess>0.1</ess>
+			<capacity>0</capacity>
+			<avail>10F</avail>
+			<cost>18000</cost>
+			<source>CF</source>
+			<page>158</page>
+		</bioware>
+		<bioware>
+			<id>d23aac11-8e3c-4739-9da5-b8322f81d64c</id>
+			<name>Metaposeur</name>
+			<category>Genemods</category>
+			<ess>0.1</ess>
+			<capacity>0</capacity>
+			<avail>8</avail>
+			<cost>38000</cost>
+			<source>CF</source>
+			<page>158</page>
+		</bioware>
+		<bioware>
+			<id>738c15f8-49ea-417e-9728-b4c78bc72c18</id>
+			<name>Cleaner Leech</name>
+			<category>Symbionts</category>
+			<ess>0</ess>
+			<capacity>0</capacity>
+			<avail>4</avail>
+			<cost>100</cost>
+			<source>CF</source>
+			<page>123</page>
+		</bioware>
+		<bioware>
+			<id>573b2541-9e9a-4b9d-b219-27fb6c808d40</id>
+			<name>Booster Endosont</name>
+			<category>Symbionts</category>
+			<ess>0.2</ess>
+			<capacity>0</capacity>
+			<avail>12</avail>
+			<cost>10000</cost>
+			<source>CF</source>
+			<page>123</page>
+		</bioware>
+		<bioware>
+			<id>f829a2e5-ab36-499a-8c7d-9bd44a7284f3</id>
+			<name>Digester Endosont</name>
+			<category>Symbionts</category>
+			<ess>0.2</ess>
+			<capacity>0</capacity>
+			<avail>12</avail>
+			<cost>10000</cost>
+			<source>CF</source>
+			<page>123</page>
+		</bioware>
+		<bioware>
+			<id>5025417f-2a14-4b6f-8d53-52445bc16c31</id>
+			<name>Electroreceptor Endosont</name>
+			<category>Symbionts</category>
+			<ess>0.2</ess>
+			<capacity>0</capacity>
+			<avail>12</avail>
+			<cost>10000</cost>
+			<source>CF</source>
+			<page>123</page>
+		</bioware>
+		<bioware>
+			<id>c2700f31-a361-4ea2-974e-dd5bde62913a</id>
+			<name>Mild Allergy Resistance</name>
+			<category>Symbionts</category>
+			<ess>0.2</ess>
+			<capacity>0</capacity>
+			<avail>8</avail>
+			<cost>10000</cost>
+			<source>CF</source>
+			<page>123</page>
+		</bioware>
+		<bioware>
+			<id>982290e5-2c21-41c0-9847-e47eb455c2f7</id>
+			<name>Moderate Allergy Resistance</name>
+			<category>Symbionts</category>
+			<ess>0.2</ess>
+			<capacity>0</capacity>
+			<avail>12</avail>
+			<cost>30000</cost>
+			<source>CF</source>
+			<page>123</page>
+		</bioware>
+		<bioware>
+			<id>3d2ee994-be0c-4e07-a2ce-b616a37d8ee8</id>
+			<name>Severe Allergy Resistance</name>
+			<category>Symbionts</category>
+			<ess>0.2</ess>
+			<capacity>0</capacity>
+			<avail>16</avail>
+			<cost>50000</cost>
+			<source>CF</source>
+			<page>123</page>
+		</bioware>
+		<bioware>
+			<id>6207437b-a8f9-420b-81de-970d832cba6d</id>
+			<name>Lactose Tolerance</name>
+			<category>Symbionts</category>
+			<ess>0</ess>
+			<capacity>0</capacity>
+			<avail>2</avail>
+			<cost>50</cost>
+			<source>CF</source>
+			<page>123</page>
+		</bioware>
+		<bioware>
+			<id>ac744186-59f6-4105-a08a-0e8c7fd3c847</id>
+			<name>Mender Endosont</name>
+			<category>Symbionts</category>
+			<ess>0.2</ess>
+			<capacity>0</capacity>
+			<avail>12</avail>
+			<cost>30000</cost>
+			<source>CF</source>
+			<page>124</page>
+		</bioware>
+		<bioware>
+			<id>91031d35-50e6-4b67-8dea-8c2ceda5278b</id>
+			<name>Slimworm</name>
+			<category>Symbionts</category>
+			<ess>0.2</ess>
+			<capacity>0</capacity>
+			<avail>4</avail>
+			<cost>1000</cost>
+			<source>CF</source>
+			<page>124</page>
+		</bioware>
+		<bioware>
+			<id>81396157-9981-42f2-bee9-540c6a175648</id>
+			<name>Stalwart Endosont</name>
+			<category>Symbionts</category>
+			<ess>0.2</ess>
+			<capacity>0</capacity>
+			<avail>12</avail>
+			<cost>10000</cost>
+			<source>CF</source>
+			<page>124</page>
+		</bioware>
+		<bioware>
+			<id>abdbc210-c1fa-45f1-9840-4f78d9eb8867</id>
+			<name>Chemical Gland</name>
+			<category>Basic</category>
+			<ess>0.1</ess>
+			<capacity>0</capacity>
+			<bonus>
+				<selecttext />
+			</bonus>
+			<avail>12R</avail>
+			<cost>20000</cost>
+			<source>CF</source>
+			<page>112</page>
+		</bioware>
+		<bioware>
+			<id>87453396-197f-4f7a-a6a3-6087d299bbd7</id>
+			<name>Chemical Gland Exhalation Sprayer</name>
+			<category>Basic</category>
+			<ess>0.1</ess>
+			<capacity>0</capacity>
+			<avail>12R</avail>
+			<cost>6000</cost>
+			<source>CF</source>
+			<page>112</page>
+		</bioware>
+		<bioware>
+			<id>47608117-a4af-4dfe-81bb-0dc8c6c5122d</id>
+			<name>Chemical Gland Spitter</name>
+			<category>Basic</category>
+			<ess>0.1</ess>
+			<capacity>0</capacity>
+			<avail>12R</avail>
+			<cost>6000</cost>
+			<source>CF</source>
+			<page>112</page>
+		</bioware>
+		<bioware>
+			<id>ce9a6ed6-1307-4565-a6c9-c8fabde5255f</id>
+			<name>Chemical Repulsion</name>
+			<category>Orthoskin Upgrades</category>
+			<ess>0.25</ess>
+			<capacity>0</capacity>
+			<avail>12R</avail>
+			<cost>20000</cost>
+			<source>CF</source>
+			<page>116</page>
+		</bioware>
+		<bioware>
+			<id>8aa2590f-1fc5-4706-a7b9-9eec3db4fab9</id>
+			<name>Dragon Hide</name>
+			<category>Orthoskin Upgrades</category>
+			<ess>0.1</ess>
+			<capacity>0</capacity>
+			<avail>4</avail>
+			<cost>2000</cost>
+			<source>CF</source>
+			<page>116</page>
+		</bioware>
+		<bioware>
+			<id>857bbf66-3fab-466b-9c2c-f302340e3788</id>
+			<name>Insulation</name>
+			<category>Orthoskin Upgrades</category>
+			<ess>0.1</ess>
+			<capacity>0</capacity>
+			<avail>8</avail>
+			<cost>8000</cost>
+			<source>CF</source>
+			<page>116</page>
+		</bioware>
+		<bioware>
+			<id>b4ac7427-8d1d-4da7-b8dc-fd3f6cb0d433</id>
+			<name>Electroshock</name>
+			<category>Orthoskin Upgrades</category>
+			<ess>0.25</ess>
+			<capacity>0</capacity>
+			<avail>8</avail>
+			<cost>8000</cost>
+			<source>CF</source>
+			<page>116</page>
+		</bioware>
+		<bioware>
+			<id>33f7ea1c-1f3a-4b32-a0b4-5ffa48735bfa</id>
+			<name>Penguin Blubber</name>
+			<category>Orthoskin Upgrades</category>
+			<ess>0.1</ess>
+			<capacity>0</capacity>
+			<avail>4</avail>
+			<cost>2000</cost>
+			<source>CF</source>
+			<page>116</page>
+		</bioware>
+		<bioware>
+			<id>927e5c2b-fd62-4aa7-8911-d5f4468a9ff8</id>
+			<name>Sealskin</name>
+			<category>Orthoskin Upgrades</category>
+			<ess>0.1</ess>
+			<capacity>0</capacity>
+			<avail>4</avail>
+			<cost>2000</cost>
+			<source>CF</source>
+			<page>116</page>
+		</bioware>
+		<bioware>
+			<id>f84dc64d-a158-45bd-b81c-0a8c98f77415</id>
+			<name>Sharkskin</name>
+			<category>Orthoskin Upgrades</category>
+			<ess>0.25</ess>
+			<capacity>0</capacity>
+			<avail>8</avail>
+			<cost>8000</cost>
+			<source>CF</source>
+			<page>116</page>
+		</bioware>
+		<bioware>
+			<id>915b1458-e33c-4010-a093-47d40cfa11de</id>
+			<name>Chemical Gland Weapon Reservoir</name>
+			<category>Basic</category>
+			<ess>0.1</ess>
+			<capacity>0</capacity>
+			<avail>12F</avail>
+			<cost>4000</cost>
+			<source>CF</source>
+			<page>112</page>
+		</bioware>
+		<bioware>
+			<id>d2064cf2-e9f7-479f-92cc-7da7c6024121</id>
+			<name>Chemical Gland Expanded Reservoir</name>
+			<category>Basic</category>
+			<ess>0.1</ess>
+			<capacity>0</capacity>
+			<avail>12</avail>
+			<cost>2000</cost>
+			<source>CF</source>
+			<page>112</page>
+		</bioware>
+		<bioware>
+			<id>6423d6b2-fcea-4eb0-b1cf-ea343cfc2f93</id>
+			<name>Elastic Joints</name>
+			<category>Basic</category>
+			<ess>0.2</ess>
+			<capacity>0</capacity>
+			<avail>8</avail>
+			<cost>8000</cost>
+			<source>CF</source>
+			<page>112</page>
+		</bioware>
+		<bioware>
+			<id>0958e1d4-36d0-4246-b955-541a4993ec91</id>
+			<name>Gills</name>
+			<category>Basic</category>
+			<ess>0.2</ess>
+			<capacity>0</capacity>
+			<avail>8</avail>
+			<cost>8000</cost>
+			<source>CF</source>
+			<page>113</page>
+		</bioware>
+		<bioware>
+			<id>4a939488-bd12-42f9-847f-1034fc3b4154</id>
+			<name>Hand and Foot Webbing</name>
+			<category>Basic</category>
+			<ess>0.05</ess>
+			<capacity>0</capacity>
+			<avail>8</avail>
+			<cost>1000</cost>
+			<source>CF</source>
+			<page>113</page>
+		</bioware>
+		<bioware>
+			<id>e9c07c59-96c8-4ac7-955b-2474ff81381e</id>
+			<name>Hearing Enhancement</name>
+			<category>Basic</category>
+			<ess>0.1</ess>
+			<capacity>0</capacity>
+			<avail>4</avail>
+			<cost>4000</cost>
+			<source>CF</source>
+			<page>113</page>
+		</bioware>
+		<bioware>
+			<id>0f6391e3-cf60-4ac0-91b8-44a990753120</id>
+			<name>Hearing Expansion</name>
+			<category>Basic</category>
+			<ess>0.1</ess>
+			<capacity>0</capacity>
+			<avail>8</avail>
+			<cost>4000</cost>
+			<source>CF</source>
+			<page>113</page>
+		</bioware>
+		<bioware>
+			<id>8b57132f-507f-4624-a892-2ec4b14b7be8</id>
+			<name>Joint Replacement</name>
+			<category>Basic</category>
+			<ess>0.05</ess>
+			<capacity>0</capacity>
+			<avail>2</avail>
+			<cost>1000</cost>
+			<source>CF</source>
+			<page>113</page>
+		</bioware>
+		<bioware>
+			<id>02e4af5e-22a6-4ebc-a3dd-05d71448be64</id>
+			<name>Spidersilk Gland</name>
+			<category>Basic</category>
+			<ess>0.3</ess>
+			<capacity>0</capacity>
+			<avail>10</avail>
+			<cost>35000</cost>
+			<source>CF</source>
+			<page>114</page>
+		</bioware>
+		<bioware>
+			<id>c5069f19-dae1-45f3-a1d4-b57d02534efa</id>
+			<name>Spinal Realignment</name>
+			<category>Basic</category>
+			<ess>0.1</ess>
+			<capacity>0</capacity>
+			<avail>8</avail>
+			<cost>4000</cost>
+			<source>CF</source>
+			<page>114</page>
+		</bioware>
+		<bioware>
+			<id>1f843110-0f53-4675-918f-855b1379181b</id>
+			<name>Tactile Sensitivity</name>
+			<category>Basic</category>
+			<ess>0.1</ess>
+			<capacity>0</capacity>
+			<avail>12</avail>
+			<cost>8000</cost>
+			<source>CF</source>
+			<page>114</page>
+		</bioware>
+		<bioware>
+			<id>bac3eaa6-c1d3-457e-a319-1ce141baef37</id>
+			<name>Tail</name>
+			<category>Basic</category>
+			<ess>0.25</ess>
+			<capacity>0</capacity>
+			<avail>4</avail>
+			<cost>2000</cost>
+			<source>CF</source>
+			<page>114</page>
+		</bioware>
+		<bioware>
+			<id>ada5468c-e350-4323-be31-29d0fe545c9e</id>
+			<name>Tail, Prehensile</name>
+			<category>Basic</category>
+			<ess>0.5</ess>
+			<capacity>0</capacity>
+			<avail>8</avail>
+			<cost>8000</cost>
+			<source>CF</source>
+			<page>115</page>
+		</bioware>
+		<bioware>
+			<id>11e000de-eaef-445f-88fb-6b679b5e57ab</id>
+			<name>Troll Eyes</name>
+			<category>Basic</category>
+			<ess>0.2</ess>
+			<capacity>0</capacity>
+			<avail>8</avail>
+			<cost>10000</cost>
+			<source>CF</source>
+			<page>115</page>
+		</bioware>
+		<bioware>
+			<id>a923c0c8-1ac8-455a-9674-9af0072673ac</id>
+			<name>Vocal Range Enhancer</name>
+			<category>Basic</category>
+			<ess>0.1</ess>
+			<capacity>0</capacity>
+			<avail>8</avail>
+			<cost>10000</cost>
+			<source>CF</source>
+			<page>115</page>
+		</bioware>
+		<bioware>
+			<id>70bd2c89-3432-4270-8e4c-d8d979114148</id>
+			<name>Vocal Range Expander</name>
+			<category>Basic</category>
+			<ess>0.2</ess>
+			<capacity>0</capacity>
+			<avail>12R</avail>
+			<cost>30000</cost>
+			<source>CF</source>
+			<page>115</page>
+		</bioware>
+		<bioware>
+			<id>4f3f0651-6e1b-4dc3-b25a-33f62874cba8</id>
+			<name>Nephritic screen</name>
+			<category>Basic</category>
+			<rating>6</rating>
+			<ess>Rating * 0.05</ess>
+			<capacity>0</capacity>
+			<avail>Rating * 2</avail>
+			<cost>Rating * 4000</cost>
+			<source>CF</source>
+			<page>113</page>
+		</bioware>
+		<bioware>
+			<id>8f12d662-9fc6-475f-8435-a11829c14956</id>
+			<name>Tailored Critter Pheremones</name>
+			<category>Basic</category>
+			<bonus>
+				<selecttext />
+			</bonus>
+			<rating>3</rating>
+			<ess>Rating * 0.1</ess>
+			<capacity>0</capacity>
+			<avail>Rating * 4</avail>
+			<cost>Rating * 2000</cost>
+			<source>CF</source>
+			<page>115</page>
+		</bioware>
+		<bioware>
+			<id>c75c8286-2673-48a0-8e9b-cbfeec5c6bc1</id>
+			<name>Expanded Volume</name>
+			<category>Basic</category>
+			<rating>3</rating>
+			<ess>Rating * 0.1</ess>
+			<capacity>0</capacity>
+			<avail>Rating * 4</avail>
+			<cost>Rating * 2000</cost>
+			<source>CF</source>
+			<page>112</page>
+		</bioware>
+		<bioware>
+			<id>82636229-f784-489d-8981-6a1479f0056c</id>
+			<name>Amplified Immune System</name>
+			<category>Basic</category>
+			<rating>3</rating>
+			<ess>Rating * 0.1</ess>
+			<capacity>0</capacity>
+			<avail>Rating * 7</avail>
+			<cost>Rating * 4000</cost>
+			<source>CF</source>
+			<page>111</page>
+		</bioware>
+		<bioware>
+			<id>81b40aa8-98d1-4a5d-89d6-9b6d438006da</id>
+			<name>Cerebellum Booster</name>
+			<category>Cultured</category>
+			<rating>2</rating>
+			<ess>Rating * 0.2</ess>
+			<capacity>0</capacity>
+			<avail>Rating * 8</avail>
+			<cost>Rating * 50000</cost>
+			<bonus>
+				<specificattribute>
+					<name>INT</name>
+					<val>Rating</val>
+				</specificattribute>
+			</bonus>
+			<source>CF</source>
+			<page>118</page>
+		</bioware>
+		<bioware>
+			<id>1abeac7c-79c5-4774-ad45-cd355ebc1476</id>
+			<name>Boosted Reflexes</name>
+			<category>Cultured</category>
+			<ess>1</ess>
+			<capacity>0</capacity>
+			<avail>8R</avail>
+			<cost>10000</cost>
+			<bonus>
+				<initiativepass>1</initiativepass>
+			</bonus>
+			<source>CF</source>
+			<page>118</page>
+		</bioware>
+		<bioware>
+			<id>aece83ad-cec8-4117-adbd-3ec5e2049372</id>
+			<name>Knowledge Infusion</name>
+			<category>Cultured</category>
+			<ess>0.1</ess>
+			<capacity>0</capacity>
+			<avail>12</avail>
+			<cost>2000</cost>
+			<source>CF</source>
+			<page>118</page>
+		</bioware>
+		<bioware>
+			<id>f0aa87d0-2d86-482c-808d-667f1078f357</id>
+			<name>Neuro Retention Amplification</name>
+			<category>Cultured</category>
+			<ess>0.1</ess>
+			<capacity>0</capacity>
+			<avail>4</avail>
+			<cost>10000</cost>
+			<source>CF</source>
+			<page>118</page>
+		</bioware>
+		<bioware>
+			<id>0dc21074-6b2c-446a-aadc-e8304c9c124f</id>
+			<name>Reproductive Replacement, Male</name>
+			<category>Cultured</category>
+			<ess>0.1</ess>
+			<capacity>0</capacity>
+			<avail>8</avail>
+			<cost>8000</cost>
+			<source>CF</source>
+			<page>118</page>
+		</bioware>
+		<bioware>
+			<id>31b609ee-6856-44bb-b1f5-19066c0a74c0</id>
+			<name>Reproductive Replacement, Female</name>
+			<category>Cultured</category>
+			<ess>0.3</ess>
+			<capacity>0</capacity>
+			<avail>4</avail>
+			<cost>20000</cost>
+			<source>CF</source>
+			<page>118</page>
+		</bioware>
+		<bioware>
+			<id>e99097a1-84d5-4038-8525-761d199c58a7</id>
+			<name>Trauma Damper</name>
+			<rating>4</rating>
+			<category>Cultured</category>
+			<ess>Rating * 0.1</ess>
+			<capacity>0</capacity>
+			<avail>[Rating * 4]R</avail>
+			<cost>Rating * 4000</cost>
+			<source>CF</source>
+			<page>119</page>
+		</bioware>
+		<bioware>
+			<id>e78a9465-d399-4e94-bea8-7e98c8fc960d</id>
+			<name>Trauma Reducer</name>
+			<rating>3</rating>
+			<category>Cultured</category>
+			<ess>Rating * 0.1</ess>
+			<capacity>0</capacity>
+			<avail>Rating * 6</avail>
+			<cost>Rating * 10000</cost>
+			<source>CF</source>
+			<page>119</page>
+		</bioware>
+		<bioware>
+			<id>5f2c33a4-3472-4643-a0bb-9a6e52554c2f</id>
+			<name>Reception Enhancer</name>
+			<category>Cultured</category>
+			<ess>0.2</ess>
+			<capacity>0</capacity>
+			<avail>4</avail>
+			<cost>10000</cost>
+			<source>CF</source>
+			<page>118</page>
+		</bioware>
+  </biowares>
 </chummer>