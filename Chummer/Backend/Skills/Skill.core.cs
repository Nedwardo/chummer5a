--- conflicted
+++ resolved
@@ -1,318 +1,318 @@
-﻿using Chummer.Backend;
-using System;
-using System.Collections.Generic;
-using System.Diagnostics;
-using System.Linq;
-using Chummer.Backend.Equipment;
-
-namespace Chummer.Skills
-{
-	partial class Skill
-	{
-		private int _base;
-		private int _karma;
-		private bool _buyWithKarma;
-
-		/// <summary>
-		/// Base for internal use. No calling into other classes, making recursive loops impossible
-		/// </summary>
-		internal int Ibase
-		{
-			get { return _base + FreeBase(); }
-		}
-
-		/// <summary>
-		/// Karma for internal use. No calling into other classes, making recursive loops impossible
-		/// </summary>
-		internal int Ikarma
-		{
-			get { return _karma + FreeKarma(); }
-		}
-
-		/// <summary>
-		/// How many points REALLY are in _base. Better that subclasses calculating Base - FreeBase()
-		/// </summary>
-		protected int BasePoints { get { return _base; } }
-
-		/// <summary>
-		/// How many points REALLY are in _karma Better htan subclasses calculating Karma - FreeKarma()
-		/// </summary>
-		protected int KarmaPoints { get { return _karma; } }
-
-		/// <summary>
-		/// Is it possible to place points in Base or is it prevented? (Build method or skill group)
-		/// </summary>
-		public bool BaseUnlocked
-		{
-			get { return _character.BuildMethod.HaveSkillPoints() && 
-					(SkillGroupObject == null || SkillGroupObject.Base <= 0); }
-		}
-
-		/// <summary>
-		/// Is it possible to place points in Karma or is it prevented a stricter interprentation of the rules
-		/// </summary>
-		public bool KarmaUnlocked
-		{
-			get
-			{
-				if (CharacterObject.Options.StrictSkillGroupsInCreateMode)
-				{
-					return (SkillGroupObject == null || SkillGroupObject.Rating <= 0);
-				}
-
-				return true;
-			}
-		}
-
-		/// <summary>
-		/// The amount of points this skill have from skill points and bonuses
-		/// to the skill rating that would be optained in some points of character creation
-		/// </summary>
-		public int Base
-		{
-			get
-			{
-				if (SkillGroupObject?.Base > 0)
-				{
-					_base = 0;
-					return SkillGroupObject.Base;
-				}
-				else
-				{
-					return _base + FreeBase();
-				}
-			}
-			set
-			{
-				if (SkillGroupObject != null && SkillGroupObject.Base != 0) return;
-
-				int max = 0;
-				int old = _base; // old value, don't fire too many events...
-
-				//Calculate how far above maximum we are. 
-				int overMax = (-1) * (RatingMaximum - (value + Ikarma));
-
-				if (overMax > 0) //Too much
-				{
-					//Get the smaller value, how far above, how much we can reduce
-					max = Math.Min(overMax, _karma);
-
-					Karma -= max; //reduce both by that amount
-					overMax -= max;
-
-					value -= overMax; //reduce value by leftovers, later prevents it going belov 0
-				}
-					
-				_base = Math.Max(0, value - FreeBase());
-
-				//if old != base, base changed
-				if (old != _base) OnPropertyChanged();
-
-				//if max is changed, karma was too
-				if(max != 0) OnPropertyChanged(nameof(Karma));
-				KarmaSpecForcedMightChange();
-			}
-		}
-
-		
-		/// <summary>
-		/// Amount of skill points bought with karma and bonues to the skills rating
-		/// </summary>
-		public int Karma
-		{
-			get
-			{
-				if (CharacterObject.Options.StrictSkillGroupsInCreateMode && ((SkillGroupObject?.Karma ?? 0) > 0))
-				{
-					_karma = 0;
-					Specializations.RemoveAll(x => !x.Free);
-					return SkillGroupObject?.Karma ?? 0;
-
-				}
-				return _karma + FreeKarma() + (SkillGroupObject?.Karma ?? 0);
-			}
-			set
-			{
-				int old = _karma;
-
-				//Calculate how far above maximum we are. 
-				int overMax = (-1)*(RatingMaximum - (value + Base));
-
-				value -= Math.Max(0, overMax); //reduce by 0 or points over. 
-
-				//Handle free levels, don,t go below 0
-				_karma = Math.Max(0, value - (FreeKarma() + (SkillGroupObject?.Karma ?? 0))); 
-
-				if(old != _karma) OnPropertyChanged();
-
-
-
-				KarmaSpecForcedMightChange();
-			}
-		}
-
-		/// <summary>
-		/// Levels in this skill. Read only. You probably want to increase
-		/// Karma instead
-		/// </summary>
-		public int Rating
-		{
-			get
-			{
-				int skillWire = CyberwareRating();
-
-				return Math.Max(skillWire, LearnedRating + Bonus(true));
-			}
-		}
-
-		/// <summary>
-		/// The rating the character have acctually paid for, not including skillwires
-		/// or other overrides for skill Rating. Read only, you probably want to 
-		/// increase Karma instead.
-		/// </summary>
-		public int LearnedRating
-		{
-			get { return Karma + Base; }
-		}
-
-		/// <summary>
-		/// Is the specialization bought with karma. During career mode this is undefined
-		/// </summary>
-		public bool BuyWithKarma
-		{
-			get
-			{
-				return _buyWithKarma;
-			}
-			set
-			{
-				_buyWithKarma = (value ||  ForceBuyWithKarma()) && !UnForceBuyWithKarma();
-				OnPropertyChanged();
-			}
-		}
-
-		/// <summary>
-		/// Maximum possible rating
-		/// </summary>
-		public int RatingMaximum
-		{
-			get
-			{
-				int otherbonus = _character.Improvements.Where(x =>
-					x.Enabled &&
-					x.ImproveType == Improvement.ImprovementType.Skill &&
-					x.ImprovedName == Name).Sum(x => x.Maximum);
-									
-				return (_character.Created  || _character.IgnoreRules
-					? 12
-					: (IsKnowledgeSkill && _character.BuildMethod == CharacterBuildMethod.LifeModule ? 9 : 6)) + otherbonus;
-			}
-		}
-
-		/// <summary>
-		/// The total, general pourpose dice pool for this skill, using another
-		/// value for the attribute part of the test. This allows calculation of dice pools
-		/// while using cyberlimbs or while rigging
-		/// </summary>
-		/// <param name="attribute">The value of the used attribute</param>
-		/// <returns></returns>
-		public int PoolOtherAttribute(int attribute)
-		{
-			if (Rating > 0)
-			{
-				return Rating + attribute + PoolModifiers + WoundModifier;
-			}
-			if (Default)
-			{
-				return attribute + PoolModifiers + DefaultModifier + WoundModifier;
-			}
-			return 0;
-		}
-
-		public int DefaultModifier
-		{
-			get
-			{
-				if (CharacterObject.Improvements.All(x => x.ImproveType != Improvement.ImprovementType.ReflexRecorderOptimization))
-					return -1;
-
-				Guid reflexrecorderid = Guid.Parse("17a6ba49-c21c-461b-9830-3beae8a237fc");
-				Cyberware ware = CharacterObject.Cyberware.FirstOrDefault(x => x.SourceID == reflexrecorderid);
-
-				if (ware == null) return -1;
-
-				bool affected = SkillGroupObject?.GetEnumerable().Any(x => x.Name == ware.Location) ?? false;
-
-				if (affected) return 0;
-				
-
-				return -1;
-			}
-		}
-
-		/// <summary>
-		/// Things that modify the dicepool of the skill
-		/// </summary>
-		public virtual int PoolModifiers
-		{
-			get {
-				return Bonus(false);
-			}
-		}
-
-		/// <summary>
-		/// Things that modify the dicepool of the skill
-		/// </summary>
-		public virtual int RatingModifiers
-		{
-			get
-			{
-				return Bonus(true);
-			}
-		}
-
-		private int Bonus(bool AddToRating)
-		{
-			//Some of this is not future proof. Rating that don't stack is not supported but i'm not aware of any cases where that will happen (for skills)
-			return RelevantImprovements().Where(x => x.AddToRating == AddToRating).Sum(x => x.Value);
-		}
-
-		private IEnumerable<Improvement> RelevantImprovements()
-		{
-            if (string.IsNullOrWhiteSpace(Name)) yield break;
-            foreach (Improvement objImprovement in CharacterObject.Improvements)
-			{
-				if(!objImprovement.Enabled) continue;
-
-				switch (objImprovement.ImproveType)
-				{
-					case Improvement.ImprovementType.Skill:
-						if (objImprovement.ImprovedName == Name)
-							yield return objImprovement;
-						break;
-					case Improvement.ImprovementType.SkillGroup:
-						if(objImprovement.ImprovedName == _group && !objImprovement.Exclude.Contains(Name) && !objImprovement.Exclude.Contains(SkillCategory))
-							yield return objImprovement;
-						break;
-					case Improvement.ImprovementType.SkillCategory:
-						if (objImprovement.ImprovedName == SkillCategory && !objImprovement.Exclude.Contains(Name))
-							yield return objImprovement;
-						break;
-					case Improvement.ImprovementType.SkillAttribute:
-						if (objImprovement.ImprovedName == AttributeObject.Abbrev && !objImprovement.Exclude.Contains(Name))
-							yield return objImprovement;
-						break;
-					case Improvement.ImprovementType.BlockSkillDefault:
-						if (objImprovement.ImprovedName == SkillGroup)
-							yield return objImprovement;
-						break;
-					case Improvement.ImprovementType.EnhancedArticulation:
-						if (Category == "Physical Active" && CharacterAttrib.PhysicalAttributes.Contains(AttributeObject.Abbrev))
-							yield return objImprovement;
-						break;
-				}
-			}
-		}
+﻿using Chummer.Backend;
+using System;
+using System.Collections.Generic;
+using System.Diagnostics;
+using System.Linq;
+using Chummer.Backend.Equipment;
+
+namespace Chummer.Skills
+{
+	partial class Skill
+	{
+		private int _base;
+		private int _karma;
+		private bool _buyWithKarma;
+
+		/// <summary>
+		/// Base for internal use. No calling into other classes, making recursive loops impossible
+		/// </summary>
+		internal int Ibase
+		{
+			get { return _base + FreeBase(); }
+		}
+
+		/// <summary>
+		/// Karma for internal use. No calling into other classes, making recursive loops impossible
+		/// </summary>
+		internal int Ikarma
+		{
+			get { return _karma + FreeKarma(); }
+		}
+
+		/// <summary>
+		/// How many points REALLY are in _base. Better that subclasses calculating Base - FreeBase()
+		/// </summary>
+		protected int BasePoints { get { return _base; } }
+
+		/// <summary>
+		/// How many points REALLY are in _karma Better htan subclasses calculating Karma - FreeKarma()
+		/// </summary>
+		protected int KarmaPoints { get { return _karma; } }
+
+		/// <summary>
+		/// Is it possible to place points in Base or is it prevented? (Build method or skill group)
+		/// </summary>
+		public bool BaseUnlocked
+		{
+			get { return _character.BuildMethod.HaveSkillPoints() && 
+					(SkillGroupObject == null || SkillGroupObject.Base <= 0); }
+		}
+
+		/// <summary>
+		/// Is it possible to place points in Karma or is it prevented a stricter interprentation of the rules
+		/// </summary>
+		public bool KarmaUnlocked
+		{
+			get
+			{
+				if (CharacterObject.Options.StrictSkillGroupsInCreateMode)
+				{
+					return (SkillGroupObject == null || SkillGroupObject.Rating <= 0);
+				}
+
+				return true;
+			}
+		}
+
+		/// <summary>
+		/// The amount of points this skill have from skill points and bonuses
+		/// to the skill rating that would be optained in some points of character creation
+		/// </summary>
+		public int Base
+		{
+			get
+			{
+				if (SkillGroupObject?.Base > 0)
+				{
+					_base = 0;
+					return SkillGroupObject.Base;
+				}
+				else
+				{
+					return _base + FreeBase();
+				}
+			}
+			set
+			{
+				if (SkillGroupObject != null && SkillGroupObject.Base != 0) return;
+
+				int max = 0;
+				int old = _base; // old value, don't fire too many events...
+
+				//Calculate how far above maximum we are. 
+				int overMax = (-1) * (RatingMaximum - (value + Ikarma));
+
+				if (overMax > 0) //Too much
+				{
+					//Get the smaller value, how far above, how much we can reduce
+					max = Math.Min(overMax, _karma);
+
+					Karma -= max; //reduce both by that amount
+					overMax -= max;
+
+					value -= overMax; //reduce value by leftovers, later prevents it going belov 0
+				}
+					
+				_base = Math.Max(0, value - FreeBase());
+
+				//if old != base, base changed
+				if (old != _base) OnPropertyChanged();
+
+				//if max is changed, karma was too
+				if(max != 0) OnPropertyChanged(nameof(Karma));
+				KarmaSpecForcedMightChange();
+			}
+		}
+
+		
+		/// <summary>
+		/// Amount of skill points bought with karma and bonues to the skills rating
+		/// </summary>
+		public int Karma
+		{
+			get
+			{
+				if (CharacterObject.Options.StrictSkillGroupsInCreateMode && ((SkillGroupObject?.Karma ?? 0) > 0))
+				{
+					_karma = 0;
+					Specializations.RemoveAll(x => !x.Free);
+					return SkillGroupObject?.Karma ?? 0;
+
+				}
+				return _karma + FreeKarma() + (SkillGroupObject?.Karma ?? 0);
+			}
+			set
+			{
+				int old = _karma;
+
+				//Calculate how far above maximum we are. 
+				int overMax = (-1)*(RatingMaximum - (value + Base));
+
+				value -= Math.Max(0, overMax); //reduce by 0 or points over. 
+
+				//Handle free levels, don,t go below 0
+				_karma = Math.Max(0, value - (FreeKarma() + (SkillGroupObject?.Karma ?? 0))); 
+
+				if(old != _karma) OnPropertyChanged();
+
+
+
+				KarmaSpecForcedMightChange();
+			}
+		}
+
+		/// <summary>
+		/// Levels in this skill. Read only. You probably want to increase
+		/// Karma instead
+		/// </summary>
+		public int Rating
+		{
+			get
+			{
+				int skillWire = CyberwareRating();
+
+				return Math.Max(skillWire, LearnedRating + Bonus(true));
+			}
+		}
+
+		/// <summary>
+		/// The rating the character have acctually paid for, not including skillwires
+		/// or other overrides for skill Rating. Read only, you probably want to 
+		/// increase Karma instead.
+		/// </summary>
+		public int LearnedRating
+		{
+			get { return Karma + Base; }
+		}
+
+		/// <summary>
+		/// Is the specialization bought with karma. During career mode this is undefined
+		/// </summary>
+		public bool BuyWithKarma
+		{
+			get
+			{
+				return _buyWithKarma;
+			}
+			set
+			{
+				_buyWithKarma = (value ||  ForceBuyWithKarma()) && !UnForceBuyWithKarma();
+				OnPropertyChanged();
+			}
+		}
+
+		/// <summary>
+		/// Maximum possible rating
+		/// </summary>
+		public int RatingMaximum
+		{
+			get
+			{
+				int otherbonus = _character.Improvements.Where(x =>
+					x.Enabled &&
+					x.ImproveType == Improvement.ImprovementType.Skill &&
+					x.ImprovedName == Name).Sum(x => x.Maximum);
+									
+				return (_character.Created  || _character.IgnoreRules
+					? 12
+					: (IsKnowledgeSkill && _character.BuildMethod == CharacterBuildMethod.LifeModule ? 9 : 6)) + otherbonus;
+			}
+		}
+
+		/// <summary>
+		/// The total, general pourpose dice pool for this skill, using another
+		/// value for the attribute part of the test. This allows calculation of dice pools
+		/// while using cyberlimbs or while rigging
+		/// </summary>
+		/// <param name="attribute">The value of the used attribute</param>
+		/// <returns></returns>
+		public int PoolOtherAttribute(int attribute)
+		{
+			if (Rating > 0)
+			{
+				return Rating + attribute + PoolModifiers + WoundModifier;
+			}
+			if (Default)
+			{
+				return attribute + PoolModifiers + DefaultModifier + WoundModifier;
+			}
+			return 0;
+		}
+
+		public int DefaultModifier
+		{
+			get
+			{
+				if (CharacterObject.Improvements.All(x => x.ImproveType != Improvement.ImprovementType.ReflexRecorderOptimization))
+					return -1;
+
+				Guid reflexrecorderid = Guid.Parse("17a6ba49-c21c-461b-9830-3beae8a237fc");
+				Cyberware ware = CharacterObject.Cyberware.FirstOrDefault(x => x.SourceID == reflexrecorderid);
+
+				if (ware == null) return -1;
+
+				bool affected = SkillGroupObject?.GetEnumerable().Any(x => x.Name == ware.Location) ?? false;
+
+				if (affected) return 0;
+				
+
+				return -1;
+			}
+		}
+
+		/// <summary>
+		/// Things that modify the dicepool of the skill
+		/// </summary>
+		public virtual int PoolModifiers
+		{
+			get {
+				return Bonus(false);
+			}
+		}
+
+		/// <summary>
+		/// Things that modify the dicepool of the skill
+		/// </summary>
+		public virtual int RatingModifiers
+		{
+			get
+			{
+				return Bonus(true);
+			}
+		}
+
+		private int Bonus(bool AddToRating)
+		{
+			//Some of this is not future proof. Rating that don't stack is not supported but i'm not aware of any cases where that will happen (for skills)
+			return RelevantImprovements().Where(x => x.AddToRating == AddToRating).Sum(x => x.Value);
+		}
+
+		private IEnumerable<Improvement> RelevantImprovements()
+		{
+            if (string.IsNullOrWhiteSpace(Name)) yield break;
+            foreach (Improvement objImprovement in CharacterObject.Improvements)
+			{
+				if(!objImprovement.Enabled) continue;
+
+				switch (objImprovement.ImproveType)
+				{
+					case Improvement.ImprovementType.Skill:
+						if (objImprovement.ImprovedName == Name)
+							yield return objImprovement;
+						break;
+					case Improvement.ImprovementType.SkillGroup:
+						if(objImprovement.ImprovedName == _group && !objImprovement.Exclude.Contains(Name) && !objImprovement.Exclude.Contains(SkillCategory))
+							yield return objImprovement;
+						break;
+					case Improvement.ImprovementType.SkillCategory:
+						if (objImprovement.ImprovedName == SkillCategory && !objImprovement.Exclude.Contains(Name))
+							yield return objImprovement;
+						break;
+					case Improvement.ImprovementType.SkillAttribute:
+						if (objImprovement.ImprovedName == AttributeObject.Abbrev && !objImprovement.Exclude.Contains(Name))
+							yield return objImprovement;
+						break;
+					case Improvement.ImprovementType.BlockSkillDefault:
+						if (objImprovement.ImprovedName == SkillGroup)
+							yield return objImprovement;
+						break;
+					case Improvement.ImprovementType.EnhancedArticulation:
+						if (Category == "Physical Active" && CharacterAttrib.PhysicalAttributes.Contains(AttributeObject.Abbrev))
+							yield return objImprovement;
+						break;
+				}
+			}
+		}
 
 		public int WoundModifier
 		{
@@ -372,17 +372,17 @@
 			if (cost < 0 && Debugger.IsAttached)
 				Debugger.Break();
 
-			cost = Math.Max(0, cost); //Don't give karma back...
-
-			foreach (SkillSpecialization objSpec in Specializations.Where(objSpec => !objSpec.Free))
-			{
-				cost += //Spec
-					(BuyWithKarma || _character.BuildMethod == CharacterBuildMethod.Karma ||
-					  _character.BuildMethod == CharacterBuildMethod.LifeModule)
-						? _character.Options.KarmaSpecialization
-						: 0;
-			}
-
+			cost = Math.Max(0, cost); //Don't give karma back...
+
+			foreach (SkillSpecialization objSpec in Specializations.Where(objSpec => !objSpec.Free))
+			{
+				cost += //Spec
+					(BuyWithKarma || _character.BuildMethod == CharacterBuildMethod.Karma ||
+					  _character.BuildMethod == CharacterBuildMethod.LifeModule)
+						? _character.Options.KarmaSpecialization
+						: 0;
+			}
+
 			if (Unaware()) cost *= 2;
 
 			return cost;
@@ -460,122 +460,116 @@
 			if (!CanUpgradeCareer) return;
 
 			int price = UpgradeKarmaCost();
-            string strSkillType = "";
-<<<<<<< HEAD
-            if (IsKnowledgeSkill)
-            {
-                strSkillType = "String_ExpenseKnowledgeSkill";
-=======
-            if (IsKnowledgeSkill)
-            {
-                strSkillType = "String_ExpenseActiveSkill";
->>>>>>> df6486b8
-            }
-            else
-            {
-                strSkillType = "String_ExpenseActiveSkill";
-            }
-			//If data file contains {4} this crashes but...
-			string upgradetext =
-				$"{LanguageManager.Instance.GetString(strSkillType)} {DisplayName} {LearnedRating} -> {(LearnedRating + 1)}";
-
-			ExpenseLogEntry entry = new	ExpenseLogEntry();
-			entry.Create(price * -1, upgradetext, ExpenseType.Karma, DateTime.Now);
-			entry.Undo = new ExpenseUndo().CreateKarma(LearnedRating == 0 ? KarmaExpenseType.AddSkill : KarmaExpenseType.ImproveSkill, Id.ToString());
-			
-			CharacterObject.ExpenseEntries.Add(entry);
-
-			Karma += 1;
-			CharacterObject.Karma -= price;
-		}
-
-
-		public void AddSpecialization(string name)
-		{
-			if (!CharacterObject.CanAffordSpecialization) return;
-			
-
-			int price = CharacterObject.Options.KarmaSpecialization;
-
-			//If data file contains {4} this crashes but...
-			string upgradetext = //TODO WRONG
-				$"{LanguageManager.Instance.GetString("String_ExpenseLearnSpecialization")} {DisplayName} ({name})";
-
-			SkillSpecialization nspec = new SkillSpecialization(name, false);
-
-			ExpenseLogEntry entry = new ExpenseLogEntry();
-			entry.Create(price * -1, upgradetext, ExpenseType.Karma, DateTime.Now);
-			entry.Undo = new ExpenseUndo().CreateKarma(KarmaExpenseType.AddSpecialization, nspec.InternalId);
-
-			CharacterObject.ExpenseEntries.Add(entry);
-
-			Specializations.Add(nspec);
-			CharacterObject.Karma -= price;
-		}
-
-		/// <summary>
-		/// How many free points of this skill have gotten, with the exception of some things during character creation
-		/// </summary>
-		/// <returns></returns>
-		private int _cachedFreeKarma = int.MinValue;
-		protected int FreeKarma()
-		{
-			if (_cachedFreeKarma != int.MinValue) return _cachedFreeKarma;
-
-			return _cachedFreeKarma = (from improvement in CharacterObject.Improvements
-				where improvement.ImproveType == Improvement.ImprovementType.SkillLevel
-				      && improvement.ImprovedName == _name
-				select improvement.Value).Sum(); //TODO change to ImpManager.ValueOf?
-		}
-
-		/// <summary>
-		/// How many free points this skill have gotten during some parts of character creation
-		/// </summary>
-		/// <returns></returns>
-		private int _cachedFreeBase = int.MinValue;
-
-		protected int FreeBase()
-		{
-			if (_cachedFreeBase != int.MinValue) return _cachedFreeBase;
-			return _cachedFreeBase = (from improvement in CharacterObject.Improvements
-				where improvement.ImproveType == Improvement.ImprovementType.SkillBase
-				      && improvement.ImprovedName == _name
-				select improvement.Value).Sum();
-		}
-
-		/// <summary>
-		/// Do circumstances force the Specialization to be bought with karma?
-		/// </summary>
-		/// <returns></returns>
-		private bool ForceBuyWithKarma()
-		{
-			return !string.IsNullOrWhiteSpace(Specialization) && ((_karma > 0 && Ibase == 0)  || SkillGroupObject?.Karma > 0 || SkillGroupObject?.Base > 0);
-		}
-
-		/// <summary>
-		/// Do circumstances force the Specialization to not be bought with karma?
-		/// </summary>
-		/// <returns></returns>
-		private bool UnForceBuyWithKarma()
-		{
-			return LearnedRating == 0 || (CharacterObject.Options.StrictSkillGroupsInCreateMode && ((SkillGroupObject?.Karma ?? 0) > 0));
-		}
-
-		/// <summary>
-		/// This checks if BuyWithKarma have been force changed and fires an event if so
-		/// </summary>
-		private void KarmaSpecForcedMightChange()
-		{
-			if (!BuyWithKarma && ForceBuyWithKarma())
-			{
-				_buyWithKarma = true;
-				OnPropertyChanged(nameof(BuyWithKarma));
-			}
-			else if (BuyWithKarma && UnForceBuyWithKarma())
-			{
-				_buyWithKarma = false;
-				OnPropertyChanged(nameof(BuyWithKarma));
-			}
-		}
-	}
-}+            string strSkillType = "";
+            if (IsKnowledgeSkill)
+            {
+                strSkillType = "String_ExpenseKnowledgeSkill";
+            }
+            else
+            {
+                strSkillType = "String_ExpenseActiveSkill";
+            }
+			//If data file contains {4} this crashes but...
+			string upgradetext =
+				$"{LanguageManager.Instance.GetString(strSkillType)} {DisplayName} {LearnedRating} -> {(LearnedRating + 1)}";
+
+			ExpenseLogEntry entry = new	ExpenseLogEntry();
+			entry.Create(price * -1, upgradetext, ExpenseType.Karma, DateTime.Now);
+			entry.Undo = new ExpenseUndo().CreateKarma(LearnedRating == 0 ? KarmaExpenseType.AddSkill : KarmaExpenseType.ImproveSkill, Id.ToString());
+			
+			CharacterObject.ExpenseEntries.Add(entry);
+
+			Karma += 1;
+			CharacterObject.Karma -= price;
+		}
+
+
+		public void AddSpecialization(string name)
+		{
+			if (!CharacterObject.CanAffordSpecialization) return;
+			
+
+			int price = CharacterObject.Options.KarmaSpecialization;
+
+			//If data file contains {4} this crashes but...
+			string upgradetext = //TODO WRONG
+				$"{LanguageManager.Instance.GetString("String_ExpenseLearnSpecialization")} {DisplayName} ({name})";
+
+			SkillSpecialization nspec = new SkillSpecialization(name, false);
+
+			ExpenseLogEntry entry = new ExpenseLogEntry();
+			entry.Create(price * -1, upgradetext, ExpenseType.Karma, DateTime.Now);
+			entry.Undo = new ExpenseUndo().CreateKarma(KarmaExpenseType.AddSpecialization, nspec.InternalId);
+
+			CharacterObject.ExpenseEntries.Add(entry);
+
+			Specializations.Add(nspec);
+			CharacterObject.Karma -= price;
+		}
+
+		/// <summary>
+		/// How many free points of this skill have gotten, with the exception of some things during character creation
+		/// </summary>
+		/// <returns></returns>
+		private int _cachedFreeKarma = int.MinValue;
+		protected int FreeKarma()
+		{
+			if (_cachedFreeKarma != int.MinValue) return _cachedFreeKarma;
+
+			return _cachedFreeKarma = (from improvement in CharacterObject.Improvements
+				where improvement.ImproveType == Improvement.ImprovementType.SkillLevel
+				      && improvement.ImprovedName == _name
+				select improvement.Value).Sum(); //TODO change to ImpManager.ValueOf?
+		}
+
+		/// <summary>
+		/// How many free points this skill have gotten during some parts of character creation
+		/// </summary>
+		/// <returns></returns>
+		private int _cachedFreeBase = int.MinValue;
+
+		protected int FreeBase()
+		{
+			if (_cachedFreeBase != int.MinValue) return _cachedFreeBase;
+			return _cachedFreeBase = (from improvement in CharacterObject.Improvements
+				where improvement.ImproveType == Improvement.ImprovementType.SkillBase
+				      && improvement.ImprovedName == _name
+				select improvement.Value).Sum();
+		}
+
+		/// <summary>
+		/// Do circumstances force the Specialization to be bought with karma?
+		/// </summary>
+		/// <returns></returns>
+		private bool ForceBuyWithKarma()
+		{
+			return !string.IsNullOrWhiteSpace(Specialization) && ((_karma > 0 && Ibase == 0)  || SkillGroupObject?.Karma > 0 || SkillGroupObject?.Base > 0);
+		}
+
+		/// <summary>
+		/// Do circumstances force the Specialization to not be bought with karma?
+		/// </summary>
+		/// <returns></returns>
+		private bool UnForceBuyWithKarma()
+		{
+			return LearnedRating == 0 || (CharacterObject.Options.StrictSkillGroupsInCreateMode && ((SkillGroupObject?.Karma ?? 0) > 0));
+		}
+
+		/// <summary>
+		/// This checks if BuyWithKarma have been force changed and fires an event if so
+		/// </summary>
+		private void KarmaSpecForcedMightChange()
+		{
+			if (!BuyWithKarma && ForceBuyWithKarma())
+			{
+				_buyWithKarma = true;
+				OnPropertyChanged(nameof(BuyWithKarma));
+			}
+			else if (BuyWithKarma && UnForceBuyWithKarma())
+			{
+				_buyWithKarma = false;
+				OnPropertyChanged(nameof(BuyWithKarma));
+			}
+		}
+	}
+}