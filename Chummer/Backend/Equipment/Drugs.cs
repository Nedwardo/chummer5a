/*  This file is part of Chummer5a.
 *
 *  Chummer5a is free software: you can redistribute it and/or modify
 *  it under the terms of the GNU General Public License as published by
 *  the Free Software Foundation, either version 3 of the License, or
 *  (at your option) any later version.
 *
 *  Chummer5a is distributed in the hope that it will be useful,
 *  but WITHOUT ANY WARRANTY; without even the implied warranty of
 *  MERCHANTABILITY or FITNESS FOR A PARTICULAR PURPOSE.  See the
 *  GNU General Public License for more details.
 *
 *  You should have received a copy of the GNU General Public License
 *  along with Chummer5a.  If not, see <http://www.gnu.org/licenses/>.
 *
 *  You can obtain the full source code for Chummer5a at
 *  https://github.com/chummer5a/chummer5a
 */
using System;
using System.Collections.Generic;
using System.Collections.ObjectModel;
using System.Collections.Specialized;
using System.Drawing;
using System.Globalization;
using System.Linq;
using System.Text;
using System.Windows.Forms;
using System.Xml;
using Chummer.Backend.Attributes;
using NLog;
using Chummer.Classes;

namespace Chummer.Backend.Equipment
{
    public class Drug : IHasName, IHasXmlNode, ICanSort, IHasStolenProperty, ICanRemove
    {
        private static readonly Logger Log = LogManager.GetCurrentClassLogger();
        private Guid _guiSourceID = Guid.Empty;
        private Guid _guiID;
        private string _strName = "";
        private string _strCategory = "";
        private string _strAvailability = "0";
        private string _strDuration;
        private string _strDescription = string.Empty;
        private string _strEffectDescription = string.Empty;
        private Dictionary<string, int> _dicCachedAttributes = new Dictionary<string, int>();
        private List<string> _lstCachedInfos = new List<string>();
        private Dictionary<string, int> _dicCachedLimits = new Dictionary<string, int>();
        private List<XmlNode> _lstCachedQualities = new List<XmlNode>();
        private string _strGrade = "";
        private decimal _decCost;
        private int _intAddictionThreshold;
        private int _intAddictionRating;
        private readonly int _intSpeed = 9;
        private decimal _decQty;
        private int _intSortOrder;
        private readonly Character _objCharacter;
        private bool _blnStolen;
        private bool _blnCachedAttributeFlag;
        private XmlNode _objCachedMyXmlNode;
        private string _strCachedXmlNodeLanguage;
        private string _strSource;
        private string _strPage;
        private int _intDurationDice;

        #region Constructor, Create, Save, Load, and Print Methods

        public Drug(Character objCharacter)
        {
            _objCharacter = objCharacter;
            // Create the GUID for the new Drug.
            _guiID = Guid.NewGuid();
            Components.CollectionChanged += ComponentsChanged;
        }

        private void ComponentsChanged(object sender, NotifyCollectionChangedEventArgs e)
        {
            _intCachedCrashDamage = int.MinValue;
            _intCachedDuration = int.MinValue;
            _intCachedInitiative = int.MinValue;
            _intCachedInitiativeDice = int.MinValue;
            _intCachedSpeed = int.MinValue;
            _blnCachedQualityFlag = false;
            _blnCachedLimitFlag = false;
            _blnCachedAttributeFlag = false;
            _strDescription = string.Empty;
        }

        public void Create(DrugRecipe objRecipe, Grade objGrade)
        {
            Name = objRecipe.Name;
            Components.Clear();
            Components.AddRange(objRecipe.Components);
            Grade = objGrade;
        }

        public void Create(XmlNode objXmlData)
        {
            objXmlData.TryGetField("guid", Guid.TryParse, out _guiID);
            objXmlData.TryGetStringFieldQuickly("name", ref _strName);
            objXmlData.TryGetStringFieldQuickly("category", ref _strCategory);
            if (objXmlData["sourceid"] == null || !objXmlData.TryGetField("sourceid", Guid.TryParse, out _guiSourceID))
            {
                XmlNode node = GetNode(GlobalOptions.Language);
                node?.TryGetField("id", Guid.TryParse, out _guiSourceID);
            }
            objXmlData.TryGetStringFieldQuickly("availability", ref _strAvailability);
            objXmlData.TryGetDecFieldQuickly("cost", ref _decCost);
            objXmlData.TryGetDecFieldQuickly("quantity", ref _decQty);
            objXmlData.TryGetInt32FieldQuickly("rating", ref _intAddictionRating);
            objXmlData.TryGetInt32FieldQuickly("threshold", ref _intAddictionThreshold);
            objXmlData.TryGetStringFieldQuickly("grade", ref _strGrade);
            objXmlData.TryGetInt32FieldQuickly("sortorder", ref _intSortOrder);
            objXmlData.TryGetBoolFieldQuickly("stolen", ref _blnStolen);
            objXmlData.TryGetStringFieldQuickly("duration", ref _strDuration);
            objXmlData.TryGetInt32FieldQuickly("durationdice", ref _intDurationDice);
            DurationTimescale = CommonFunctions.ConvertStringToTimescale(objXmlData["timescale"]?.InnerText);

            objXmlData.TryGetField("source", out _strSource);
            objXmlData.TryGetField("page", out _strPage);

        }

        public void Load(XmlNode objXmlData)
        {
            objXmlData.TryGetStringFieldQuickly("name", ref _strName);
            if (!objXmlData.TryGetGuidFieldQuickly("sourceid", ref _guiSourceID))
            {
                XmlNode node = GetNode(GlobalOptions.Language);
                node?.TryGetGuidFieldQuickly("id", ref _guiSourceID);
            }
            objXmlData.TryGetStringFieldQuickly("category", ref _strCategory);
            Grade = Grade.ConvertToCyberwareGrade(objXmlData["grade"]?.InnerText, Improvement.ImprovementSource.Drug, _objCharacter);

            XmlNodeList xmlComponentsNodeList = objXmlData.SelectNodes("drugcomponents/drugcomponent");
            if (xmlComponentsNodeList?.Count > 0)
            {
                foreach (XmlNode objXmlLevel in xmlComponentsNodeList)
                {
                    DrugComponent c = new DrugComponent(_objCharacter);
                    c.Load(objXmlLevel);
                    Components.Add(c);
                }
            }

            if (!objXmlData.TryGetGuidFieldQuickly("sourceid", ref _guiSourceID))
            {
                XmlNode node = GetNode(GlobalOptions.Language);
                node?.TryGetGuidFieldQuickly("id", ref _guiSourceID);
            }
            objXmlData.TryGetStringFieldQuickly("availability", ref _strAvailability);
            objXmlData.TryGetDecFieldQuickly("cost", ref _decCost);
            objXmlData.TryGetDecFieldQuickly("quantity", ref _decQty);
            objXmlData.TryGetInt32FieldQuickly("rating", ref _intAddictionRating);
            objXmlData.TryGetInt32FieldQuickly("threshold", ref _intAddictionThreshold);
            objXmlData.TryGetStringFieldQuickly("grade", ref _strGrade);
            objXmlData.TryGetInt32FieldQuickly("sortorder", ref _intSortOrder);
            objXmlData.TryGetBoolFieldQuickly("stolen", ref _blnStolen);
            objXmlData.TryGetField("source", out _strSource);
            objXmlData.TryGetField("page", out _strPage);
        }

        public void Save(XmlWriter objXmlWriter)
        {
            if (objXmlWriter == null)
                return;
            objXmlWriter.WriteStartElement("drug");
            objXmlWriter.WriteElementString("sourceid", SourceIDString);
            objXmlWriter.WriteElementString("guid", InternalId);
            objXmlWriter.WriteElementString("name", _strName);
            objXmlWriter.WriteElementString("category", _strCategory);
            objXmlWriter.WriteElementString("quantity", _decQty.ToString(GlobalOptions.InvariantCultureInfo));
            objXmlWriter.WriteStartElement("drugcomponents");
            foreach (DrugComponent objDrugComponent in Components)
            {
                objXmlWriter.WriteStartElement("drugcomponent");
                objDrugComponent.Save(objXmlWriter);
                objXmlWriter.WriteEndElement();
            }
            objXmlWriter.WriteEndElement();
            objXmlWriter.WriteElementString("availability", _strAvailability);
            if (_decCost != 0)
                objXmlWriter.WriteElementString("cost", _decCost.ToString(GlobalOptions.InvariantCultureInfo));
            if (_intAddictionRating != 0)
                objXmlWriter.WriteElementString("rating", _intAddictionRating.ToString(GlobalOptions.InvariantCultureInfo));
            if (_intAddictionThreshold != 0)
                objXmlWriter.WriteElementString("threshold", _intAddictionThreshold.ToString(GlobalOptions.InvariantCultureInfo));
            objXmlWriter.WriteElementString("grade", Grade.Name);
            objXmlWriter.WriteElementString("sortorder", _intSortOrder.ToString(GlobalOptions.InvariantCultureInfo));
            objXmlWriter.WriteElementString("stolen", _blnStolen.ToString(GlobalOptions.InvariantCultureInfo));
            objXmlWriter.WriteElementString("source", _strSource);
            objXmlWriter.WriteElementString("page", _strPage);
            objXmlWriter.WriteEndElement();
        }

        /// <summary>
        /// Print the object's XML to the XmlWriter.
        /// </summary>
        /// <param name="objWriter">XmlTextWriter to write with.</param>
        /// <param name="objCulture">Culture in which to print.</param>
        /// <param name="strLanguageToPrint">Language in which to print</param>
        public void Print(XmlTextWriter objWriter, CultureInfo objCulture, string strLanguageToPrint)
        {
            if (objWriter == null)
                return;
            objWriter.WriteStartElement("drug");

            objWriter.WriteElementString("name", DisplayNameShort(strLanguageToPrint));
            objWriter.WriteElementString("name_english", Name);
            objWriter.WriteElementString("category", DisplayCategory(strLanguageToPrint));
            objWriter.WriteElementString("category_english", Category);
            objWriter.WriteElementString("grade", Grade.DisplayName(strLanguageToPrint));
            objWriter.WriteElementString("qty", Quantity.ToString( "#,0.##", objCulture));
            objWriter.WriteElementString("addictionthreshold", AddictionThreshold.ToString(objCulture));
            objWriter.WriteElementString("addictionrating", AddictionRating.ToString(objCulture));
            objWriter.WriteElementString("initiative", Initiative.ToString(objCulture));
            objWriter.WriteElementString("initiativedice", InitiativeDice.ToString(objCulture));
            objWriter.WriteElementString("speed", Speed.ToString(objCulture));
            objWriter.WriteElementString("duration", Duration.ToString(objCulture));
            objWriter.WriteElementString("crashdamage", CrashDamage.ToString(objCulture));
            objWriter.WriteElementString("avail", TotalAvail(GlobalOptions.CultureInfo, strLanguageToPrint));
            objWriter.WriteElementString("avail_english", TotalAvail(GlobalOptions.CultureInfo, GlobalOptions.DefaultLanguage));
            objWriter.WriteElementString("cost", TotalCost.ToString(_objCharacter.Options.NuyenFormat, objCulture));

            objWriter.WriteStartElement("attributes");
            foreach (KeyValuePair<string, int> objAttribute in Attributes)
            {
                if (objAttribute.Value != 0)
                {
                    objWriter.WriteStartElement("attribute");
                    objWriter.WriteElementString("name", LanguageManager.GetString("String_Attribute" + objAttribute.Key + "Short", strLanguageToPrint));
                    objWriter.WriteElementString("name_english", objAttribute.Key);
                    objWriter.WriteElementString("value", objAttribute.Value.ToString("+#;-#", objCulture));
                    objWriter.WriteEndElement();
                }
            }
            objWriter.WriteEndElement();

            objWriter.WriteStartElement("limits");
            foreach (KeyValuePair<string, int> objLimit in Limits)
            {
                if (objLimit.Value != 0)
                {
                    objWriter.WriteStartElement("limit");
                    objWriter.WriteElementString("name", LanguageManager.GetString("Node_" + objLimit.Key, strLanguageToPrint));
                    objWriter.WriteElementString("name_english", objLimit.Key);
                    objWriter.WriteElementString("value", objLimit.Value.ToString("+#;-#", objCulture));
                    objWriter.WriteEndElement();
                }
            }
            objWriter.WriteEndElement();

            objWriter.WriteStartElement("qualities");
            foreach (XmlNode nodQuality in Qualities)
            {
                objWriter.WriteStartElement("quality");
                objWriter.WriteElementString("name", LanguageManager.TranslateExtra(nodQuality.InnerText, strLanguageToPrint));
                objWriter.WriteElementString("name_english", nodQuality.InnerText);
                objWriter.WriteEndElement();
            }
            objWriter.WriteEndElement();

            objWriter.WriteStartElement("infos");
            foreach (string strInfo in Infos)
            {
                objWriter.WriteStartElement("info");
                objWriter.WriteElementString("name", LanguageManager.TranslateExtra(strInfo, strLanguageToPrint));
                objWriter.WriteElementString("name_english", strInfo);
                objWriter.WriteEndElement();
            }
            objWriter.WriteEndElement();

            if (_objCharacter.Options.PrintNotes)
                objWriter.WriteElementString("notes", Notes);

            objWriter.WriteEndElement();
        }
        #endregion
        #region Properties
        /// <summary>
        /// Internal identifier which will be used to identify this item.
        /// </summary>
        public string InternalId => _guiID.ToString();

        /// <summary>
        /// Grade level of the Drug.
        /// </summary>
        public Grade Grade { get; set; }

        /// <summary>
        /// Compiled description of the drug.
        /// </summary>
        public string Description
        {
            get
            {
                if (string.IsNullOrEmpty(_strDescription))
                    _strDescription = GenerateDescription(0);
                return _strDescription;
            }
            set => _strDescription = value;
        }

        /// <summary>
        /// Compiled description of the drug's Effects.
        /// </summary>
        public string EffectDescription
        {
            get
            {
                if (string.IsNullOrEmpty(_strEffectDescription))
                    _strEffectDescription = GenerateDescription(0, true);
                return _strEffectDescription;
            }
            set => _strEffectDescription = value;
        }

        /// <summary>
        /// Components of the Drug.
        /// </summary>
        public ObservableCollection<DrugComponent> Components { get; } = new ObservableCollection<DrugComponent>();

        /// <summary>
        /// Name of the Drug.
        /// </summary>
        public string Name
        {
            get => _strName;
            set => _strName = LanguageManager.ReverseTranslateExtra(value);
        }

        /// <summary>
        /// Translated Category.
        /// </summary>
        public string DisplayCategory(string strLanguage)
        {
            if (strLanguage == GlobalOptions.DefaultLanguage)
                return Category;

            return XmlManager.Load("gear.xml", strLanguage).SelectSingleNode("/chummer/categories/category[. = \"" + Category + "\"]/@translate")?.InnerText ?? Category;
        }

        /// <summary>
        /// Category of the Drug.
        /// </summary>
        public string Category
        {
            get => _strCategory;
            set => _strCategory = value;
        }

        private decimal _decCachedCost = decimal.MinValue;

        /// <summary>
        /// Base cost of the Drug.
        /// </summary>
        public decimal Cost
        {
            get
            {
                if (_decCachedCost != decimal.MinValue) return _decCachedCost;
                _decCachedCost = Components.Where(d => d.ActiveDrugEffect != null).Sum(d => d.CostPerLevel);
                return _decCachedCost;
            }
        }

        /// <summary>
        /// Total cost of the Drug.
        /// </summary>
        public decimal TotalCost => Cost * Quantity;

        /// <summary>
        /// Total cost of the Drug.
        /// </summary>
        public decimal StolenTotalCost => Stolen ? TotalCost : 0;

        /// <summary>
        /// Total amount of the Drug held by the character.
        /// </summary>
        public decimal Quantity
        {
            get => _decQty;
            set => _decQty = value;
        }

        /// <summary>
        /// Availability of the Drug.
        /// </summary>
        public string Availability => _strAvailability;

        /// <summary>
        /// Total Availability in the program's current language.
        /// </summary>
        public string DisplayTotalAvail => TotalAvail(GlobalOptions.CultureInfo, GlobalOptions.Language);

        /// <summary>
        /// Total Availability.
        /// </summary>
        public string TotalAvail(CultureInfo objCulture, string strLanguage)
        {
            return TotalAvailTuple().ToString(objCulture, strLanguage);
        }

        /// <summary>
        /// Total Availability as a triple.
        /// </summary>
        public AvailabilityValue TotalAvailTuple(bool blnCheckChildren = true)
        {
            bool blnModifyParentAvail = false;
            string strAvail = Availability;
            char chrLastAvailChar = ' ';
            int intAvail = 0;
            if (strAvail.Length > 0)
            {
                chrLastAvailChar = strAvail[strAvail.Length - 1];
                if (chrLastAvailChar == 'F' || chrLastAvailChar == 'R')
                {
                    strAvail = strAvail.Substring(0, strAvail.Length - 1);
                }

                blnModifyParentAvail = strAvail.StartsWith('+', '-');
                StringBuilder objAvail = new StringBuilder(strAvail.TrimStart('+'));
                /*
                foreach (CharacterAttrib objLoopAttribute in _objCharacter.AttributeSection.AttributeList.Concat(_objCharacter.AttributeSection.SpecialAttributeList))
                {
                    objAvail.CheapReplace(strAvail, objLoopAttribute.Abbrev, () => objLoopAttribute.TotalValue.ToString());
                    objAvail.CheapReplace(strAvail, objLoopAttribute.Abbrev + "Base", () => objLoopAttribute.TotalBase.ToString());
                }
                */

                object objProcess = CommonFunctions.EvaluateInvariantXPath(objAvail.ToString(), out bool blnIsSuccess);
                if (blnIsSuccess)
                    intAvail += Convert.ToInt32(objProcess, GlobalOptions.InvariantCultureInfo);
            }
            if (blnCheckChildren)
            {
                // Run through the Accessories and add in their availability.
                foreach (DrugComponent objComponent in Components)
                {
                    AvailabilityValue objLoopAvail = objComponent.TotalAvailTuple;
                    if (objLoopAvail.AddToParent)
                        intAvail += objLoopAvail.Value;
                    if (objLoopAvail.Suffix == 'F')
                        chrLastAvailChar = 'F';
                    else if (chrLastAvailChar != 'F' && objLoopAvail.Suffix == 'R')
                        chrLastAvailChar = 'R';
                }
            }

            if (intAvail < 0)
                intAvail = 0;

            return new AvailabilityValue(intAvail, chrLastAvailChar, blnModifyParentAvail);
        }

        private int _intCachedAddictionThreshold = int.MinValue;

        /// <summary>
        /// Addiction Threshold of the Drug.
        /// </summary>
        public int AddictionThreshold
        {
            get
            {
                if (_intCachedAddictionThreshold != int.MinValue) return _intCachedAddictionThreshold;
                _intCachedAddictionThreshold = Components.Where(d => d.ActiveDrugEffect != null).Sum(d => d.AddictionThreshold);
                return _intCachedAddictionThreshold;
            }
        }

        private int _intCachedAddictionRating = int.MinValue;
        /// <summary>
        /// Addiction Rating of the Drug.
        /// </summary>
        public int AddictionRating
        {
            get
            {
                if (_intCachedAddictionRating != int.MinValue) return _intCachedAddictionRating;
                _intCachedAddictionRating = Components.Where(d => d.ActiveDrugEffect != null).Sum(d => d.AddictionRating);
                return _intCachedAddictionRating;
            }
        }

        private bool _blnCachedLimitFlag;
        public Dictionary<string, int> Limits
        {
            get
            {
                if (_blnCachedLimitFlag) return _dicCachedLimits;
                _dicCachedLimits = Components.Where(d => d.ActiveDrugEffect?.Limits.Count > 0)
                    .SelectMany(d => d.ActiveDrugEffect.Limits)
                    .GroupBy(x => x.Key).ToDictionary(x => x.Key, x => x.Sum(y => y.Value));
                _blnCachedLimitFlag = true;
                return _dicCachedLimits;

            }
        }

        private bool _blnCachedQualityFlag;
        public List<XmlNode> Qualities
        {
            get
            {
                if (_blnCachedQualityFlag) return _lstCachedQualities;
                foreach (DrugComponent d in Components.Where(d => d.ActiveDrugEffect != null))
                {
                    _lstCachedQualities.AddRange(d.ActiveDrugEffect.Qualities);
                }

                _lstCachedQualities = _lstCachedQualities.Distinct().ToList();
                _blnCachedQualityFlag = true;
                return _lstCachedQualities;
            }
        }

        private bool _blnCachedInfoFlag;
        public List<string> Infos
        {
            get
            {
                if (_blnCachedInfoFlag) return _lstCachedInfos;
                foreach (DrugComponent d in Components.Where(d => d.ActiveDrugEffect != null))
                {
                    _lstCachedInfos.AddRange(d.ActiveDrugEffect.Infos);
                }

                _lstCachedInfos = _lstCachedInfos.Distinct().ToList();
                _blnCachedInfoFlag = true;
                return _lstCachedInfos;
            }
        }

        private int _intCachedInitiative = int.MinValue;

        public int Initiative
        {
            get
            {
                if (_intCachedInitiative != int.MinValue) return _intCachedInitiative;
                _intCachedInitiative = Components.Where(d => d.ActiveDrugEffect != null).DefaultIfEmpty().Sum(d => d.ActiveDrugEffect.Initiative);
                return _intCachedInitiative;
            }
        }

        private int _intCachedInitiativeDice = int.MinValue;
        public int InitiativeDice
        {
            get
            {
                if (_intCachedInitiativeDice != int.MinValue) return _intCachedInitiativeDice;
                _intCachedInitiativeDice = Components.Where(d => d.ActiveDrugEffect != null).DefaultIfEmpty().Sum(d => d.ActiveDrugEffect.InitiativeDice);
                return _intCachedInitiativeDice;
            }
        }

        private int _intCachedSpeed = int.MinValue;
        /// <summary>
        /// How quickly the Drug takes effect, in seconds. A Combat Turn is considered
        /// to be 3 seconds, so anything with a Speed below 3 is considered to be Immediate.
        /// </summary>
        public int Speed
        {
            get
            {
                if (_intCachedSpeed != int.MinValue) return _intCachedSpeed;
                _intCachedSpeed = Components.Where(d => d.ActiveDrugEffect != null).Sum(d => d.ActiveDrugEffect.Speed) + _intSpeed;
                return _intCachedSpeed;
            }
        }

        private int _intCachedDuration = int.MinValue;
        public int Duration
        {
            get
            {
                if (_intCachedDuration != int.MinValue) return _intCachedDuration;
                if (!string.IsNullOrWhiteSpace(_strDuration))
                {
                    StringBuilder sbdDrain = new StringBuilder(_strDuration);
                    foreach (string strAttribute in AttributeSection.AttributeStrings)
                    {
                        CharacterAttrib objAttrib = _objCharacter.GetAttribute(strAttribute);
                        sbdDrain.CheapReplace(_strDuration, objAttrib.Abbrev,
                            () => objAttrib.TotalValue.ToString(GlobalOptions.InvariantCultureInfo));
                    }

                    string strDuration = sbdDrain.ToString();
                    if (!int.TryParse(strDuration, out int intDuration))
                    {
                        object objProcess = CommonFunctions.EvaluateInvariantXPath(strDuration, out bool blnIsSuccess);
                        if (blnIsSuccess)
                            intDuration = Convert.ToInt32(objProcess, GlobalOptions.InvariantCultureInfo);
                    }

                    _intCachedDuration = intDuration;
                }
                else
                {
                    _intCachedDuration = 0;
                }

                _intCachedDuration += Components.Where(d => d.ActiveDrugEffect != null).Sum(d => d.ActiveDrugEffect.Duration) + ImprovementManager.ValueOf(_objCharacter, Improvement.ImprovementType.DrugDuration);
                if (ImprovementManager.ValueOf(_objCharacter, Improvement.ImprovementType.DrugDurationMultiplier) == 0)
                    return _intCachedDuration;
                decimal decMultiplier = 1;
                decMultiplier = _objCharacter.Improvements
                    .Where(objImprovement => objImprovement.ImproveType == Improvement.ImprovementType.DrugDurationMultiplier && objImprovement.Enabled)
                    .Aggregate(decMultiplier, (current, objImprovement) => current - (1m - Convert.ToDecimal(objImprovement.Value, GlobalOptions.InvariantCultureInfo) / 100m));
                _intCachedDuration *= Convert.ToInt32(1.0m - decMultiplier);
                return _intCachedDuration;
            }
        }

        public CommonFunctions.Timescale DurationTimescale { get; private set; }

        private string _strCachedDisplayDuration;
        public string DisplayDuration
        {
            get
            {
                if (!string.IsNullOrWhiteSpace(_strCachedDisplayDuration)) return _strCachedDisplayDuration;
                StringBuilder sb = new StringBuilder();
                if (Duration > 0)
                {
                    sb.Append(Duration);
                    sb.Append(LanguageManager.GetString("String_Space"));
                    if (DurationDice > 0)
                    {
                        sb.Append($"x {DurationDice}{LanguageManager.GetString("String_D6")}");
                        sb.Append(LanguageManager.GetString("String_Space"));
                    }
                }

                sb.Append(CommonFunctions.GetTimescaleString(DurationTimescale, Duration > 1));
                _strCachedDisplayDuration = sb.ToString();

                return _strCachedDisplayDuration;
            }
        }

        public int DurationDice { get; set; }

        private int _intCachedCrashDamage = int.MinValue;
        public int CrashDamage
        {
            get
            {
                if (_intCachedCrashDamage != int.MinValue) return _intCachedCrashDamage;
                _intCachedCrashDamage = Components.Sum(d => d.ActiveDrugEffect?.CrashDamage ?? 0);
                return _intCachedCrashDamage;
            }
        }

        /// <summary>
        /// Used by our sorting algorithm to remember which order the user moves things to
        /// </summary>
        public int SortOrder
        {
            get => _intSortOrder;
            set => _intSortOrder = value;
        }

        public string Notes { get; internal set; }

        /// <summary>
        /// The name of the object as it should appear on printouts (translated name only).
        /// </summary>
        public string DisplayNameShort(string strLanguage)
        {
            if (strLanguage == GlobalOptions.DefaultLanguage)
                return Name;

            return LanguageManager.TranslateExtra(Name, strLanguage);
        }

        /// <summary>
        /// The name of the object as it should be displayed in lists. Qty Name (Rating) (Extra).
        /// </summary>
        public string DisplayName(CultureInfo objCulture, string strLanguage)
        {
            string strReturn = DisplayNameShort(strLanguage);
            string strSpaceCharacter = LanguageManager.GetString("String_Space", strLanguage);
            if (Quantity != 1)
                strReturn = Quantity.ToString("#,0.##", objCulture) + strSpaceCharacter + strReturn;
            return strReturn;
        }

        public string CurrentDisplayName => DisplayName(GlobalOptions.CultureInfo, GlobalOptions.Language);

        public Dictionary<string, int> Attributes
        {
            get
            {
                if (_blnCachedAttributeFlag)
                    return _dicCachedAttributes;
                _dicCachedAttributes = new Dictionary<string, int>();
                foreach (DrugComponent objComponent in Components)
                {
                    foreach (DrugEffect objDrugEffect in objComponent.DrugEffects)
                    {
                        if (objDrugEffect.Level == objComponent.Level && objDrugEffect.Attributes.Count > 0)
                        {
                            foreach (KeyValuePair<string, int> objAttributeEntry in objDrugEffect.Attributes)
                            {
                                if (_dicCachedAttributes.ContainsKey(objAttributeEntry.Key))
                                    _dicCachedAttributes[objAttributeEntry.Key] += objAttributeEntry.Value;
                                else
                                    _dicCachedAttributes.Add(objAttributeEntry.Key, objAttributeEntry.Value);
                            }
                        }
                    }
                }
                _blnCachedAttributeFlag = true;
                return _dicCachedAttributes;
            }
        }
        public Color PreferredColor
        {
            get
            {
                if (!string.IsNullOrEmpty(Notes))
                {
                    return Color.SaddleBrown;
                }

                return SystemColors.WindowText;
            }
        }


        /// <summary>
        /// Identifier of the object within data files.
        /// </summary>
        public Guid SourceID => _guiSourceID;

        /// <summary>
        /// String-formatted identifier of the <inheritdoc cref="SourceID"/> from the data files.
        /// </summary>
        public string SourceIDString => _guiSourceID.ToString("D", GlobalOptions.InvariantCultureInfo);

        public bool Stolen
        {
            get => _blnStolen;
            set => _blnStolen = value;
        }

        #endregion
        #region UI Methods
        /// <summary>
        /// Add a piece of Armor to the Armor TreeView.
        /// </summary>
        public TreeNode CreateTreeNode()
        {
            //if (!string.IsNullOrEmpty(ParentID) && !string.IsNullOrEmpty(Source) && !_objCharacter.Options.BookEnabled(Source))
            //return null;

            TreeNode objNode = new TreeNode
            {
                Name = InternalId,
                Text = CurrentDisplayName,
                Tag = this,
                ForeColor = PreferredColor,
                ToolTipText = Notes.WordWrap(100)
            };

            TreeNodeCollection lstChildNodes = objNode.Nodes;

            if (lstChildNodes.Count > 0)
                objNode.Expand();

            return objNode;
        }
        #endregion
        #region Methods
        public string GenerateDescription(int intLevel = -1, bool blnEffectsOnly = false, string strLanguage = "", CultureInfo objCulture = null, bool blnDoCache = true)
        {
            if (string.IsNullOrEmpty(strLanguage))
                strLanguage = GlobalOptions.Language;
            if (objCulture == null)
                objCulture = GlobalOptions.CultureInfo;
<<<<<<< HEAD
            StringBuilder strbldDescription = new StringBuilder();
=======
            StringBuilder sbdDescription = new StringBuilder();
>>>>>>> 2a526217
            bool blnNewLineFlag = false;
            string strSpaceString = LanguageManager.GetString("String_Space", strLanguage);
            string strColonString = LanguageManager.GetString("String_Colon", strLanguage);
            if (!blnEffectsOnly)
            {
                string strName = DisplayNameShort(strLanguage);
                if (!string.IsNullOrWhiteSpace(strName))
                    sbdDescription.AppendLine(strName);
            }

            if (intLevel != -1)
            {
                foreach (KeyValuePair<string, int> objAttribute in Attributes)
                {
                    if (objAttribute.Value != 0)
                    {
                        if (blnNewLineFlag)
                        {
<<<<<<< HEAD
                            strbldDescription.Append(',').Append(strSpaceString);
                        }

                        strbldDescription.Append(LanguageManager.GetString("String_Attribute" + objAttribute.Key + "Short", strLanguage))
                            .Append(strSpaceString).Append(objAttribute.Value.ToString("+#;-#"));
=======
                            sbdDescription.Append(',').Append(strSpaceString);
                        }

                        sbdDescription.Append(LanguageManager.GetString("String_Attribute" + objAttribute.Key + "Short", strLanguage))
                            .Append(strSpaceString).Append(objAttribute.Value.ToString("+#;-#", GlobalOptions.CultureInfo));
>>>>>>> 2a526217
                        blnNewLineFlag = true;
                    }
                }
                if (blnNewLineFlag)
                {
                    blnNewLineFlag = false;
<<<<<<< HEAD
                    strbldDescription.AppendLine();
=======
                    sbdDescription.AppendLine();
>>>>>>> 2a526217
                }

                foreach (KeyValuePair<string, int> objLimit in Limits)
                {
                    if (objLimit.Value != 0)
                    {
                        if (blnNewLineFlag)
                        {
<<<<<<< HEAD
                            strbldDescription.Append(',').Append(strSpaceString);
                        }

                        strbldDescription.Append(LanguageManager.GetString("Node_" + objLimit.Key, strLanguage)).Append(strSpaceString).Append(LanguageManager.GetString("String_Limit", strLanguage)).Append(strSpaceString)
                            .Append(objLimit.Value.ToString(" +#;-#"));
                        blnNewLineFlag = true;
                    }
                }
                if (blnNewLineFlag)
                {
                    strbldDescription.AppendLine();
                }

                if (Initiative != 0 || InitiativeDice != 0)
                {
                    strbldDescription.Append(LanguageManager.GetString("String_AttributeINILong", strLanguage)).Append(strSpaceString);
                    if (Initiative != 0)
                    {
                        strbldDescription.Append(Initiative.ToString("+#;-#"));
                        if (InitiativeDice != 0)
                            strbldDescription.Append(InitiativeDice.ToString("+#;-#")).Append(LanguageManager.GetString("String_D6", strLanguage));
                    }
                    else if (InitiativeDice != 0)
                        strbldDescription.Append(InitiativeDice.ToString("+#;-#")).Append(LanguageManager.GetString("String_D6", strLanguage));
                    strbldDescription.AppendLine();
                }

                foreach (XmlNode nodQuality in Qualities)
                    strbldDescription.Append(LanguageManager.TranslateExtra(nodQuality.InnerText, strLanguage)).Append(strSpaceString).AppendLine(LanguageManager.GetString("String_Quality", strLanguage));
                foreach (string strInfo in Infos)
                    strbldDescription.AppendLine(LanguageManager.TranslateExtra(strInfo, strLanguage));

                if (Category == "Custom Drug" || Duration != 0)
                    strbldDescription.Append(LanguageManager.GetString("Label_Duration", strLanguage)).AppendLine(DisplayDuration);

                if (Category == "Custom Drug" || Speed != 0)
                {
                    strbldDescription.Append(LanguageManager.GetString("Label_Speed")).Append(strColonString).Append(strSpaceString);
                    if (Speed <= 0)
                        strbldDescription.AppendLine(LanguageManager.GetString("String_Immediate"));
                    else if (Speed <= 60)
                        strbldDescription.AppendLine((Speed / 3).ToString(GlobalOptions.CultureInfo) + strSpaceString + LanguageManager.GetString("String_CombatTurns"));
                    else
                        strbldDescription.AppendLine((Speed).ToString(GlobalOptions.CultureInfo) + LanguageManager.GetString("String_Seconds"));
                }

                if (CrashDamage != 0)
                    strbldDescription.Append(LanguageManager.GetString("Label_CrashEffect", strLanguage)).Append(strSpaceString)
=======
                            sbdDescription.Append(',').Append(strSpaceString);
                        }

                        sbdDescription.Append(LanguageManager.GetString("Node_" + objLimit.Key, strLanguage)).Append(strSpaceString).Append(LanguageManager.GetString("String_Limit", strLanguage)).Append(strSpaceString)
                            .Append(objLimit.Value.ToString(" +#;-#", GlobalOptions.CultureInfo));
                        blnNewLineFlag = true;
                    }
                }
                if (blnNewLineFlag)
                {
                    sbdDescription.AppendLine();
                }

                if (Initiative != 0 || InitiativeDice != 0)
                {
                    sbdDescription.Append(LanguageManager.GetString("String_AttributeINILong", strLanguage)).Append(strSpaceString);
                    if (Initiative != 0)
                    {
                        sbdDescription.Append(Initiative.ToString("+#;-#", GlobalOptions.CultureInfo));
                        if (InitiativeDice != 0)
                            sbdDescription.Append(InitiativeDice.ToString("+#;-#", GlobalOptions.CultureInfo)).Append(LanguageManager.GetString("String_D6", strLanguage));
                    }
                    else if (InitiativeDice != 0)
                        sbdDescription.Append(InitiativeDice.ToString("+#;-#", GlobalOptions.CultureInfo)).Append(LanguageManager.GetString("String_D6", strLanguage));
                    sbdDescription.AppendLine();
                }

                foreach (XmlNode nodQuality in Qualities)
                    sbdDescription.Append(LanguageManager.TranslateExtra(nodQuality.InnerText, strLanguage)).Append(strSpaceString).AppendLine(LanguageManager.GetString("String_Quality", strLanguage));
                foreach (string strInfo in Infos)
                    sbdDescription.AppendLine(LanguageManager.TranslateExtra(strInfo, strLanguage));

                if (Category == "Custom Drug" || Duration != 0)
                    sbdDescription.Append(LanguageManager.GetString("Label_Duration", strLanguage)).AppendLine(DisplayDuration);

                if (Category == "Custom Drug" || Speed != 0)
                {
                    sbdDescription.Append(LanguageManager.GetString("Label_Speed")).Append(strColonString).Append(strSpaceString);
                    if (Speed <= 0)
                        sbdDescription.AppendLine(LanguageManager.GetString("String_Immediate"));
                    else if (Speed <= 60)
                        sbdDescription.AppendLine((Speed / 3).ToString(GlobalOptions.CultureInfo) + strSpaceString + LanguageManager.GetString("String_CombatTurns"));
                    else
                        sbdDescription.AppendLine((Speed).ToString(GlobalOptions.CultureInfo) + LanguageManager.GetString("String_Seconds"));
                }

                if (CrashDamage != 0)
                    sbdDescription.Append(LanguageManager.GetString("Label_CrashEffect", strLanguage)).Append(strSpaceString)
>>>>>>> 2a526217
                        .Append(CrashDamage.ToString(objCulture)).Append(LanguageManager.GetString("String_DamageStun", strLanguage)).Append(strSpaceString)
                        .AppendLine(LanguageManager.GetString("String_DamageUnresisted", strLanguage));
                if (!blnEffectsOnly)
                {
<<<<<<< HEAD
                    strbldDescription.Append(LanguageManager.GetString("Label_AddictionRating", strLanguage)).Append(strSpaceString).AppendLine((AddictionRating * (intLevel + 1)).ToString(objCulture));
                    strbldDescription.Append(LanguageManager.GetString("Label_AddictionThreshold", strLanguage)).Append(strSpaceString).AppendLine((AddictionThreshold * (intLevel + 1)).ToString(objCulture));
                    strbldDescription.Append(LanguageManager.GetString("Label_Cost", strLanguage)).Append(strSpaceString).Append((Cost * (intLevel + 1)).ToString(_objCharacter.Options.NuyenFormat, objCulture)).AppendLine("¥");
                    strbldDescription.Append(LanguageManager.GetString("Label_Avail", strLanguage)).Append(strSpaceString).AppendLine(TotalAvail(objCulture, strLanguage));
=======
                    sbdDescription.Append(LanguageManager.GetString("Label_AddictionRating", strLanguage)).Append(strSpaceString).AppendLine((AddictionRating * (intLevel + 1)).ToString(objCulture));
                    sbdDescription.Append(LanguageManager.GetString("Label_AddictionThreshold", strLanguage)).Append(strSpaceString).AppendLine((AddictionThreshold * (intLevel + 1)).ToString(objCulture));
                    sbdDescription.Append(LanguageManager.GetString("Label_Cost", strLanguage)).Append(strSpaceString).Append((Cost * (intLevel + 1)).ToString(_objCharacter.Options.NuyenFormat, objCulture)).AppendLine("¥");
                    sbdDescription.Append(LanguageManager.GetString("Label_Avail", strLanguage)).Append(strSpaceString).AppendLine(TotalAvail(objCulture, strLanguage));
>>>>>>> 2a526217
                }
            }
            else if (!blnEffectsOnly)
            {
                sbdDescription.Append(LanguageManager.GetString("Label_AddictionRating", strLanguage)).Append(strSpaceString).AppendLine(0.ToString(objCulture));
                sbdDescription.Append(LanguageManager.GetString("Label_AddictionThreshold", strLanguage)).Append(strSpaceString).AppendLine(0.ToString(objCulture));
                sbdDescription.Append(LanguageManager.GetString("Label_Cost", strLanguage)).Append(strSpaceString).Append((Cost * (intLevel + 1)).ToString(_objCharacter.Options.NuyenFormat, objCulture)).AppendLine("¥");
                sbdDescription.Append(LanguageManager.GetString("Label_Avail", strLanguage)).Append(strSpaceString).AppendLine(TotalAvail(objCulture, strLanguage));
            }

            string strReturn = sbdDescription.ToString();
            if (blnDoCache)
                _strDescription = strReturn;
            return strReturn;
        }

        /// <summary>
        /// Creates the improvements necessary to to 'activate' a given drug.
        /// TODO: I'm really not happy with the lack of extensibility on this.
        /// TODO: Refactor drug effects to just use XML nodes, which can then be passed to Improvement Manager?
        /// TODO: Refactor Improvement Manager to automatically collapse improvements of the same type into a single improvement?
        /// </summary>
        public void GenerateImprovement()
        {
            if (_objCharacter.Improvements.Any(ig => ig.SourceName == InternalId)) return;
            _objCharacter.ImprovementGroups.Add(Name);
            List<Improvement> lstImprovements = (from objAttribute in Attributes
            where objAttribute.Value != 0
            select new Improvement(_objCharacter)
            {
                ImproveSource = Improvement.ImprovementSource.Drug,
                ImproveType = Improvement.ImprovementType.Attribute,
                SourceName = InternalId,
                Augmented = objAttribute.Value,
                ImprovedName = objAttribute.Key,
                CustomName = $"{_strName} - {objAttribute.Key} {objAttribute.Value:+#;-#;0}"
            }).ToList();

            foreach (KeyValuePair<string, int> objLimit in Limits)
            {
                if (objLimit.Value == 0) continue;
                var i = new Improvement(_objCharacter)
                {
                    ImproveSource = Improvement.ImprovementSource.Drug,
                    SourceName = InternalId,
                    Value = objLimit.Value,
                    CustomName = $"{_strName} - {objLimit.Key} {objLimit.Value:+#;-#;0}"
                };
                switch (objLimit.Key)
                {
                    case "Physical":
                        i.ImproveType = Improvement.ImprovementType.PhysicalLimit;
                        break;
                    case "Mental":
                        i.ImproveType = Improvement.ImprovementType.MentalLimit;
                        break;
                    case "Social":
                        i.ImproveType = Improvement.ImprovementType.SocialLimit;
                        break;
                }
                lstImprovements.Add(i);
            }

            if (Initiative != 0)
            {
                var i = new Improvement(_objCharacter)
                {
                    ImproveSource = Improvement.ImprovementSource.Drug,
                    SourceName = InternalId,
                    ImproveType = Improvement.ImprovementType.Initiative,
                    Value = Initiative,
                    CustomName = $"{_strName} - {LanguageManager.GetString("String_Initiative")} {Initiative:+#;-#;0}"
                };
                lstImprovements.Add(i);
            }

            if (InitiativeDice != 0)
            {
                var i = new Improvement(_objCharacter)
                {
                    ImproveSource = Improvement.ImprovementSource.Drug,
                    SourceName = InternalId,
                    ImproveType = Improvement.ImprovementType.InitiativeDice,
                    Value = InitiativeDice,
                    CustomName = $"{_strName} - {LanguageManager.GetString("Label_InitiativeDice")} {InitiativeDice:+#;-#;0}"
                };
                lstImprovements.Add(i);
            }

            if (Qualities.Count > 0)
            {
                XmlDocument objXmlDocument = XmlManager.Load("qualities.xml");
                foreach (XmlNode objXmlAddQuality in Qualities)
                {
                    XmlNode objXmlSelectedQuality = objXmlDocument.SelectSingleNode("/chummer/qualities/quality[name = \"" + objXmlAddQuality.InnerText + "\"]");
                    string strForceValue = objXmlAddQuality.Attributes?["select"]?.InnerText ?? string.Empty;

                    string strRating = objXmlAddQuality.Attributes?["rating"]?.InnerText;
                    int intCount = string.IsNullOrEmpty(strRating) ? 1 : ImprovementManager.ValueToInt(_objCharacter, strRating, 1);
                    bool blnDoesNotContributeToBP = !string.Equals(objXmlAddQuality.Attributes?["contributetobp"]?.InnerText, bool.TrueString, StringComparison.CurrentCultureIgnoreCase);

                    for (int i = 0; i < intCount; ++i)
                    {
                        // Makes sure we aren't over our limits for this particular quality from this overall source
                        if (objXmlAddQuality.Attributes?["forced"]?.InnerText == bool.TrueString ||
                            objXmlSelectedQuality.RequirementsMet(_objCharacter, LanguageManager.GetString("String_Quality"), string.Empty, Name))
                        {
                            List<Weapon> lstWeapons = new List<Weapon>();
                            Quality objAddQuality = new Quality(_objCharacter);
                            objAddQuality.Create(objXmlSelectedQuality, QualitySource.Improvement, lstWeapons, strForceValue, Name);

                            if (blnDoesNotContributeToBP)
                            {
                                objAddQuality.BP = 0;
                                objAddQuality.ContributeToLimit = false;
                            }

                            _objCharacter.Qualities.Add(objAddQuality);
                            foreach (Weapon objWeapon in lstWeapons)
                                _objCharacter.Weapons.Add(objWeapon);
                            var objImprovement = new Improvement(_objCharacter)
                            {
                                ImprovedName = objAddQuality.InternalId,
                                ImproveSource = Improvement.ImprovementSource.Drug,
                                SourceName = InternalId,
                                ImproveType = Improvement.ImprovementType.SpecificQuality,
                                CustomName =
                                    $"{_strName} - {LanguageManager.GetString("String_InitiativeDice")} {objAddQuality.Name}"
                            };
                            lstImprovements.Add(objImprovement);
                        }
                        else
                        {
                            throw new AbortedException();
                        }
                    }
                }
            }
            foreach (Improvement i in lstImprovements)
            {
                i.CustomGroup = Name;
                i.Custom = true;
                i.Enabled = false;
            }
            _objCharacter.Improvements.AddRange(lstImprovements);
        }
        public XmlNode GetNode()
        {
            return GetNode(GlobalOptions.Language);
        }

        public XmlNode GetNode(string strLanguage)
        {
            if (_objCachedMyXmlNode == null || strLanguage != _strCachedXmlNodeLanguage || GlobalOptions.LiveCustomData)
            {
                _objCachedMyXmlNode = SourceID == Guid.Empty
                    ? XmlManager.Load("drugcomponents.xml", strLanguage)
                        .SelectSingleNode($"/chummer/drugcomponents/drugcomponent[name = \"{Name}\"]")
                    : XmlManager.Load("drugcomponents.xml", strLanguage)
                        .SelectSingleNode($"/chummer/drugcomponents/drugcomponent[id = \"{SourceIDString}\" or id = \"{SourceIDString}\"]");

                _strCachedXmlNodeLanguage = strLanguage;
            }
            return _objCachedMyXmlNode;
        }

        public bool Remove(bool blnConfirmDelete)
        {
            if (blnConfirmDelete && !_objCharacter.ConfirmDelete(LanguageManager.GetString("Message_DeleteDrug",
                    GlobalOptions.Language)))
            {
                return false;
            }
            _objCharacter.Drugs.Remove(this);
            ImprovementManager.RemoveImprovements(_objCharacter, Improvement.ImprovementSource.Drug, InternalId);
            return true;
        }
        #endregion
    }
    /// <summary>
    /// Drug Component.
    /// </summary>
    public class DrugComponent : IHasName, IHasInternalId, IHasXmlNode
    {
        private static readonly Logger Log = LogManager.GetCurrentClassLogger();
        private Guid _guidId;
        private Guid _guiSourceID;
        private string _strName;
        private string _strCategory;
        private string _strAvailability = "0";
        private int _intLevel;
        private int _intLimit = 1;
        private string _strSource;
        private string _strPage;
        private string _strCost;
        private int _intAddictionThreshold;
        private int _intAddictionRating;
        private XmlNode _objCachedMyXmlNode;
        private string _strCachedXmlNodeLanguage;
        private readonly Character _objCharacter;

        public DrugComponent(Character objCharacter)
        {
            _guidId = new Guid();
            _objCharacter = objCharacter;
        }

        #region Constructor, Create, Save, Load, and Print Methods
        public void Load(XmlNode objXmlData)
        {
            objXmlData.TryGetStringFieldQuickly("name", ref _strName);
            if (!objXmlData.TryGetGuidFieldQuickly("sourceid", ref _guiSourceID))
            {
                XmlNode node = GetNode(GlobalOptions.Language);
                node?.TryGetGuidFieldQuickly("id", ref _guiSourceID);
            }
            objXmlData.TryGetField("internalid", Guid.TryParse, out _guidId);
            objXmlData.TryGetStringFieldQuickly("category", ref _strCategory);
            XmlNodeList xmlEffectsList = objXmlData.SelectNodes("effects/effect");
            if (xmlEffectsList?.Count > 0)
            {
                foreach (XmlNode objXmlLevel in xmlEffectsList)
                {
                    DrugEffect objDrugEffect = new DrugEffect();
                    objXmlLevel.TryGetField("level", out int effectLevel);
                    objDrugEffect.Level = effectLevel;
                    XmlNodeList xmlEffectChildNodeList = objXmlLevel.SelectNodes("*");
                    if (xmlEffectChildNodeList?.Count > 0)
                    {
                        foreach (XmlNode objXmlEffect in xmlEffectChildNodeList)
                        {
                            string strEffectName = string.Empty;
                            objXmlEffect.TryGetStringFieldQuickly("name", ref strEffectName);
                            switch (objXmlEffect.Name)
                            {
                                case "attribute":
                                {
                                    int intEffectValue = 0;
                                    if (!string.IsNullOrEmpty(strEffectName) && objXmlEffect.TryGetInt32FieldQuickly("value", ref intEffectValue))
                                        objDrugEffect.Attributes[strEffectName] = intEffectValue;
                                }
                                    break;
                                case "limit":
                                {
                                    int intEffectValue = 0;
                                    if (!string.IsNullOrEmpty(strEffectName) && objXmlEffect.TryGetInt32FieldQuickly("value", ref intEffectValue))
                                        objDrugEffect.Limits[strEffectName] = intEffectValue;
                                    break;
                                }
                                case "quality":
                                    objDrugEffect.Qualities.Add(objXmlEffect);
                                    break;
                                case "info":
                                    objDrugEffect.Infos.Add(objXmlEffect.InnerText);
                                    break;
                                case "initiative":
                                {
                                    if (int.TryParse(objXmlEffect.InnerText, out int intInnerText))
                                        objDrugEffect.Initiative = intInnerText;
                                    break;
                                }
                                case "initiativedice":
                                {
                                    if (int.TryParse(objXmlEffect.InnerText, out int intInnerText))
                                        objDrugEffect.InitiativeDice = intInnerText;
                                    break;
                                }
                                case "crashdamage":
                                {
                                    if (int.TryParse(objXmlEffect.InnerText, out int intInnerText))
                                        objDrugEffect.CrashDamage = intInnerText;
                                    break;
                                }
                                case "speed":
                                {
                                    if (int.TryParse(objXmlEffect.InnerText, out int intInnerText))
                                        objDrugEffect.Speed = intInnerText;
                                    break;
                                }
                                case "duration":
                                {
                                    if (int.TryParse(objXmlEffect.InnerText, out int intInnerText))
                                        objDrugEffect.Duration = intInnerText;
                                    break;
                                }
                                default:
                                    Log.Warn($"Unknown drug effect {objXmlEffect.Name} in component {strEffectName}");
                                    break;
                            }
                        }
                    }

                    DrugEffects.Add(objDrugEffect);
                }
            }

            objXmlData.TryGetStringFieldQuickly("availability", ref _strAvailability);
            objXmlData.TryGetStringFieldQuickly("cost", ref _strCost);
            objXmlData.TryGetInt32FieldQuickly("level", ref _intLevel);
            objXmlData.TryGetInt32FieldQuickly("limit", ref _intLimit);
            objXmlData.TryGetInt32FieldQuickly("rating", ref _intAddictionRating);
            objXmlData.TryGetInt32FieldQuickly("threshold", ref _intAddictionThreshold);
            objXmlData.TryGetStringFieldQuickly("source", ref _strSource);
            objXmlData.TryGetStringFieldQuickly("page", ref _strPage);
        }

        public void Save(XmlWriter objXmlWriter)
        {
            if (objXmlWriter == null)
                return;
            objXmlWriter.WriteElementString("sourceid", SourceIDString);
            objXmlWriter.WriteElementString("guid", InternalId);
            objXmlWriter.WriteElementString("name", _strName);
            objXmlWriter.WriteElementString("category", _strCategory);

            objXmlWriter.WriteStartElement("effects");
            foreach (DrugEffect objDrugEffect in DrugEffects)
            {
                objXmlWriter.WriteStartElement("effect");
                foreach (KeyValuePair<string, int> objAttribute in objDrugEffect.Attributes)
                {
                    objXmlWriter.WriteStartElement("attribute");
                    objXmlWriter.WriteElementString("name", objAttribute.Key);
                    objXmlWriter.WriteElementString("value", objAttribute.Value.ToString(GlobalOptions.InvariantCultureInfo));
                    objXmlWriter.WriteEndElement();
                }
                foreach (KeyValuePair<string, int> objLimit in objDrugEffect.Limits)
                {
                    objXmlWriter.WriteStartElement("limit");
                    objXmlWriter.WriteElementString("name", objLimit.Key);
                    objXmlWriter.WriteElementString("value", objLimit.Value.ToString(GlobalOptions.InvariantCultureInfo));
                    objXmlWriter.WriteEndElement();
                }
                foreach (XmlNode nodQuality in objDrugEffect.Qualities)
                {
                    objXmlWriter.WriteRaw("<quality>" + nodQuality.InnerXml + "</quality>");
                }
                foreach (string strInfo in objDrugEffect.Infos)
                {
                    objXmlWriter.WriteElementString("info", strInfo);
                }
                if (objDrugEffect.Initiative != 0)
                    objXmlWriter.WriteElementString("initiative", objDrugEffect.Initiative.ToString(GlobalOptions.InvariantCultureInfo));
                if (objDrugEffect.InitiativeDice != 0)
                    objXmlWriter.WriteElementString("initiativedice", objDrugEffect.InitiativeDice.ToString(GlobalOptions.InvariantCultureInfo));
                if (objDrugEffect.Duration != 0)
                    objXmlWriter.WriteElementString("duration", objDrugEffect.Duration.ToString(GlobalOptions.InvariantCultureInfo));
                if (objDrugEffect.Speed != 0)
                    objXmlWriter.WriteElementString("speed", objDrugEffect.Speed.ToString(GlobalOptions.InvariantCultureInfo));
                if (objDrugEffect.CrashDamage != 0)
                    objXmlWriter.WriteElementString("crashdamage", objDrugEffect.CrashDamage.ToString(GlobalOptions.InvariantCultureInfo));
                objXmlWriter.WriteEndElement();
            }
            objXmlWriter.WriteEndElement();

            objXmlWriter.WriteElementString("availability", _strAvailability);
            objXmlWriter.WriteElementString("cost", _strCost);
            objXmlWriter.WriteElementString("level", _intLevel.ToString(GlobalOptions.InvariantCultureInfo));
            objXmlWriter.WriteElementString("limit", _intLimit.ToString(GlobalOptions.InvariantCultureInfo));
            if (_intAddictionRating != 0)
                objXmlWriter.WriteElementString("rating", _intAddictionRating.ToString(GlobalOptions.InvariantCultureInfo));
            if (_intAddictionThreshold != 0)
                objXmlWriter.WriteElementString("threshold", _intAddictionThreshold.ToString(GlobalOptions.InvariantCultureInfo));
            objXmlWriter.WriteElementString("source", _strSource);
            objXmlWriter.WriteElementString("page", _strPage);
        }
        #endregion
        #region Properties
        /// <summary>
        /// Drug Component's English Name
        /// </summary>
        public string Name
        {
            get => _strName;
            set => _strName = value;
        }

        /// <summary>
        /// The name of the object as it should appear on printouts (translated name only).
        /// </summary>
        public string DisplayNameShort(string strLanguage)
        {
            if (strLanguage == GlobalOptions.DefaultLanguage)
                return Name;

            XmlNode xmlGearDataNode = GetNode(strLanguage);
            if (xmlGearDataNode?["name"]?.InnerText == "Custom Item")
            {
                return LanguageManager.TranslateExtra(Name, strLanguage);
            }

            return xmlGearDataNode?["translate"]?.InnerText ?? Name;
        }

        /// <summary>
        /// The name of the object as it should be displayed in lists. Name (Level X).
        /// </summary>
        public string DisplayName(CultureInfo objCulture, string strLanguage)
        {
            string strReturn = DisplayNameShort(strLanguage);
            if (Level != 0)
            {
                string strSpaceCharacter = LanguageManager.GetString("String_Space", strLanguage);
                strReturn += strSpaceCharacter + '(' + LanguageManager.GetString("String_Level", strLanguage) + strSpaceCharacter + Level.ToString(objCulture) + ')';
            }

            return strReturn;
        }

        public string CurrentDisplayName => DisplayName(GlobalOptions.CultureInfo, GlobalOptions.Language);

        /// <summary>
        /// Translated Category.
        /// </summary>
        public string DisplayCategory(string strLanguage)
        {
            if (strLanguage == GlobalOptions.DefaultLanguage)
                return Category;

            return XmlManager.Load("drugcomponents.xml", strLanguage).SelectSingleNode("/chummer/categories/category[. = \"" + Category + "\"]/@translate")?.InnerText ?? Category;
        }

        /// <summary>
        /// Category
        /// </summary>
        public string Category
        {
            get => _strCategory;
            set => _strCategory = value;
        }

        /// <summary>
        /// Sourcebook.
        /// </summary>
        public string Source
        {
            get => _strSource;
            set => _strSource = value;
        }


        /// <summary>
        /// Sourcebook Page Number.
        /// </summary>
        public string Page
        {
            get => _strPage;
            set => _strPage = value;
        }

        /// <summary>
        /// Sourcebook Page Number using a given language file.
        /// Returns Page if not found or the string is empty.
        /// </summary>
        /// <param name="strLanguage">Language file keyword to use.</param>
        /// <returns></returns>
        public string DisplayPage(string strLanguage)
        {
            if (strLanguage == GlobalOptions.DefaultLanguage)
                return Page;
            string s = GetNode(strLanguage)?["altpage"]?.InnerText ?? Page;
            return !string.IsNullOrWhiteSpace(s) ? s : Page;
        }

        public List<DrugEffect> DrugEffects { get; } = new List<DrugEffect>();

        public DrugEffect ActiveDrugEffect => DrugEffects.FirstOrDefault(effect => effect.Level == Level);

        public string Cost
        {
            get => _strCost;
            set => _strCost = value;
        }

        /// <summary>
        /// Cost of the drug component per level
        /// </summary>
        public decimal CostPerLevel
        {
            get
            {
                string strCostExpression = Cost;
                if (string.IsNullOrEmpty(strCostExpression))
                    return 0;

                if (strCostExpression.StartsWith("FixedValues(", StringComparison.Ordinal))
                {
                    string[] strValues = strCostExpression.TrimStartOnce("FixedValues(", true).TrimEndOnce(')').Split(',');
                    strCostExpression = strValues[Math.Max(Math.Min(Level, strValues.Length) - 1, 0)].Trim('[', ']');
                }

                if (string.IsNullOrEmpty(strCostExpression))
                    return 0;

                StringBuilder objCost = new StringBuilder(strCostExpression.TrimStart('+'));
                objCost.Replace("Level", Level.ToString(GlobalOptions.InvariantCultureInfo));
                foreach (CharacterAttrib objLoopAttribute in _objCharacter.AttributeSection.AttributeList.Concat(_objCharacter.AttributeSection.SpecialAttributeList))
                {
                    objCost.CheapReplace(strCostExpression, objLoopAttribute.Abbrev, () => objLoopAttribute.TotalValue.ToString(GlobalOptions.InvariantCultureInfo));
                    objCost.CheapReplace(strCostExpression, objLoopAttribute.Abbrev + "Base", () => objLoopAttribute.TotalBase.ToString(GlobalOptions.InvariantCultureInfo));
                }
                object objProcess = CommonFunctions.EvaluateInvariantXPath(objCost.ToString(), out bool blnIsSuccess);
                return blnIsSuccess ? Convert.ToDecimal(objProcess, GlobalOptions.InvariantCultureInfo) : 0;
            }
        }

        public string Availability
        {
            get => _strAvailability;
            set => _strAvailability = value;
        }

        /// <summary>
        /// Total Availability in the program's current language.
        /// </summary>
        public string DisplayTotalAvail => TotalAvail(GlobalOptions.CultureInfo, GlobalOptions.Language);

        /// <summary>
        /// Total Availability.
        /// </summary>
        public string TotalAvail(CultureInfo objCulture, string strLanguage)
        {
            return TotalAvailTuple.ToString(objCulture, strLanguage);
        }

        /// <summary>
        /// Total Availability as a triple.
        /// </summary>
        public AvailabilityValue TotalAvailTuple
        {
            get
            {
                bool blnModifyParentAvail = false;
                string strAvail = Availability;
                char chrLastAvailChar = ' ';
                int intAvail = 0;
                if (strAvail.Length > 0)
                {
                    chrLastAvailChar = strAvail[strAvail.Length - 1];
                    if (chrLastAvailChar == 'F' || chrLastAvailChar == 'R')
                    {
                        strAvail = strAvail.Substring(0, strAvail.Length - 1);
                    }

                    blnModifyParentAvail = strAvail.StartsWith('+', '-');
                    StringBuilder objAvail = new StringBuilder(strAvail.TrimStart('+'));
                    /*
                    foreach (CharacterAttrib objLoopAttribute in _objCharacter.AttributeSection.AttributeList.Concat(_objCharacter.AttributeSection.SpecialAttributeList))
                    {
                        objAvail.CheapReplace(strAvail, objLoopAttribute.Abbrev, () => objLoopAttribute.TotalValue.ToString());
                        objAvail.CheapReplace(strAvail, objLoopAttribute.Abbrev + "Base", () => objLoopAttribute.TotalBase.ToString());
                    }
                    */

                    object objProcess = CommonFunctions.EvaluateInvariantXPath(objAvail.ToString(), out bool blnIsSuccess);
                    if (blnIsSuccess)
                        intAvail += Convert.ToInt32(objProcess, GlobalOptions.InvariantCultureInfo);
                }

                if (intAvail < 0)
                    intAvail = 0;

                return new AvailabilityValue(intAvail, chrLastAvailChar, blnModifyParentAvail);
            }
        }

        public int AddictionThreshold
        {
            get => _intAddictionThreshold;
            set => _intAddictionThreshold = value;
        }

        public int AddictionRating
        {
            get => _intAddictionRating;
            set => _intAddictionRating = value;
        }

        public int Level
        {
            get => _intLevel;
            set => _intLevel = value;
        }

        /// <summary>
        /// Amount of this drug component that is allowed to be in a complete drug recipe. If 0, assume unlimited.
        /// </summary>
        public int Limit
        {
            get => _intLimit;
            set => _intLimit = value;
        }


        /// <summary>
        /// Identifier of the object within data files.
        /// </summary>
        public Guid SourceID => _guiSourceID;

        /// <summary>
        /// String-formatted identifier of the <inheritdoc cref="SourceID"/> from the data files.
        /// </summary>
        public string SourceIDString => _guiSourceID.ToString("D", GlobalOptions.InvariantCultureInfo);

        public string InternalId => _guidId.ToString("D", GlobalOptions.InvariantCultureInfo);
        #endregion
        #region Methods
        public string GenerateDescription(int intLevel = -1)
        {
            if (intLevel >= DrugEffects.Count)
                return null;

            StringBuilder sbdDescription = new StringBuilder();
            bool blnNewLineFlag = false;
            string strSpaceString = LanguageManager.GetString("String_Space");
            string strColonString = LanguageManager.GetString("String_Colon");
            sbdDescription.Append(DisplayCategory(GlobalOptions.Language)).Append(strColonString).Append(strSpaceString).Append(CurrentDisplayName).AppendLine();

            if (intLevel != -1)
            {
                DrugEffect objDrugEffect = DrugEffects[intLevel];

                foreach (KeyValuePair<string, int> objAttribute in objDrugEffect.Attributes)
                {
                    if (objAttribute.Value != 0)
                    {
                        if (blnNewLineFlag)
                        {
                            sbdDescription.Append(',').Append(strSpaceString);
                        }

                        sbdDescription.Append(LanguageManager.GetString("String_Attribute" + objAttribute.Key + "Short"))
                            .Append(strSpaceString).Append(objAttribute.Value.ToString("+#;-#", GlobalOptions.CultureInfo));
                        blnNewLineFlag = true;
                    }
                }
                if (blnNewLineFlag)
                {
                    blnNewLineFlag = false;
                    sbdDescription.AppendLine();
                }

                foreach (KeyValuePair<string, int> objLimit in objDrugEffect.Limits)
                {
                    if (objLimit.Value != 0)
                    {
                        if (blnNewLineFlag)
                        {
                            sbdDescription.Append(',').Append(strSpaceString);
                        }

                        sbdDescription.Append(LanguageManager.GetString("Node_" + objLimit.Key)).Append(strSpaceString).Append(LanguageManager.GetString("String_Limit")).Append(strSpaceString)
                            .Append(objLimit.Value.ToString("+#;-#", GlobalOptions.CultureInfo));
                        blnNewLineFlag = true;
                    }
                }
                if (blnNewLineFlag)
                {
                    sbdDescription.AppendLine();
                }

                if (objDrugEffect.Initiative != 0 || objDrugEffect.InitiativeDice != 0)
                {
                    sbdDescription.Append(LanguageManager.GetString("String_AttributeINILong")).Append(strSpaceString);
                    if (objDrugEffect.Initiative != 0)
                    {
                        sbdDescription.Append(objDrugEffect.Initiative.ToString("+#;-#", GlobalOptions.CultureInfo));
                        if (objDrugEffect.InitiativeDice != 0)
                            sbdDescription.Append(objDrugEffect.InitiativeDice.ToString("+#;-#", GlobalOptions.CultureInfo)).Append(LanguageManager.GetString("String_D6"));
                    }
                    else if (objDrugEffect.InitiativeDice != 0)
                        sbdDescription.Append(objDrugEffect.InitiativeDice.ToString("+#;-#", GlobalOptions.CultureInfo)).Append(LanguageManager.GetString("String_D6"));
                    sbdDescription.AppendLine();
                }

                foreach (XmlNode strQuality in objDrugEffect.Qualities)
                    sbdDescription.Append(LanguageManager.TranslateExtra(strQuality.InnerText)).Append(strSpaceString).AppendLine(LanguageManager.GetString("String_Quality"));
                foreach (string strInfo in objDrugEffect.Infos)
                    sbdDescription.AppendLine(LanguageManager.TranslateExtra(strInfo));

                if (Category == "Custom Drug" || objDrugEffect.Duration != 0)
                    sbdDescription.Append(LanguageManager.GetString("Label_Duration")).Append(strColonString).Append(strSpaceString)
                        .Append("10 ⨯ ").Append((objDrugEffect.Duration + 1).ToString(GlobalOptions.CultureInfo)).Append(LanguageManager.GetString("String_D6")).Append(strSpaceString).AppendLine(LanguageManager.GetString("String_Minutes"));

                if (Category == "Custom Drug" || objDrugEffect.Speed != 0)
                {
                    sbdDescription.Append(LanguageManager.GetString("Label_Speed")).Append(strColonString).Append(strSpaceString);
                    if (objDrugEffect.Speed <= 0)
                        sbdDescription.AppendLine(LanguageManager.GetString("String_Immediate"));
                    else if (objDrugEffect.Speed <= 60)
                        sbdDescription.AppendLine((objDrugEffect.Speed / 3).ToString(GlobalOptions.CultureInfo) + strSpaceString + LanguageManager.GetString("String_CombatTurns"));
                    else
                        sbdDescription.AppendLine((objDrugEffect.Speed).ToString(GlobalOptions.CultureInfo) + LanguageManager.GetString("String_Seconds"));
                }

                if (objDrugEffect.CrashDamage != 0)
                    sbdDescription.Append(LanguageManager.GetString("Label_CrashEffect")).Append(strSpaceString)
                        .Append(objDrugEffect.CrashDamage.ToString(GlobalOptions.CultureInfo)).Append(LanguageManager.GetString("String_DamageStun")).Append(strSpaceString)
                        .AppendLine(LanguageManager.GetString("String_DamageUnresisted"));

                sbdDescription.Append(LanguageManager.GetString("Label_AddictionRating")).Append(strSpaceString).AppendLine((AddictionRating * (intLevel + 1)).ToString(GlobalOptions.CultureInfo));
                sbdDescription.Append(LanguageManager.GetString("Label_AddictionThreshold")).Append(strSpaceString).AppendLine((AddictionThreshold * (intLevel + 1)).ToString(GlobalOptions.CultureInfo));
                sbdDescription.Append(LanguageManager.GetString("Label_Cost")).Append(strSpaceString).Append((CostPerLevel * (intLevel + 1)).ToString(_objCharacter.Options.NuyenFormat, GlobalOptions.CultureInfo)).AppendLine("¥");
                sbdDescription.Append(LanguageManager.GetString("Label_Avail")).Append(strSpaceString).AppendLine(DisplayTotalAvail);
            }
            else
            {
                string strPerLevel = LanguageManager.GetString("String_PerLevel");
                sbdDescription.Append(LanguageManager.GetString("Label_AddictionRating")).Append(strSpaceString).Append(0.ToString(GlobalOptions.CultureInfo))
                    .Append(strSpaceString).AppendLine(strPerLevel);
                sbdDescription.Append(LanguageManager.GetString("Label_AddictionThreshold")).Append(strSpaceString).Append(0.ToString(GlobalOptions.CultureInfo))
                    .Append(strSpaceString).AppendLine(strPerLevel);
                sbdDescription.Append(LanguageManager.GetString("Label_Cost")).Append(strSpaceString).Append((CostPerLevel * (intLevel + 1)).ToString(_objCharacter.Options.NuyenFormat, GlobalOptions.CultureInfo))
                    .Append("¥").Append(strSpaceString).AppendLine(strPerLevel);
                sbdDescription.Append(LanguageManager.GetString("Label_Avail")).Append(strSpaceString).AppendLine(DisplayTotalAvail);
            }

            return sbdDescription.ToString();
        }

        public XmlNode GetNode()
        {
            return GetNode(GlobalOptions.Language);
        }

        public XmlNode GetNode(string strLanguage)
        {
            if (_objCachedMyXmlNode == null || strLanguage != _strCachedXmlNodeLanguage || GlobalOptions.LiveCustomData)
            {
                _objCachedMyXmlNode = SourceID == Guid.Empty
                    ? XmlManager.Load("drugcomponents.xml", strLanguage)
                        .SelectSingleNode($"/chummer/drugcomponents/drugcomponent[name = \"{Name}\"]")
                    : XmlManager.Load("drugcomponents.xml", strLanguage)
                        .SelectSingleNode($"/chummer/drugcomponents/drugcomponent[id = \"{SourceIDString}\" or id = \"{SourceIDString}\"]");
                _strCachedXmlNodeLanguage = strLanguage;
            }
            return _objCachedMyXmlNode;
        }
        #endregion
    }
    /// <summary>
    /// Drug Effect
    /// </summary>
    public class DrugEffect : object
    {
        public DrugEffect()
        {
            Attributes = new Dictionary<string, int>();
            Limits = new Dictionary<string, int>();
            Qualities = new List<XmlNode>();
            Infos = new List<string>();
        }

        public Dictionary<string, int> Attributes { get; }

        public Dictionary<string, int> Limits { get; }

        public List<XmlNode> Qualities { get; }

        public List<string> Infos { get; }

        public int Initiative { get; set; }

        public int InitiativeDice { get; set; }

        public int CrashDamage { get; set; }

        public int Speed { get; set; }

        public int Duration { get; set; }

        public int Level { get; set; }
<<<<<<< HEAD
	}

    public class DrugRecipe
    {
        private Guid _guiId;
        private string _strName = "";
        private readonly Character _objCharacter;
        private const int _intSpeed = 9; //Default Speed for a drug is 3 Combat Turns
                                         //1 Combat Turn == 3 seconds
        private int _intSortOrder;
        private List<DrugComponent> _components = new List<DrugComponent>();

        #region Constructor, Create, Save and Load Methods
        public DrugRecipe(Character objCharacter)
        {
            _objCharacter = objCharacter;
        }

        public void Create(string strName, List<DrugComponent> drugComponents)
        {
            InternalId = Guid.NewGuid();
            _strName = strName;
            Components = drugComponents;
            UpdateComponentProperties();
        }

        public void Load(XmlNode objXmlData)
        {
            objXmlData.TryGetStringFieldQuickly("name", ref _strName);
            objXmlData.TryGetGuidFieldQuickly("id", ref _guiId);

            XmlNodeList xmlComponentsNodeList = objXmlData.SelectNodes("drugcomponents/drugcomponent");
            if (xmlComponentsNodeList?.Count > 0)
            {
                foreach (XmlNode objXmlLevel in xmlComponentsNodeList)
                {
                    DrugComponent c = new DrugComponent(_objCharacter);
                    c.Load(objXmlLevel);
                    Components.Add(c);
                }
            }
            objXmlData.TryGetInt32FieldQuickly("sortorder", ref _intSortOrder);
            UpdateComponentProperties();
        }

        public void Save(XmlWriter objXmlWriter)
        {
            objXmlWriter.WriteStartElement("drug");
            objXmlWriter.WriteElementString("name", _strName);
            objXmlWriter.WriteStartElement("drugcomponents");
            foreach (DrugComponent objDrugComponent in Components)
            {
                objXmlWriter.WriteStartElement("drugcomponent");
                objDrugComponent.Save(objXmlWriter);
                objXmlWriter.WriteEndElement();
            }
            objXmlWriter.WriteEndElement();
            objXmlWriter.WriteElementString("sortorder", _intSortOrder.ToString());
            objXmlWriter.WriteEndElement();
        }
        #endregion
        #region Properties
        public string Name
        {
            get => _strName;
            set => _strName = value;
        }

        public Grade Grade { get; set; }

        public List<DrugComponent> Components
        {
            get => _components;
            set => _components = value;
        }

        public Guid InternalId
        {
            get => _guiId;
            private set => _guiId = value;
        }

        public AvailabilityValue Avail { get; set; }

        public int AddictionThreshold { get; internal set; }

        public int AddictionRating { get; internal set; }

        public decimal Cost { get; internal set; }
        public int Speed { get; internal set; }
        public int DurationDice { get; internal set; }

        /// <summary>
        /// The name of the object as it should appear on printouts (translated name only).
        /// </summary>
        public string DisplayName(string strLanguage)
        {
            if (strLanguage == GlobalOptions.DefaultLanguage)
                return Name;

            return LanguageManager.TranslateExtra(Name, strLanguage);
        }
        #endregion
        #region Methods

        private void UpdateComponentProperties()
        {
            AddictionRating = Components.Sum(component => component.AddictionRating);
            AddictionThreshold = Components.Sum(component => component.AddictionThreshold);
            Cost = Components.Sum(component => component.CostPerLevel);
            DurationDice = 1 + Components.Sum(component => component.ActiveDrugEffect.Duration);
            Speed = _intSpeed + Components.Sum(component => component.ActiveDrugEffect.Speed);
            #region Availability
            var suffix = ' ';
            var avail = Components.Select(objComponent => objComponent.TotalAvailTuple())
                .Sum(objLoopAvail => objLoopAvail.Value);
            if (Components.Any(objComponent => objComponent.TotalAvailTuple().Suffix == 'F')) suffix = 'F';
            else if (Components.Any(objComponent => objComponent.TotalAvailTuple().Suffix == 'R')) suffix = 'R';
            if (avail < 0) avail = 0;
            Avail = new AvailabilityValue(avail, suffix, false);
            #endregion
        }
        #endregion
=======
>>>>>>> 2a526217
    }
}<|MERGE_RESOLUTION|>--- conflicted
+++ resolved
@@ -779,11 +779,7 @@
                 strLanguage = GlobalOptions.Language;
             if (objCulture == null)
                 objCulture = GlobalOptions.CultureInfo;
-<<<<<<< HEAD
-            StringBuilder strbldDescription = new StringBuilder();
-=======
             StringBuilder sbdDescription = new StringBuilder();
->>>>>>> 2a526217
             bool blnNewLineFlag = false;
             string strSpaceString = LanguageManager.GetString("String_Space", strLanguage);
             string strColonString = LanguageManager.GetString("String_Colon", strLanguage);
@@ -802,30 +798,18 @@
                     {
                         if (blnNewLineFlag)
                         {
-<<<<<<< HEAD
-                            strbldDescription.Append(',').Append(strSpaceString);
-                        }
-
-                        strbldDescription.Append(LanguageManager.GetString("String_Attribute" + objAttribute.Key + "Short", strLanguage))
-                            .Append(strSpaceString).Append(objAttribute.Value.ToString("+#;-#"));
-=======
                             sbdDescription.Append(',').Append(strSpaceString);
                         }
 
                         sbdDescription.Append(LanguageManager.GetString("String_Attribute" + objAttribute.Key + "Short", strLanguage))
                             .Append(strSpaceString).Append(objAttribute.Value.ToString("+#;-#", GlobalOptions.CultureInfo));
->>>>>>> 2a526217
                         blnNewLineFlag = true;
                     }
                 }
                 if (blnNewLineFlag)
                 {
                     blnNewLineFlag = false;
-<<<<<<< HEAD
-                    strbldDescription.AppendLine();
-=======
                     sbdDescription.AppendLine();
->>>>>>> 2a526217
                 }
 
                 foreach (KeyValuePair<string, int> objLimit in Limits)
@@ -834,56 +818,6 @@
                     {
                         if (blnNewLineFlag)
                         {
-<<<<<<< HEAD
-                            strbldDescription.Append(',').Append(strSpaceString);
-                        }
-
-                        strbldDescription.Append(LanguageManager.GetString("Node_" + objLimit.Key, strLanguage)).Append(strSpaceString).Append(LanguageManager.GetString("String_Limit", strLanguage)).Append(strSpaceString)
-                            .Append(objLimit.Value.ToString(" +#;-#"));
-                        blnNewLineFlag = true;
-                    }
-                }
-                if (blnNewLineFlag)
-                {
-                    strbldDescription.AppendLine();
-                }
-
-                if (Initiative != 0 || InitiativeDice != 0)
-                {
-                    strbldDescription.Append(LanguageManager.GetString("String_AttributeINILong", strLanguage)).Append(strSpaceString);
-                    if (Initiative != 0)
-                    {
-                        strbldDescription.Append(Initiative.ToString("+#;-#"));
-                        if (InitiativeDice != 0)
-                            strbldDescription.Append(InitiativeDice.ToString("+#;-#")).Append(LanguageManager.GetString("String_D6", strLanguage));
-                    }
-                    else if (InitiativeDice != 0)
-                        strbldDescription.Append(InitiativeDice.ToString("+#;-#")).Append(LanguageManager.GetString("String_D6", strLanguage));
-                    strbldDescription.AppendLine();
-                }
-
-                foreach (XmlNode nodQuality in Qualities)
-                    strbldDescription.Append(LanguageManager.TranslateExtra(nodQuality.InnerText, strLanguage)).Append(strSpaceString).AppendLine(LanguageManager.GetString("String_Quality", strLanguage));
-                foreach (string strInfo in Infos)
-                    strbldDescription.AppendLine(LanguageManager.TranslateExtra(strInfo, strLanguage));
-
-                if (Category == "Custom Drug" || Duration != 0)
-                    strbldDescription.Append(LanguageManager.GetString("Label_Duration", strLanguage)).AppendLine(DisplayDuration);
-
-                if (Category == "Custom Drug" || Speed != 0)
-                {
-                    strbldDescription.Append(LanguageManager.GetString("Label_Speed")).Append(strColonString).Append(strSpaceString);
-                    if (Speed <= 0)
-                        strbldDescription.AppendLine(LanguageManager.GetString("String_Immediate"));
-                    else if (Speed <= 60)
-                        strbldDescription.AppendLine((Speed / 3).ToString(GlobalOptions.CultureInfo) + strSpaceString + LanguageManager.GetString("String_CombatTurns"));
-                    else
-                        strbldDescription.AppendLine((Speed).ToString(GlobalOptions.CultureInfo) + LanguageManager.GetString("String_Seconds"));
-                }
-
-                if (CrashDamage != 0)
-                    strbldDescription.Append(LanguageManager.GetString("Label_CrashEffect", strLanguage)).Append(strSpaceString)
-=======
                             sbdDescription.Append(',').Append(strSpaceString);
                         }
 
@@ -932,22 +866,14 @@
 
                 if (CrashDamage != 0)
                     sbdDescription.Append(LanguageManager.GetString("Label_CrashEffect", strLanguage)).Append(strSpaceString)
->>>>>>> 2a526217
                         .Append(CrashDamage.ToString(objCulture)).Append(LanguageManager.GetString("String_DamageStun", strLanguage)).Append(strSpaceString)
                         .AppendLine(LanguageManager.GetString("String_DamageUnresisted", strLanguage));
                 if (!blnEffectsOnly)
                 {
-<<<<<<< HEAD
-                    strbldDescription.Append(LanguageManager.GetString("Label_AddictionRating", strLanguage)).Append(strSpaceString).AppendLine((AddictionRating * (intLevel + 1)).ToString(objCulture));
-                    strbldDescription.Append(LanguageManager.GetString("Label_AddictionThreshold", strLanguage)).Append(strSpaceString).AppendLine((AddictionThreshold * (intLevel + 1)).ToString(objCulture));
-                    strbldDescription.Append(LanguageManager.GetString("Label_Cost", strLanguage)).Append(strSpaceString).Append((Cost * (intLevel + 1)).ToString(_objCharacter.Options.NuyenFormat, objCulture)).AppendLine("¥");
-                    strbldDescription.Append(LanguageManager.GetString("Label_Avail", strLanguage)).Append(strSpaceString).AppendLine(TotalAvail(objCulture, strLanguage));
-=======
                     sbdDescription.Append(LanguageManager.GetString("Label_AddictionRating", strLanguage)).Append(strSpaceString).AppendLine((AddictionRating * (intLevel + 1)).ToString(objCulture));
                     sbdDescription.Append(LanguageManager.GetString("Label_AddictionThreshold", strLanguage)).Append(strSpaceString).AppendLine((AddictionThreshold * (intLevel + 1)).ToString(objCulture));
                     sbdDescription.Append(LanguageManager.GetString("Label_Cost", strLanguage)).Append(strSpaceString).Append((Cost * (intLevel + 1)).ToString(_objCharacter.Options.NuyenFormat, objCulture)).AppendLine("¥");
                     sbdDescription.Append(LanguageManager.GetString("Label_Avail", strLanguage)).Append(strSpaceString).AppendLine(TotalAvail(objCulture, strLanguage));
->>>>>>> 2a526217
                 }
             }
             else if (!blnEffectsOnly)
@@ -1720,7 +1646,6 @@
         public int Duration { get; set; }
 
         public int Level { get; set; }
-<<<<<<< HEAD
 	}
 
     public class DrugRecipe
@@ -1835,16 +1760,14 @@
             Speed = _intSpeed + Components.Sum(component => component.ActiveDrugEffect.Speed);
             #region Availability
             var suffix = ' ';
-            var avail = Components.Select(objComponent => objComponent.TotalAvailTuple())
+            var avail = Components.Select(objComponent => objComponent.TotalAvailTuple)
                 .Sum(objLoopAvail => objLoopAvail.Value);
-            if (Components.Any(objComponent => objComponent.TotalAvailTuple().Suffix == 'F')) suffix = 'F';
-            else if (Components.Any(objComponent => objComponent.TotalAvailTuple().Suffix == 'R')) suffix = 'R';
+            if (Components.Any(objComponent => objComponent.TotalAvailTuple.Suffix == 'F')) suffix = 'F';
+            else if (Components.Any(objComponent => objComponent.TotalAvailTuple.Suffix == 'R')) suffix = 'R';
             if (avail < 0) avail = 0;
             Avail = new AvailabilityValue(avail, suffix, false);
             #endregion
         }
         #endregion
-=======
->>>>>>> 2a526217
     }
 }