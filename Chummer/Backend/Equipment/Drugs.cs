--- conflicted
+++ resolved
@@ -1472,14 +1472,8 @@
         {
             if (string.IsNullOrEmpty(strLanguage))
                 strLanguage = GlobalSettings.Language;
-<<<<<<< HEAD
             objCulture ??= GlobalSettings.CultureInfo;
-            using (new FetchSafelyFromPool<StringBuilder>(Utils.StringBuilderPool,
-=======
-            if (objCulture == null)
-                objCulture = GlobalSettings.CultureInfo;
             using (new FetchSafelyFromObjectPool<StringBuilder>(Utils.StringBuilderPool,
->>>>>>> d6cf0c3a
                                                           out StringBuilder sbdDescription))
             {
                 string strSpace = await LanguageManager.GetStringAsync("String_Space", strLanguage, token: token).ConfigureAwait(false);
