--- conflicted
+++ resolved
@@ -755,19 +755,12 @@
             {
                 if (_objCachedMyXmlNode != null && strLanguage == _strCachedXmlNodeLanguage &&
                     !GlobalOptions.LiveCustomData) return _objCachedMyXmlNode;
-<<<<<<< HEAD
                 _objCachedMyXmlNode = _objCharacter.LoadData("lifestyles.xml", strLanguage)
-                    .SelectSingleNode(SourceID == Guid.Empty
-                        ? $"/chummer/qualities/quality[name = \"{Name}\"]"
-                        : $"/chummer/qualities/quality[id = \"{SourceIDString}\" or id = \"{SourceIDString.ToUpperInvariant()}\"]");
-=======
-                _objCachedMyXmlNode = XmlManager.Load("lifestyles.xml", strLanguage)
                     .SelectSingleNode(SourceID == Guid.Empty
                         ? "/chummer/qualities/quality[name = " + Name.CleanXPath() + ']'
                         : string.Format(GlobalOptions.InvariantCultureInfo,
                             "/chummer/qualities/quality[id = \"{0}\" or id = \"{1}\"]",
                             SourceIDString, SourceIDString.ToUpperInvariant()));
->>>>>>> a3a7ffc6
                 _strCachedXmlNodeLanguage = strLanguage;
                 return _objCachedMyXmlNode;
             }
