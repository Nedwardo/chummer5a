/*  This file is part of Chummer5a.
 *
 *  Chummer5a is free software: you can redistribute it and/or modify
 *  it under the terms of the GNU General Public License as published by
 *  the Free Software Foundation, either version 3 of the License, or
 *  (at your option) any later version.
 *
 *  Chummer5a is distributed in the hope that it will be useful,
 *  but WITHOUT ANY WARRANTY; without even the implied warranty of
 *  MERCHANTABILITY or FITNESS FOR A PARTICULAR PURPOSE.  See the
 *  GNU General Public License for more details.
 *
 *  You should have received a copy of the GNU General Public License
 *  along with Chummer5a.  If not, see <http://www.gnu.org/licenses/>.
 *
 *  You can obtain the full source code for Chummer5a at
 *  https://github.com/chummer5a/chummer5a
 */
using Chummer.Backend.Attributes;
using System;
using System.Collections.Specialized;
using System.Diagnostics;
using System.Drawing;
using System.Globalization;
using System.Linq;
using System.Text;
using System.Windows.Forms;
using System.Xml;
using NLog;

namespace Chummer.Backend.Equipment
{
    /// <summary>
    /// Vehicle Modification.
    /// </summary>
    [DebuggerDisplay("{DisplayName(GlobalOptions.InvariantCultureInfo, GlobalOptions.DefaultLanguage)}")]
    public class VehicleMod : IHasInternalId, IHasName, IHasXmlNode, IHasNotes, ICanEquip, IHasSource, IHasRating, ICanSort, IHasStolenProperty, ICanPaste
    {
        private readonly Logger Log = LogManager.GetCurrentClassLogger();
        private Guid _guiID;
        private Guid _guiSourceID;
        private string _strName = string.Empty;
        private string _strCategory = string.Empty;
        private string _strLimit = string.Empty;
        private string _strSlots = "0";
        private int _intRating;
        private string _strRatingLabel = "String_Rating";
        private string _strMaxRating = "0";
        private string _strCost = string.Empty;
        private decimal _decMarkup;
        private string _strAvail = string.Empty;
        private XmlNode _nodBonus;
        private XmlNode _nodWirelessBonus;
        private bool _blnWirelessOn;
        private string _strSource = string.Empty;
        private string _strPage = string.Empty;
        private bool _blnIncludeInVehicle;
        private bool _blnEquipped = true;
        private int _intConditionMonitor;
        private readonly TaggedObservableCollection<Weapon> _lstVehicleWeapons = new TaggedObservableCollection<Weapon>();
        private string _strNotes = string.Empty;
        private string _strSubsystems = string.Empty;
        private readonly TaggedObservableCollection<Cyberware> _lstCyberware = new TaggedObservableCollection<Cyberware>();
        private string _strExtra = string.Empty;
        private string _strWeaponMountCategories = string.Empty;
        private bool _blnDiscountCost;
        private bool _blnDowngrade;
        private string _strCapacity = string.Empty;

        private XmlNode _objCachedMyXmlNode;
        private string _strCachedXmlNodeLanguage = string.Empty;
        private string _strAmmoReplace;
        private int _intAmmoBonus;
        private decimal _decAmmoBonusPercent;
        private int _intSortOrder;
        private bool _blnStolen;
        private readonly Character _objCharacter;

        #region Constructor, Create, Save, Load, and Print Methods
        public VehicleMod(Character objCharacter)
        {
            // Create the GUID for the new VehicleMod.
            _guiID = Guid.NewGuid();
            _objCharacter = objCharacter;

            _lstVehicleWeapons.CollectionChanged += ChildrenWeaponsOnCollectionChanged;
            _lstCyberware.CollectionChanged += ChildrenCyberwareOnCollectionChanged;
        }

        private void ChildrenCyberwareOnCollectionChanged(object sender, NotifyCollectionChangedEventArgs e)
        {
            switch (e.Action)
            {
                case NotifyCollectionChangedAction.Add:
                    foreach (Cyberware objNewItem in e.NewItems)
                        objNewItem.ParentVehicle = Parent;
                    break;
                case NotifyCollectionChangedAction.Remove:
                    foreach (Cyberware objOldItem in e.OldItems)
                        objOldItem.ParentVehicle = null;
                    break;
                case NotifyCollectionChangedAction.Replace:
                    foreach (Cyberware objOldItem in e.OldItems)
                        objOldItem.ParentVehicle = null;
                    foreach (Cyberware objNewItem in e.NewItems)
                        objNewItem.ParentVehicle = Parent;
                    break;
            }
        }

        private void ChildrenWeaponsOnCollectionChanged(object sender, NotifyCollectionChangedEventArgs e)
        {
            switch (e.Action)
            {
                case NotifyCollectionChangedAction.Add:
                    foreach (Weapon objNewItem in e.NewItems)
                        objNewItem.ParentVehicle = Parent;
                    break;
                case NotifyCollectionChangedAction.Remove:
                    foreach (Weapon objOldItem in e.OldItems)
                        objOldItem.ParentVehicle = null;
                    break;
                case NotifyCollectionChangedAction.Replace:
                    foreach (Weapon objOldItem in e.OldItems)
                        objOldItem.ParentVehicle = null;
                    foreach (Weapon objNewItem in e.NewItems)
                        objNewItem.ParentVehicle = Parent;
                    break;
            }
        }

        /// Create a Vehicle Modification from an XmlNode and return the TreeNodes for it.
        /// <param name="objXmlMod">XmlNode to create the object from.</param>
        /// <param name="intRating">Selected Rating for the Gear.</param>
        /// <param name="objParent">Vehicle that the mod will be attached to.</param>
        /// <param name="decMarkup">Discount or markup that applies to the base cost of the mod.</param>
        /// <param name="strForcedValue">Value to forcefully select for any ImprovementManager prompts.</param>
        public void Create(XmlNode objXmlMod, int intRating, Vehicle objParent, decimal decMarkup = 0, string strForcedValue = "")
        {
            Parent = objParent ?? throw new ArgumentNullException(nameof(objParent));
            if (objXmlMod == null) Utils.BreakIfDebug();
            if (!objXmlMod.TryGetField("id", Guid.TryParse, out _guiSourceID))
            {
                Log.Warn(new object[] { "Missing id field for xmlnode", objXmlMod });
                Utils.BreakIfDebug();
            }
            else
                _objCachedMyXmlNode = null;
            if (objXmlMod.TryGetStringFieldQuickly("name", ref _strName))
                _objCachedMyXmlNode = null;
            objXmlMod.TryGetStringFieldQuickly("category", ref _strCategory);
            objXmlMod.TryGetStringFieldQuickly("limit", ref _strLimit);
            objXmlMod.TryGetStringFieldQuickly("slots", ref _strSlots);
            _intRating = intRating;
            _blnDowngrade = objXmlMod?["downgrade"] != null;
            if (!objXmlMod.TryGetStringFieldQuickly("altnotes", ref _strNotes))
                objXmlMod.TryGetStringFieldQuickly("notes", ref _strNotes);

            if (string.IsNullOrEmpty(Notes))
            {
                string strEnglishNameOnPage = Name;
                string strNameOnPage = string.Empty;
                // make sure we have something and not just an empty tag
                if (objXmlMod.TryGetStringFieldQuickly("nameonpage", ref strNameOnPage) &&
                    !string.IsNullOrEmpty(strNameOnPage))
                    strEnglishNameOnPage = strNameOnPage;

<<<<<<< HEAD
                string strGearNotes = CommonFunctions.GetTextFromPDF($"{Source} {Page}", strEnglishNameOnPage, _objCharacter);
=======
                string strGearNotes = CommonFunctions.GetTextFromPDF(Source + ' ' + Page, strEnglishNameOnPage);
>>>>>>> 1161a64b

                if (string.IsNullOrEmpty(strGearNotes) && GlobalOptions.Language != GlobalOptions.DefaultLanguage)
                {
                    string strTranslatedNameOnPage = CurrentDisplayName;

                    // don't check again it is not translated
                    if (strTranslatedNameOnPage != _strName)
                    {
                        // if we found <altnameonpage>, and is not empty and not the same as english we must use that instead
                        if (objXmlMod.TryGetStringFieldQuickly("altnameonpage", ref strNameOnPage)
                            && !string.IsNullOrEmpty(strNameOnPage) && strNameOnPage != strEnglishNameOnPage)
                            strTranslatedNameOnPage = strNameOnPage;

<<<<<<< HEAD
                        Notes = CommonFunctions.GetTextFromPDF($"{Source} {DisplayPage(GlobalOptions.Language)}",
                            strTranslatedNameOnPage, _objCharacter);
=======
                        Notes = CommonFunctions.GetTextFromPDF(Source + ' ' + DisplayPage(GlobalOptions.Language),
                            strTranslatedNameOnPage);
>>>>>>> 1161a64b
                    }
                }
                else
                    Notes = strGearNotes;
            }

            objXmlMod.TryGetStringFieldQuickly("capacity", ref _strCapacity);
            objXmlMod.TryGetStringFieldQuickly("rating", ref _strMaxRating);
            objXmlMod.TryGetStringFieldQuickly("ratinglabel", ref _strRatingLabel);
            objXmlMod.TryGetInt32FieldQuickly("conditionmonitor", ref _intConditionMonitor);
            objXmlMod.TryGetStringFieldQuickly("weaponmountcategories", ref _strWeaponMountCategories);
            objXmlMod.TryGetStringFieldQuickly("ammoreplace", ref _strAmmoReplace);
            objXmlMod.TryGetInt32FieldQuickly("ammobonus", ref _intAmmoBonus);
            objXmlMod.TryGetDecFieldQuickly("ammobonuspercent", ref _decAmmoBonusPercent);
            // Add Subsystem information if applicable.
            XmlNode xmlSubsystemsNode = objXmlMod?["subsystems"];
            if (xmlSubsystemsNode != null)
            {
                StringBuilder objSubsystem = new StringBuilder();
                using (XmlNodeList xmlSubsystemList = xmlSubsystemsNode.SelectNodes("subsystem"))
                    if (xmlSubsystemList != null)
                        foreach (XmlNode objXmlSubsystem in xmlSubsystemList)
                        {
                            objSubsystem.Append(objXmlSubsystem.InnerText + ",");
                        }
                // Remove last ","
                if (objSubsystem.Length > 0)
                    objSubsystem.Length -= 1;
                _strSubsystems = objSubsystem.ToString();
            }
            objXmlMod.TryGetStringFieldQuickly("avail", ref _strAvail);

            _strCost = objXmlMod?["cost"]?.InnerText ?? string.Empty;
            // Check for a Variable Cost.
            if (_strCost.StartsWith("Variable(", StringComparison.Ordinal))
            {
                decimal decMin;
                decimal decMax = decimal.MaxValue;
                string strCost = _strCost.TrimStartOnce("Variable(", true).TrimEndOnce(')');
                if (strCost.Contains('-'))
                {
                    string[] strValues = strCost.Split('-');
                    decMin = Convert.ToDecimal(strValues[0], GlobalOptions.InvariantCultureInfo);
                    decMax = Convert.ToDecimal(strValues[1], GlobalOptions.InvariantCultureInfo);
                }
                else
                    decMin = Convert.ToDecimal(strCost.FastEscape('+'), GlobalOptions.InvariantCultureInfo);

                if (decMin != 0 || decMax != decimal.MaxValue)
                {
                    if (decMax > 1000000)
                        decMax = 1000000;
                    using (frmSelectNumber frmPickNumber = new frmSelectNumber(_objCharacter.Options.NuyenDecimals)
                    {
                        Minimum = decMin,
                        Maximum = decMax,
                        Description = string.Format(GlobalOptions.CultureInfo, LanguageManager.GetString("String_SelectVariableCost"), DisplayNameShort(GlobalOptions.Language)),
                        AllowCancel = false
                    })
                    {
                        frmPickNumber.ShowDialog();
                        _strCost = frmPickNumber.SelectedValue.ToString(GlobalOptions.InvariantCultureInfo);
                    }
                }
            }
            _decMarkup = decMarkup;

            objXmlMod.TryGetStringFieldQuickly("source", ref _strSource);
            objXmlMod.TryGetStringFieldQuickly("page", ref _strPage);
            _nodBonus = objXmlMod?["bonus"];
            _nodWirelessBonus = objXmlMod?["wirelessbonus"];
            _blnWirelessOn = false;

            if (Bonus != null)
            {
                ImprovementManager.ForcedValue = strForcedValue;
                if (!ImprovementManager.CreateImprovements(_objCharacter, Improvement.ImprovementSource.VehicleMod, InternalId, Bonus, intRating, DisplayNameShort(GlobalOptions.Language), false))
                {
                    _guiID = Guid.Empty;
                    return;
                }
                if (!string.IsNullOrEmpty(ImprovementManager.SelectedValue))
                {
                    _strExtra = ImprovementManager.SelectedValue;
                }
            }
        }

        private SourceString _objCachedSourceDetail;
        public SourceString SourceDetail => _objCachedSourceDetail = _objCachedSourceDetail
                                                                     ?? new SourceString(Source, DisplayPage(GlobalOptions.Language), GlobalOptions.Language, _objCharacter);

        /// <summary>
        /// Save the object's XML to the XmlWriter.
        /// </summary>
        /// <param name="objWriter">XmlTextWriter to write with.</param>
        public void Save(XmlTextWriter objWriter)
        {
            if (objWriter == null)
                return;
            objWriter.WriteStartElement("mod");
            objWriter.WriteElementString("sourceid", SourceIDString);
            objWriter.WriteElementString("guid", InternalId);
            objWriter.WriteElementString("name", _strName);
            objWriter.WriteElementString("category", _strCategory);
            objWriter.WriteElementString("limit", _strLimit);
            objWriter.WriteElementString("slots", _strSlots);
            objWriter.WriteElementString("capacity", _strCapacity);
            objWriter.WriteElementString("rating", _intRating.ToString(GlobalOptions.InvariantCultureInfo));
            objWriter.WriteElementString("maxrating", _strMaxRating);
            objWriter.WriteElementString("ratinglabel", _strRatingLabel);
            objWriter.WriteElementString("conditionmonitor", _intConditionMonitor.ToString(GlobalOptions.InvariantCultureInfo));
            objWriter.WriteElementString("avail", _strAvail);
            objWriter.WriteElementString("cost", _strCost);
            objWriter.WriteElementString("markup", _decMarkup.ToString(GlobalOptions.InvariantCultureInfo));
            objWriter.WriteElementString("extra", _strExtra);
            objWriter.WriteElementString("source", _strSource);
            objWriter.WriteElementString("page", _strPage);
            objWriter.WriteElementString("included", _blnIncludeInVehicle.ToString(GlobalOptions.InvariantCultureInfo));
            objWriter.WriteElementString("equipped", _blnEquipped.ToString(GlobalOptions.InvariantCultureInfo));
            objWriter.WriteElementString("wirelesson", _blnWirelessOn.ToString(GlobalOptions.InvariantCultureInfo));
            objWriter.WriteElementString("subsystems", _strSubsystems);
            objWriter.WriteElementString("weaponmountcategories", _strWeaponMountCategories);
            objWriter.WriteElementString("ammobonus", _intAmmoBonus.ToString(GlobalOptions.InvariantCultureInfo));
            objWriter.WriteElementString("ammobonuspercent", _decAmmoBonusPercent.ToString(GlobalOptions.InvariantCultureInfo));
            objWriter.WriteElementString("ammoreplace", _strAmmoReplace);
            objWriter.WriteStartElement("weapons");
            foreach (Weapon objWeapon in _lstVehicleWeapons)
                objWeapon.Save(objWriter);
            objWriter.WriteEndElement();
            if (_lstCyberware.Count > 0)
            {
                objWriter.WriteStartElement("cyberwares");
                foreach (Cyberware objCyberware in _lstCyberware)
                    objCyberware.Save(objWriter);
                objWriter.WriteEndElement();
            }
            if (_nodBonus != null)
                objWriter.WriteRaw(_nodBonus.OuterXml);
            if (_nodWirelessBonus != null)
                objWriter.WriteRaw(_nodWirelessBonus.OuterXml);
            objWriter.WriteElementString("notes", _strNotes);
            objWriter.WriteElementString("discountedcost", _blnDiscountCost.ToString(GlobalOptions.InvariantCultureInfo));
            objWriter.WriteElementString("sortorder", _intSortOrder.ToString(GlobalOptions.InvariantCultureInfo));
            objWriter.WriteElementString("stolen", _blnStolen.ToString(GlobalOptions.InvariantCultureInfo));
            objWriter.WriteEndElement();

            if (!IncludedInVehicle)
                _objCharacter.SourceProcess(_strSource);
        }

        /// <summary>
        /// Load the VehicleMod from the XmlNode.
        /// </summary>
        /// <param name="objNode">XmlNode to load.</param>
        /// <param name="blnCopy">Indicates whether a new item will be created as a copy of this one.</param>
        public void Load(XmlNode objNode, bool blnCopy = false)
        {
            if (objNode == null)
                return;
            if (blnCopy || !objNode.TryGetField("guid", Guid.TryParse, out _guiID))
            {
                _guiID = Guid.NewGuid();
            }
            if (!objNode.TryGetGuidFieldQuickly("sourceid", ref _guiSourceID))
            {
                XmlNode node = GetNode(GlobalOptions.Language);
                node?.TryGetGuidFieldQuickly("id", ref _guiSourceID);
            }

            if (objNode.TryGetStringFieldQuickly("name", ref _strName))
                _objCachedMyXmlNode = null;
            objNode.TryGetStringFieldQuickly("category", ref _strCategory);
            objNode.TryGetStringFieldQuickly("limit", ref _strLimit);
            objNode.TryGetStringFieldQuickly("slots", ref _strSlots);
            objNode.TryGetInt32FieldQuickly("rating", ref _intRating);
            objNode.TryGetStringFieldQuickly("maxrating", ref _strMaxRating);
            objNode.TryGetStringFieldQuickly("ratinglabel", ref _strRatingLabel);
            objNode.TryGetStringFieldQuickly("capacity", ref _strCapacity);
            objNode.TryGetStringFieldQuickly("weaponmountcategories", ref _strWeaponMountCategories);
            objNode.TryGetStringFieldQuickly("page", ref _strPage);
            objNode.TryGetStringFieldQuickly("avail", ref _strAvail);
            objNode.TryGetInt32FieldQuickly("conditionmonitor", ref _intConditionMonitor);
            objNode.TryGetStringFieldQuickly("cost", ref _strCost);
            objNode.TryGetDecFieldQuickly("markup", ref _decMarkup);
            objNode.TryGetStringFieldQuickly("source", ref _strSource);
            objNode.TryGetBoolFieldQuickly("included", ref _blnIncludeInVehicle);
            objNode.TryGetBoolFieldQuickly("equipped", ref _blnEquipped);
            if (!_blnEquipped)
            {
                objNode.TryGetBoolFieldQuickly("installed", ref _blnEquipped);
            }
            objNode.TryGetDecFieldQuickly("ammobonuspercent", ref _decAmmoBonusPercent);
            objNode.TryGetInt32FieldQuickly("ammobonus", ref _intAmmoBonus);
            objNode.TryGetStringFieldQuickly("ammoreplace", ref _strAmmoReplace);
            objNode.TryGetStringFieldQuickly("subsystems", ref _strSubsystems);
            // Legacy Shims
            if (Name.StartsWith("Gecko Tips (Bod", StringComparison.Ordinal))
            {
                Name = "Gecko Tips";
                XmlNode objNewNode = GetNode();
                if (objNewNode != null)
                {
                    objNewNode.TryGetStringFieldQuickly("cost", ref _strCost);
                    objNewNode.TryGetStringFieldQuickly("slots", ref _strSlots);
                }
            }
            if (Name.StartsWith("Gliding System (Bod", StringComparison.Ordinal))
            {
                Name = "Gliding System";
                XmlNode objNewNode = GetNode();
                if (objNewNode != null)
                {
                    objNewNode.TryGetStringFieldQuickly("cost", ref _strCost);
                    objNewNode.TryGetStringFieldQuickly("slots", ref _strSlots);
                    objNewNode.TryGetStringFieldQuickly("avail", ref _strAvail);
                }
            }

            XmlNode xmlChildrenNode = objNode["weapons"];
            using (XmlNodeList xmlNodeList = xmlChildrenNode?.SelectNodes("weapon"))
                if (xmlNodeList != null)
                    foreach (XmlNode nodChild in xmlNodeList)
                    {
                        Weapon objWeapon = new Weapon(_objCharacter)
                        {
                            ParentVehicle = Parent
                        };
                        objWeapon.Load(nodChild, blnCopy);
                        _lstVehicleWeapons.Add(objWeapon);
                    }

            xmlChildrenNode = objNode["cyberwares"];
            using (XmlNodeList xmlNodeList = xmlChildrenNode?.SelectNodes("cyberware"))
                if (xmlNodeList != null)
                    foreach (XmlNode nodChild in xmlNodeList)
                    {
                        Cyberware objCyberware = new Cyberware(_objCharacter)
                        {
                            ParentVehicle = Parent
                        };
                        objCyberware.Load(nodChild, blnCopy);
                        _lstCyberware.Add(objCyberware);
                    }

            _nodBonus = objNode["bonus"];
            _nodWirelessBonus = objNode["wirelessbonus"];
            if (!objNode.TryGetBoolFieldQuickly("wirelesson", ref _blnWirelessOn))
                _blnWirelessOn = false;
            objNode.TryGetStringFieldQuickly("notes", ref _strNotes);
            objNode.TryGetBoolFieldQuickly("discountedcost", ref _blnDiscountCost);
            objNode.TryGetStringFieldQuickly("extra", ref _strExtra);
            objNode.TryGetInt32FieldQuickly("sortorder", ref _intSortOrder);
            objNode.TryGetBoolFieldQuickly("stolen", ref _blnStolen);
        }

        /// <summary>
        /// Print the object's XML to the XmlWriter.
        /// </summary>
        /// <param name="objWriter">XmlTextWriter to write with.</param>
        /// <param name="objCulture">Culture in which to print.</param>
        /// <param name="strLanguageToPrint">Language in which to print</param>
        public void Print(XmlTextWriter objWriter, CultureInfo objCulture, string strLanguageToPrint)
        {
            if (objWriter == null)
                return;
            objWriter.WriteStartElement("mod");
            objWriter.WriteElementString("guid", InternalId);
            objWriter.WriteElementString("sourceid", SourceIDString);
            objWriter.WriteElementString("name", DisplayNameShort(strLanguageToPrint));
            objWriter.WriteElementString("fullname", DisplayName(objCulture, strLanguageToPrint));
            objWriter.WriteElementString("category", DisplayCategory(strLanguageToPrint));
            objWriter.WriteElementString("limit", Limit);
            objWriter.WriteElementString("slots", Slots);
            objWriter.WriteElementString("rating", Rating.ToString(objCulture));
            objWriter.WriteElementString("ratinglabel", RatingLabel);
            objWriter.WriteElementString("avail", TotalAvail(objCulture, strLanguageToPrint));
            objWriter.WriteElementString("cost", TotalCost.ToString(_objCharacter.Options.NuyenFormat, objCulture));
            objWriter.WriteElementString("owncost", OwnCost.ToString(_objCharacter.Options.NuyenFormat, objCulture));
            objWriter.WriteElementString("source", CommonFunctions.LanguageBookShort(Source, _objCharacter, strLanguageToPrint));
            objWriter.WriteElementString("wirelesson", WirelessOn.ToString(GlobalOptions.InvariantCultureInfo));
            objWriter.WriteElementString("page", DisplayPage(strLanguageToPrint));
            objWriter.WriteElementString("included", IncludedInVehicle.ToString(GlobalOptions.InvariantCultureInfo));
            objWriter.WriteStartElement("weapons");
            foreach (Weapon objWeapon in Weapons)
                objWeapon.Print(objWriter, objCulture, strLanguageToPrint);
            objWriter.WriteEndElement();
            objWriter.WriteStartElement("cyberwares");
            foreach (Cyberware objCyberware in Cyberware)
                objCyberware.Print(objWriter, objCulture, strLanguageToPrint);
            objWriter.WriteEndElement();
            if (_objCharacter.Options.PrintNotes)
                objWriter.WriteElementString("notes", Notes);
            objWriter.WriteEndElement();
        }
        #endregion

        #region Properties
        /// <summary>
        /// Weapons.
        /// </summary>
        public TaggedObservableCollection<Weapon> Weapons => _lstVehicleWeapons;

        public TaggedObservableCollection<Cyberware> Cyberware => _lstCyberware;

        public WeaponMount WeaponMountParent { get; set; }

        /// <summary>
        /// Identifier of the object within data files.
        /// </summary>
        public Guid SourceID => _guiSourceID;

        /// <summary>
        /// String-formatted identifier of the <inheritdoc cref="SourceID"/> from the data files.
        /// </summary>
        public string SourceIDString => _guiSourceID.ToString("D", GlobalOptions.InvariantCultureInfo);

        /// <summary>
        /// Internal identifier which will be used to identify this piece of Gear in the Character.
        /// </summary>
        public string InternalId => _guiID.ToString("D", GlobalOptions.InvariantCultureInfo);

        /// <summary>
        /// Name.
        /// </summary>
        public string Name
        {
            get => _strName;
            set
            {
                if (_strName != value)
                {
                    _objCachedMyXmlNode = null;
                    _strName = value;
                }
            }
        }

        /// <summary>
        /// Translated Category.
        /// </summary>
        public string DisplayCategory(string strLanguage)
        {
            if (strLanguage == GlobalOptions.DefaultLanguage)
                return Category;

            return _objCharacter.LoadData("vehicles.xml", strLanguage).SelectSingleNode("/chummer/categories/category[. = \"" + Category + "\"]/@translate")?.InnerText ?? Category;
        }

        /// <summary>
        /// Category.
        /// </summary>
        public string Category
        {
            get => _strCategory;
            set => _strCategory = value;
        }

        /// <summary>
        /// Limits the Weapon Selection form to specified categories.
        /// </summary>
        public string WeaponMountCategories
        {
            set => _strWeaponMountCategories = value;
            get => _strWeaponMountCategories;
        }

        /// <summary>
        /// Which Vehicle types the Mod is limited to.
        /// </summary>
        public string Limit
        {
            get => _strLimit;
            set => _strLimit = value;
        }

        /// <summary>
        /// Number of Slots the Mod uses.
        /// </summary>
        public string Slots
        {
            get => _strSlots;
            set => _strSlots = value;
        }

        /// <summary>
        /// Vehicle Mod capacity.
        /// </summary>
        public string Capacity
        {
            get => _strCapacity;
            set => _strCapacity = value;
        }

        /// <summary>
        /// Rating.
        /// </summary>
        public int Rating
        {
            get => _intRating;
            set
            {
                int intNewRating = Math.Max(0, value);
                if (_intRating != intNewRating)
                {
                    _intRating = intNewRating;
                    if (!IncludedInVehicle && Equipped && _objCharacter.IsAI && _objCharacter.HomeNode is Vehicle)
                        _objCharacter.OnPropertyChanged(nameof(Character.PhysicalCM));
                }
            }
        }

        /// <summary>
        /// Maximum Rating.
        /// </summary>
        public string MaxRating
        {
            get => _strMaxRating;
            set => _strMaxRating = value;
        }

        public string RatingLabel
        {
            get => _strRatingLabel;
            set => _strRatingLabel = value;
        }
        /// <summary>
        /// Cost.
        /// </summary>
        public string Cost
        {
            get => _strCost;
            set => _strCost = value;
        }

        /// <summary>
        /// Markup.
        /// </summary>
        public decimal Markup
        {
            get => _decMarkup;
            set => _decMarkup = value;
        }

        /// <summary>
        /// Availability.
        /// </summary>
        public string Avail
        {
            get => _strAvail;
            set => _strAvail = value;
        }

        /// <summary>
        /// Sourcebook.
        /// </summary>
        public string Source
        {
            get => _strSource;
            set => _strSource = value;
        }


        /// <summary>
        /// Sourcebook Page Number.
        /// </summary>
        public string Page
        {
            get => _strPage;
            set => _strPage = value;
        }

        /// <summary>
        /// Sourcebook Page Number using a given language file.
        /// Returns Page if not found or the string is empty.
        /// </summary>
        /// <param name="strLanguage">Language file keyword to use.</param>
        /// <returns></returns>
        public string DisplayPage(string strLanguage)
        {
            if (strLanguage == GlobalOptions.DefaultLanguage)
                return Page;
            string s = GetNode(strLanguage)?["altpage"]?.InnerText ?? Page;
            return !string.IsNullOrWhiteSpace(s) ? s : Page;
        }

        /// <summary>
        /// Bonus node.
        /// </summary>
        public XmlNode Bonus
        {
            get => _nodBonus;
            set
            {
                if (_nodBonus != value)
                {
                    _nodBonus = value;
                    if (!IncludedInVehicle && Equipped && _objCharacter.IsAI && _objCharacter.HomeNode is Vehicle)
                        _objCharacter.OnPropertyChanged(nameof(Character.PhysicalCM));
                }
            }
        }

        /// <summary>
        /// Wireless Bonus node.
        /// </summary>
        public XmlNode WirelessBonus
        {
            get => _nodWirelessBonus;
            set => _nodWirelessBonus = value;
        }

        /// <summary>
        /// Whether the vehicle mod's wireless is enabled
        /// </summary>
        public bool WirelessOn
        {
            get => _blnWirelessOn;
            set => _blnWirelessOn = value;
        }

        /// <summary>
        /// Whether or not the Mod included with the Vehicle by default.
        /// </summary>
        public bool IncludedInVehicle
        {
            get => _blnIncludeInVehicle;
            set => _blnIncludeInVehicle = value;
        }

        /// <summary>
        /// Whether or not this Mod is installed and contributing towards the Vehicle's stats.
        /// </summary>
        public bool Equipped
        {
            get => _blnEquipped;
            set => _blnEquipped = value;
        }

        /// <summary>
        /// Notes.
        /// </summary>
        public string Notes
        {
            get => _strNotes;
            set => _strNotes = value;
        }

        /// <summary>
        /// Whether or not the Vehicle Mod allows Cyberware Plugins.
        /// </summary>
        public bool AllowCyberware => !string.IsNullOrEmpty(_strSubsystems);

        /// <summary>
        /// Allowed Cyberware Subsystems.
        /// </summary>
        public string Subsystems
        {
            get => _strSubsystems;
            set => _strSubsystems = value;
        }

        /// <summary>
        /// Value that was selected during an ImprovementManager dialogue.
        /// </summary>
        public string Extra
        {
            get => _strExtra;
            set => _strExtra = value;
        }

        /// <summary>
        /// Whether or not the Vehicle Mod's cost should be discounted by 10% through the Black Market Pipeline Quality.
        /// </summary>
        public bool DiscountCost
        {
            get => _blnDiscountCost && _objCharacter.BlackMarketDiscount;
            set => _blnDiscountCost = value;
        }

        /// <summary>
        /// Whether or not the Vehicle Mod is a downgrade for drone attributes
        /// </summary>
        public bool Downgrade => _blnDowngrade;

        /// <summary>
        /// Bonus/Penalty to the parent vehicle that this mod provides.
        /// </summary>
        public int ConditionMonitor => _intConditionMonitor;

        /// <summary>
        /// Vehicle that the Mod is attached to.
        /// </summary>
        public Vehicle Parent { get; set; }

        /// <summary>
        /// Adjust the Weapon's Ammo amount by the specified flat value.
        /// </summary>
        public int AmmoBonus
        {
            get => _intAmmoBonus;
            set => _intAmmoBonus = value;
        }

        /// <summary>
        /// Adjust the Weapon's Ammo amount by the specified percentage.
        /// </summary>
        public decimal AmmoBonusPercent
        {
            get => _decAmmoBonusPercent;
            set => _decAmmoBonusPercent = value;
        }

        /// <summary>
        /// Replace the Weapon's Ammo value with the Weapon Mod's value.
        /// </summary>
        public string AmmoReplace
        {
            get => _strAmmoReplace;
            set => _strAmmoReplace = value;
        }

        /// <summary>
        /// Used by our sorting algorithm to remember which order the user moves things to
        /// </summary>
        public int SortOrder
        {
            get => _intSortOrder;
            set => _intSortOrder = value;
        }

        /// <summary>
        /// Is the object stolen via the Stolen Gear quality?
        /// </summary>
        public bool Stolen
        {
            get => _blnStolen;
            set => _blnStolen = value;
        }
        #endregion

        #region Complex Properties
        /// <summary>
        /// Total Availability in the program's current language.
        /// </summary>
        public string DisplayTotalAvail => TotalAvail(GlobalOptions.CultureInfo, GlobalOptions.Language);

        /// <summary>
        /// Total Availability of the VehicleMod.
        /// </summary>
        public string TotalAvail(CultureInfo objCulture, string strLanguage)
        {
            return TotalAvailTuple().ToString(objCulture, strLanguage);
        }

        /// <summary>
        /// Total Availability as a triple.
        /// </summary>
        public AvailabilityValue TotalAvailTuple(bool blnCheckChildren = true)
        {
            bool blnModifyParentAvail = false;
            string strAvail = Avail;
            char chrLastAvailChar = ' ';
            int intAvail = 0;
            if (strAvail.Length > 0)
            {
                // Reordered to process fixed value strings
                if (strAvail.StartsWith("FixedValues(", StringComparison.Ordinal))
                {
                    string[] strValues = strAvail.TrimStartOnce("FixedValues(", true).TrimEndOnce(')').Split(',');
                    strAvail = strValues[Math.Max(Math.Min(Rating, strValues.Length) - 1, 0)];
                }

                if (strAvail.StartsWith("Range(", StringComparison.Ordinal))
                {
                    // If the Availability code is based on the current Rating of the item, separate the Availability string into an array and find the first bracket that the Rating is lower than or equal to.
                    string[] strValues = strAvail.Replace("MaxRating", MaxRating).TrimStartOnce("Range(", true).TrimEndOnce(')').Split(',');
                    foreach (string strValue in strValues)
                    {
                        string strAvailCode = strValue.Split('[')[1].Trim('[', ']');
                        int intMax = Convert.ToInt32(strValue.Split('[')[0], GlobalOptions.InvariantCultureInfo);
                        if (Rating > intMax)
                            continue;
                        strAvail = Rating.ToString(GlobalOptions.InvariantCultureInfo) + strAvailCode;
                        break;
                    }
                }

                chrLastAvailChar = strAvail[strAvail.Length - 1];
                if (chrLastAvailChar == 'F' || chrLastAvailChar == 'R')
                {
                    strAvail = strAvail.Substring(0, strAvail.Length - 1);
                }

                blnModifyParentAvail = strAvail.StartsWith('+', '-');

                StringBuilder objAvail = new StringBuilder(strAvail.TrimStart('+'));
                objAvail.Replace("Rating", Rating.ToString(GlobalOptions.InvariantCultureInfo));

                foreach (CharacterAttrib objLoopAttribute in _objCharacter.AttributeSection.AttributeList.Concat(_objCharacter.AttributeSection.SpecialAttributeList))
                {
                    objAvail.CheapReplace(strAvail, objLoopAttribute.Abbrev, () => objLoopAttribute.TotalValue.ToString(GlobalOptions.InvariantCultureInfo));
                    objAvail.CheapReplace(strAvail, objLoopAttribute.Abbrev + "Base", () => objLoopAttribute.TotalBase.ToString(GlobalOptions.InvariantCultureInfo));
                }

                // If the availability is determined by the Rating, evaluate the expression.
                objAvail.CheapReplace(strAvail, "Vehicle Cost", () => Parent?.OwnCost.ToString(GlobalOptions.InvariantCultureInfo) ?? "0");
                // If the Body is 0 (Microdrone), treat it as 0.5 for the purposes of determine Modification cost.
                objAvail.CheapReplace(strAvail, "Body", () => Parent?.Body > 0 ? Parent.Body.ToString(GlobalOptions.InvariantCultureInfo) : "0.5");
                objAvail.CheapReplace(strAvail, "Speed", () => Parent?.Speed.ToString(GlobalOptions.InvariantCultureInfo) ?? "0");
                objAvail.CheapReplace(strAvail, "Acceleration", () => Parent?.Accel.ToString(GlobalOptions.InvariantCultureInfo) ?? "0");
                objAvail.CheapReplace(strAvail, "Handling", () => Parent?.Handling.ToString(GlobalOptions.InvariantCultureInfo) ?? "0");

                object objProcess = CommonFunctions.EvaluateInvariantXPath(objAvail.ToString(), out bool blnIsSuccess);
                if (blnIsSuccess)
                    intAvail += Convert.ToInt32(objProcess, GlobalOptions.InvariantCultureInfo);
            }

            if (blnCheckChildren)
            {
                // Run through cyberware children and increase the Avail by any Mod whose Avail starts with "+" or "-".
                foreach (Cyberware objChild in Cyberware)
                {
                    if (objChild.ParentID != InternalId)
                    {
                        AvailabilityValue objLoopAvailTuple = objChild.TotalAvailTuple();
                        if (objLoopAvailTuple.AddToParent)
                            intAvail += objLoopAvailTuple.Value;
                        if (objLoopAvailTuple.Suffix == 'F')
                            chrLastAvailChar = 'F';
                        else if (chrLastAvailChar != 'F' && objLoopAvailTuple.Suffix == 'R')
                            chrLastAvailChar = 'R';
                    }
                }

                // Run through weapon children and increase the Avail by any Mod whose Avail starts with "+" or "-".
                foreach (Weapon objChild in Weapons)
                {
                    if (objChild.ParentID != InternalId)
                    {
                        AvailabilityValue objLoopAvailTuple = objChild.TotalAvailTuple();
                        if (objLoopAvailTuple.AddToParent)
                            intAvail += objLoopAvailTuple.Value;
                        if (objLoopAvailTuple.Suffix == 'F')
                            chrLastAvailChar = 'F';
                        else if (chrLastAvailChar != 'F' && objLoopAvailTuple.Suffix == 'R')
                            chrLastAvailChar = 'R';
                    }
                }
            }

            return new AvailabilityValue(intAvail, chrLastAvailChar, blnModifyParentAvail, IncludedInVehicle);
        }

        /// <summary>
        /// Calculated Capacity of the Vehicle Mod.
        /// </summary>
        public string CalculatedCapacity
        {
            get
            {
                string strReturn = _strCapacity;
                if (string.IsNullOrEmpty(strReturn))
                    return (0.0m).ToString("#,0.##", GlobalOptions.CultureInfo);

                if (strReturn.StartsWith("FixedValues(", StringComparison.Ordinal))
                {
                    string[] strValues = strReturn.TrimStartOnce("FixedValues(", true).TrimEndOnce(')').Split(',');
                    strReturn = strValues[Math.Max(Math.Min(Rating, strValues.Length) - 1, 0)];
                }

                int intPos = strReturn.IndexOf("/[", StringComparison.Ordinal);
                if (intPos != -1)
                {
                    string strFirstHalf = strReturn.Substring(0, intPos);
                    string strSecondHalf = strReturn.Substring(intPos + 1, strReturn.Length - intPos - 1);
                    bool blnSquareBrackets = strFirstHalf.StartsWith('[');

                    if (blnSquareBrackets && strFirstHalf.Length > 2)
                        strFirstHalf = strFirstHalf.Substring(1, strFirstHalf.Length - 2);

                    if (strFirstHalf == "[*]")
                        strReturn = "*";
                    else
                    {
                        if (strFirstHalf.StartsWith("FixedValues(", StringComparison.Ordinal))
                        {
                            string[] strValues = strFirstHalf.TrimStartOnce("FixedValues(", true).TrimEndOnce(')').Split(',');
                            strFirstHalf = strValues[Math.Max(Math.Min(Rating, strValues.Length) - 1, 0)];
                        }

                        try
                        {
                            object objProcess = CommonFunctions.EvaluateInvariantXPath(strFirstHalf.Replace("Rating", Rating.ToString(GlobalOptions.InvariantCultureInfo)), out bool blnIsSuccess);
                            strReturn = blnIsSuccess ? ((double)objProcess).ToString("#,0.##", GlobalOptions.CultureInfo) : strFirstHalf;
                        }
                        catch (OverflowException) // Result is text and not a double
                        {
                            strReturn = strFirstHalf;
                        }
                        catch (InvalidCastException) // Result is text and not a double
                        {
                            strReturn = strFirstHalf;
                        }
                    }

                    if (blnSquareBrackets)
                        strReturn = '[' + strReturn + ']';

                    if (strSecondHalf.Contains("Rating"))
                    {
                        strSecondHalf = strSecondHalf.Trim('[', ']');
                        try
                        {
                            object objProcess = CommonFunctions.EvaluateInvariantXPath(strSecondHalf.Replace("Rating", Rating.ToString(GlobalOptions.InvariantCultureInfo)), out bool blnIsSuccess);
                            strSecondHalf = '[' + (blnIsSuccess ? ((double)objProcess).ToString("#,0.##", GlobalOptions.CultureInfo) : strSecondHalf) + ']';
                        }
                        catch (OverflowException) // Result is text and not a double
                        {
                            strSecondHalf = '[' + strSecondHalf + ']';
                        }
                        catch (InvalidCastException) // Result is text and not a double
                        {
                            strSecondHalf = '[' + strSecondHalf + ']';
                        }
                    }

                    strReturn += "/" + strSecondHalf;
                }
                else if (strReturn.Contains("Rating"))
                {
                    // If the Capacity is determined by the Rating, evaluate the expression.
                    // XPathExpression cannot evaluate while there are square brackets, so remove them if necessary.
                    bool blnSquareBrackets = strReturn.StartsWith('[');
                    string strCapacity = strReturn;
                    if (blnSquareBrackets)
                        strCapacity = strCapacity.Substring(1, strCapacity.Length - 2);
                    object objProcess = CommonFunctions.EvaluateInvariantXPath(strCapacity.Replace("Rating", Rating.ToString(GlobalOptions.InvariantCultureInfo)), out bool blnIsSuccess);
                    strReturn = blnIsSuccess ? ((double)objProcess).ToString("#,0.##", GlobalOptions.CultureInfo) : strCapacity;
                    if (blnSquareBrackets)
                        strReturn = '[' + strReturn + ']';
                }
                else if (decimal.TryParse(strReturn, NumberStyles.Any, GlobalOptions.InvariantCultureInfo, out decimal decReturn))
                    return decReturn.ToString("#,0.##", GlobalOptions.CultureInfo);

                return strReturn;
            }
        }

        /// <summary>
        /// The amount of Capacity remaining in the Cyberware.
        /// </summary>
        public decimal CapacityRemaining
        {
            get
            {
                if (string.IsNullOrEmpty(_strCapacity))
                    return 0.0m;
                decimal decCapacity = 0;
                if (_strCapacity.Contains("/["))
                {
                    // Get the Cyberware base Capacity.
                    string strBaseCapacity = CalculatedCapacity;
                    strBaseCapacity = strBaseCapacity.Substring(0, strBaseCapacity.IndexOf('/'));
                    decCapacity = Convert.ToDecimal(strBaseCapacity, GlobalOptions.CultureInfo);

                    // Run through its Children and deduct the Capacity costs.
                    foreach (Cyberware objChildCyberware in Cyberware)
                    {
                        string strCapacity = objChildCyberware.CalculatedCapacity;
                        int intPos = strCapacity.IndexOf("/[", StringComparison.Ordinal);
                        if (intPos != -1)
                            strCapacity = strCapacity.Substring(intPos + 2, strCapacity.LastIndexOf(']') - intPos - 2);
                        else if (strCapacity.StartsWith('['))
                            strCapacity = strCapacity.Substring(1, strCapacity.Length - 2);
                        if (strCapacity == "*")
                            strCapacity = "0";
                        decCapacity -= Convert.ToDecimal(strCapacity, GlobalOptions.CultureInfo);
                    }
                }
                else if (!_strCapacity.Contains('['))
                {
                    // Get the Cyberware base Capacity.
                    decCapacity = Convert.ToDecimal(CalculatedCapacity, GlobalOptions.CultureInfo);

                    // Run through its Children and deduct the Capacity costs.
                    foreach (Cyberware objChildCyberware in Cyberware)
                    {
                        string strCapacity = objChildCyberware.CalculatedCapacity;
                        int intPos = strCapacity.IndexOf("/[", StringComparison.Ordinal);
                        if (intPos != -1)
                            strCapacity = strCapacity.Substring(intPos + 2, strCapacity.LastIndexOf(']') - intPos - 2);
                        else if (strCapacity.StartsWith('['))
                            strCapacity = strCapacity.Substring(1, strCapacity.Length - 2);
                        if (strCapacity == "*")
                            strCapacity = "0";
                        decCapacity -= Convert.ToDecimal(strCapacity, GlobalOptions.CultureInfo);
                    }
                }

                return decCapacity;
            }
        }

        /// <summary>
        /// Total cost of the VehicleMod.
        /// </summary>
        public decimal TotalCostInMountCreation(int intSlots)
        {
            // If the cost is determined by the Rating, evaluate the expression.
            string strCostExpr = Cost;
            if (strCostExpr.StartsWith("FixedValues(", StringComparison.Ordinal))
            {
                string[] strValues = strCostExpr.TrimStartOnce("FixedValues(", true).TrimEndOnce(')').Split(',');
                strCostExpr = strValues[Math.Max(Math.Min(Rating, strValues.Length) - 1, 0)];
            }

            StringBuilder objCost = new StringBuilder(strCostExpr.TrimStart('+'));
            objCost.Replace("Rating", Rating.ToString(GlobalOptions.InvariantCultureInfo));

            foreach (CharacterAttrib objLoopAttribute in _objCharacter.AttributeSection.AttributeList.Concat(_objCharacter.AttributeSection.SpecialAttributeList))
            {
                objCost.CheapReplace(strCostExpr, objLoopAttribute.Abbrev, () => objLoopAttribute.TotalValue.ToString(GlobalOptions.InvariantCultureInfo));
                objCost.CheapReplace(strCostExpr, objLoopAttribute.Abbrev + "Base", () => objLoopAttribute.TotalBase.ToString(GlobalOptions.InvariantCultureInfo));
            }

            objCost.CheapReplace(strCostExpr, "Vehicle Cost", () => Parent?.OwnCost.ToString(GlobalOptions.InvariantCultureInfo) ?? "0");
            // If the Body is 0 (Microdrone), treat it as 0.5 for the purposes of determine Modification cost.
            objCost.CheapReplace(strCostExpr, "Body", () => Parent?.Body > 0 ? Parent.Body.ToString(GlobalOptions.InvariantCultureInfo) : "0.5");
            objCost.CheapReplace(strCostExpr, "Speed", () => Parent?.Speed.ToString(GlobalOptions.InvariantCultureInfo) ?? "0");
            objCost.CheapReplace(strCostExpr, "Acceleration", () => Parent?.Accel.ToString(GlobalOptions.InvariantCultureInfo) ?? "0");
            objCost.CheapReplace(strCostExpr, "Handling", () => Parent?.Handling.ToString(GlobalOptions.InvariantCultureInfo) ?? "0");
            objCost.Replace("Slots", intSlots.ToString(GlobalOptions.InvariantCultureInfo));

            object objProcess = CommonFunctions.EvaluateInvariantXPath(objCost.ToString(), out bool blnIsSuccess);
            decimal decReturn = blnIsSuccess ? Convert.ToDecimal(objProcess, GlobalOptions.InvariantCultureInfo) : 0;

            if (DiscountCost)
                decReturn *= 0.9m;

            // Apply a markup if applicable.
            if (_decMarkup != 0)
            {
                decReturn *= 1 + (_decMarkup / 100.0m);
            }

            return decReturn + Weapons.AsParallel().Sum(objWeapon => objWeapon.TotalCost) + Cyberware.AsParallel().Sum(objCyberware => objCyberware.TotalCost);
        }

        /// <summary>
        /// Total cost of the VehicleMod.
        /// </summary>
        public decimal TotalCost
        {
            get
            {
                return OwnCost + Weapons.AsParallel().Sum(objWeapon => objWeapon.TotalCost) + Cyberware.AsParallel().Sum(objCyberware => objCyberware.TotalCost);
            }
        }

        /// <summary>
        /// The cost of just the Vehicle Mod itself.
        /// </summary>
        public decimal OwnCost
        {
            get
            {
                // If the cost is determined by the Rating, evaluate the expression.
                string strCostExpr = Cost;
                if (strCostExpr.StartsWith("FixedValues(", StringComparison.Ordinal))
                {
                    string[] strValues = strCostExpr.TrimStartOnce("FixedValues(", true).TrimEndOnce(')').Split(',');
                    strCostExpr = strValues[Math.Max(Math.Min(Rating, strValues.Length) - 1, 0)];
                }

                StringBuilder objCost = new StringBuilder(strCostExpr.TrimStart('+'));
                objCost.Replace("Rating", Rating.ToString(GlobalOptions.InvariantCultureInfo));

                foreach (CharacterAttrib objLoopAttribute in _objCharacter.AttributeSection.AttributeList.Concat(_objCharacter.AttributeSection.SpecialAttributeList))
                {
                    objCost.CheapReplace(strCostExpr, objLoopAttribute.Abbrev, () => objLoopAttribute.TotalValue.ToString(GlobalOptions.InvariantCultureInfo));
                    objCost.CheapReplace(strCostExpr, objLoopAttribute.Abbrev + "Base", () => objLoopAttribute.TotalBase.ToString(GlobalOptions.InvariantCultureInfo));
                }

                objCost.CheapReplace(strCostExpr, "Vehicle Cost", () => Parent?.OwnCost.ToString(GlobalOptions.InvariantCultureInfo) ?? "0");
                // If the Body is 0 (Microdrone), treat it as 0.5 for the purposes of determine Modification cost.
                objCost.CheapReplace(strCostExpr, "Body", () => Parent?.Body > 0 ? Parent.Body.ToString(GlobalOptions.InvariantCultureInfo) : "0.5");
                objCost.CheapReplace(strCostExpr, "Speed", () => Parent?.Speed.ToString(GlobalOptions.InvariantCultureInfo) ?? "0");
                objCost.CheapReplace(strCostExpr, "Acceleration", () => Parent?.Accel.ToString(GlobalOptions.InvariantCultureInfo) ?? "0");
                objCost.CheapReplace(strCostExpr, "Handling", () => Parent?.Handling.ToString(GlobalOptions.InvariantCultureInfo) ?? "0");
                objCost.CheapReplace(strCostExpr, "Slots", () => WeaponMountParent?.CalculatedSlots.ToString(GlobalOptions.InvariantCultureInfo) ?? "0");

                object objProcess = CommonFunctions.EvaluateInvariantXPath(objCost.ToString(), out bool blnIsSuccess);
                decimal decReturn = blnIsSuccess ? Convert.ToDecimal(objProcess, GlobalOptions.InvariantCultureInfo) : 0;

                if (DiscountCost)
                    decReturn *= 0.9m;

                // Apply a markup if applicable.
                if (_decMarkup != 0)
                {
                    decReturn *= 1 + (_decMarkup / 100.0m);
                }

                return decReturn;
            }
        }

        /// <summary>
        /// The number of Slots the Mod consumes.
        /// </summary>
        public int CalculatedSlots
        {
            get
            {
                string strSlotsExpression = Slots;
                if (strSlotsExpression.StartsWith("FixedValues(", StringComparison.Ordinal))
                {
                    string[] strValues = strSlotsExpression.TrimStartOnce("FixedValues(", true).TrimEndOnce(')').Split(',');
                    strSlotsExpression = strValues[Math.Max(Math.Min(Rating, strValues.Length) - 1, 0)];
                }

                StringBuilder objSlots = new StringBuilder(strSlotsExpression.TrimStart('+'));
                objSlots.Replace("Rating", Rating.ToString(GlobalOptions.InvariantCultureInfo));

                foreach (CharacterAttrib objLoopAttribute in _objCharacter.AttributeSection.AttributeList.Concat(_objCharacter.AttributeSection.SpecialAttributeList))
                {
                    objSlots.CheapReplace(strSlotsExpression, objLoopAttribute.Abbrev, () => objLoopAttribute.TotalValue.ToString(GlobalOptions.InvariantCultureInfo));
                    objSlots.CheapReplace(strSlotsExpression, objLoopAttribute.Abbrev + "Base", () => objLoopAttribute.TotalBase.ToString(GlobalOptions.InvariantCultureInfo));
                }
                objSlots.CheapReplace(strSlotsExpression, "Vehicle Cost", () => Parent?.OwnCost.ToString(GlobalOptions.InvariantCultureInfo) ?? "0");
                // If the Body is 0 (Microdrone), treat it as 0.5 for the purposes of determine Modification cost.
                objSlots.CheapReplace(strSlotsExpression, "Body", () => Parent?.Body > 0 ? Parent.Body.ToString(GlobalOptions.InvariantCultureInfo) : "0.5");
                objSlots.CheapReplace(strSlotsExpression, "Speed", () => Parent?.Speed.ToString(GlobalOptions.InvariantCultureInfo) ?? "0");
                objSlots.CheapReplace(strSlotsExpression, "Acceleration", () => Parent?.Accel.ToString(GlobalOptions.InvariantCultureInfo) ?? "0");
                objSlots.CheapReplace(strSlotsExpression, "Handling", () => Parent?.Handling.ToString(GlobalOptions.InvariantCultureInfo) ?? "0");

                object objProcess = CommonFunctions.EvaluateInvariantXPath(objSlots.ToString(), out bool blnIsSuccess);
                return blnIsSuccess ? Convert.ToInt32(objProcess, GlobalOptions.InvariantCultureInfo) : 0;
            }
        }

        /// <summary>
        /// The name of the object as it should be displayed on printouts (translated name only).
        /// </summary>
        public string DisplayNameShort(string strLanguage)
        {
            if (strLanguage == GlobalOptions.DefaultLanguage)
                return Name;

            return GetNode(strLanguage)?["translate"]?.InnerText ?? Name;
        }

        /// <summary>
        /// The name of the object as it should be displayed in lists. Qty Name (Rating) (Extra).
        /// </summary>
        public string DisplayName(CultureInfo objCulture, string strLanguage)
        {
            string strReturn = DisplayNameShort(strLanguage);
            string strSpace = LanguageManager.GetString("String_Space", strLanguage);
            if (!string.IsNullOrEmpty(Extra))
<<<<<<< HEAD
                strReturn += strSpaceCharacter + '(' + LanguageManager.TranslateExtra(Extra, _objCharacter, strLanguage) + ')';
=======
                strReturn += strSpace + '(' + LanguageManager.TranslateExtra(Extra, strLanguage) + ')';
>>>>>>> 1161a64b
            if (Rating > 0)
                strReturn += strSpace + '(' + LanguageManager.GetString(RatingLabel, strLanguage) + strSpace + Rating.ToString(objCulture) + ')';
            return strReturn;
        }

        public string CurrentDisplayName => DisplayName(GlobalOptions.CultureInfo, GlobalOptions.Language);

        /// <summary>
        /// Vehicle arm/leg Strength.
        /// </summary>
        public int TotalStrength
        {
            get
            {
                string strName = Name.ToUpperInvariant();
                if (!strName.Contains("ARM") && !strName.Contains("LEG"))
                    return 0;
                int intAttribute = 0;
                int bod = 1;
                if (Parent != null)
                {
                    bod = Parent.TotalBody * 2;
                    intAttribute = Math.Max(Parent.TotalBody, 0);
                }
                int intBonus = 0;

                foreach (Cyberware objChild in Cyberware)
                {
                    // If the limb has Customized Strength, this is its new base value.
                    if (objChild.Name == "Customized Strength")
                        intAttribute = objChild.Rating;
                    // If the limb has Enhanced Strength, this adds to the limb's value.
                    if (objChild.Name == "Enhanced Strength")
                        intBonus = objChild.Rating;
                }
                return Math.Min(intAttribute + intBonus, Math.Max(bod, 1));
            }
        }

        /// <summary>
        /// Vehicle arm/leg Agility.
        /// </summary>
        public int TotalAgility
        {
            get
            {
                string strName = Name.ToUpperInvariant();
                if (!strName.Contains("ARM") && !strName.Contains("LEG"))
                    return 0;

                int intAttribute = 0;
                int pilot = 1;
                if (Parent != null)
                {
                    pilot = Parent.TotalBody * 2;
                    intAttribute = Math.Max(Parent.Pilot, 0);
                }
                int intBonus = 0;

                foreach (Cyberware objChild in Cyberware)
                {
                    // If the limb has Customized Agility, this is its new base value.
                    if (objChild.Name == "Customized Agility")
                        intAttribute = objChild.Rating;
                    // If the limb has Enhanced Agility, this adds to the limb's value.
                    if (objChild.Name == "Enhanced Agility")
                        intBonus = objChild.Rating;
                }

                return Math.Min(intAttribute + intBonus, Math.Max(pilot, 1));
            }
        }

        /// <summary>
        /// Whether or not the Mod is allowed to accept Cyberware Modular Plugins.
        /// </summary>
        public bool AllowModularPlugins
        {
            get
            {
                return Cyberware.Any(objChild => objChild.AllowedSubsystems.Contains("Modular Plug-In"));
            }
        }

        public XmlNode GetNode()
        {
            return GetNode(GlobalOptions.Language);
        }

        public XmlNode GetNode(string strLanguage)
        {
            if (_objCachedMyXmlNode == null || strLanguage != _strCachedXmlNodeLanguage || GlobalOptions.LiveCustomData)
            {
<<<<<<< HEAD
                XmlDocument objDoc = _objCharacter.LoadData("vehicles.xml", strLanguage);
                _objCachedMyXmlNode = objDoc.SelectSingleNode($"/chummer/mods/mod[id = \"{SourceIDString}\" or id = \"{SourceIDString}\"]")
                                      ?? objDoc.SelectSingleNode($"/chummer/weaponmountmods/mod[id = \"{SourceIDString}\" or id = \"{SourceIDString}\"]")
                                      ?? objDoc.SelectSingleNode($"/chummer/mods/mod[name = \"{Name}\"]")
                                      ?? objDoc.SelectSingleNode($"/chummer/weaponmountmods/mod[name = \"{Name}\"]");
=======
                XmlDocument objDoc = XmlManager.Load("vehicles.xml", strLanguage);
                _objCachedMyXmlNode = objDoc.SelectSingleNode("/chummer/mods/mod[id = \"" + SourceIDString + "\" or id = \"" + SourceIDString.ToUpperInvariant() +  "\"]")
                                      ?? objDoc.SelectSingleNode("/chummer/weaponmountmods/mod[id = \"" + SourceIDString + "\" or id = \"" + SourceIDString.ToUpperInvariant() + "\"]")
                                      ?? objDoc.SelectSingleNode("/chummer/mods/mod[name = \"" + Name +  "\"]")
                                      ?? objDoc.SelectSingleNode("/chummer/weaponmountmods/mod[name = \"" + Name + "\"]");
>>>>>>> 1161a64b

                _strCachedXmlNodeLanguage = strLanguage;
            }
            return _objCachedMyXmlNode;
        }
        #endregion

        #region Methods
        public decimal DeleteVehicleMod()
        {
            decimal decReturn = 0;

            foreach (Weapon objLoopWeapon in Weapons)
            {
                decReturn += objLoopWeapon.DeleteWeapon();
            }
            foreach (Cyberware objLoopCyberware in Cyberware)
            {
                decReturn += objLoopCyberware.DeleteCyberware();
            }

            return decReturn;
        }

        /// <summary>
        /// Checks a nominated piece of gear for Availability requirements.
        /// </summary>
        /// <param name="blnRestrictedGearUsed">Whether Restricted Gear is already being used.</param>
        /// <param name="intRestrictedCount">Amount of gear that is currently over the availability limit.</param>
        /// <param name="strAvailItems">String used to list names of gear that are currently over the availability limit.</param>
        /// <param name="strRestrictedItem">Item that is being used for Restricted Gear.</param>
        /// <param name="strCyberwareGrade">String used to list names of cyberware that have a banned cyberware grade.</param>
        /// <param name="blnOutRestrictedGearUsed">Whether Restricted Gear is already being used (tracked across gear children).</param>
        /// <param name="intOutRestrictedCount">Amount of gear that is currently over the availability limit (tracked across gear children).</param>
        /// <param name="strOutAvailItems">String used to list names of gear that are currently over the availability limit (tracked across gear children).</param>
        /// <param name="strOutRestrictedItem">Item that is being used for Restricted Gear (tracked across gear children).</param>
        /// <param name="strOutCyberwareGrade">Cyberware grade that is being used for Restricted Gear (tracked across gear children).</param>
        public void CheckRestrictedGear(bool blnRestrictedGearUsed, int intRestrictedCount, string strAvailItems,
            string strRestrictedItem, string strCyberwareGrade, out bool blnOutRestrictedGearUsed,
            out int intOutRestrictedCount, out string strOutAvailItems, out string strOutRestrictedItem,
            out string strOutCyberwareGrade)
        {
            if (!IncludedInVehicle)
            {
                AvailabilityValue objTotalAvail = TotalAvailTuple();
                if (!objTotalAvail.AddToParent)
                {
                    int intAvailInt = objTotalAvail.Value;
                    //TODO: Make this dynamically update without having to validate the character.
                    if (intAvailInt > _objCharacter.MaximumAvailability)
                    {
                        if (intAvailInt <= _objCharacter.RestrictedGear && !blnRestrictedGearUsed)
                        {
                            blnRestrictedGearUsed = true;
                            strRestrictedItem = Parent == null
                                ? CurrentDisplayName
                                : CurrentDisplayName + LanguageManager.GetString("String_Space") + '(' + Parent.CurrentDisplayName + ')';
                        }
                        else
                        {
                            intRestrictedCount++;
                            strAvailItems += Environment.NewLine + "\t\t" + DisplayNameShort(GlobalOptions.Language);
                        }
                    }
                }
            }

            foreach (Weapon objChild in Weapons)
            {
                objChild.CheckRestrictedGear(blnRestrictedGearUsed, intRestrictedCount, strAvailItems,
                    strRestrictedItem, out blnRestrictedGearUsed, out intRestrictedCount, out strAvailItems,
                    out strRestrictedItem);
            }

            foreach (Cyberware objChild in Cyberware)
            {
                objChild.CheckRestrictedGear(blnRestrictedGearUsed, intRestrictedCount, strAvailItems,
                    strRestrictedItem, strCyberwareGrade, out blnRestrictedGearUsed, out intRestrictedCount,
                    out strAvailItems, out strRestrictedItem, out strOutCyberwareGrade);
            }
            strOutAvailItems = strAvailItems;
            intOutRestrictedCount = intRestrictedCount;
            blnOutRestrictedGearUsed = blnRestrictedGearUsed;
            strOutRestrictedItem = strRestrictedItem;
            strOutCyberwareGrade = strCyberwareGrade;
        }

        #region UI Methods
        /// <summary>
        /// Add a piece of Armor to the Armor TreeView.
        /// </summary>
        public TreeNode CreateTreeNode(ContextMenuStrip cmsVehicleMod, ContextMenuStrip cmsCyberware, ContextMenuStrip cmsCyberwareGear, ContextMenuStrip cmsVehicleWeapon, ContextMenuStrip cmsVehicleWeaponAccessory, ContextMenuStrip cmsVehicleWeaponAccessoryGear)
        {
            if (IncludedInVehicle && !string.IsNullOrEmpty(Source) && !_objCharacter.Options.BookEnabled(Source))
                return null;

            TreeNode objNode = new TreeNode
            {
                Name = InternalId,
                Text = CurrentDisplayName,
                Tag = this,
                ContextMenuStrip = cmsVehicleMod,
                ForeColor = PreferredColor,
                ToolTipText = Notes.WordWrap(100)
            };

            TreeNodeCollection lstChildNodes = objNode.Nodes;
            // Cyberware.
            foreach (Cyberware objCyberware in Cyberware)
            {
                TreeNode objLoopNode = objCyberware.CreateTreeNode(cmsCyberware, cmsCyberwareGear);
                if (objLoopNode != null)
                    lstChildNodes.Add(objLoopNode);
            }

            // VehicleWeapons.
            foreach (Weapon objWeapon in Weapons)
            {
                TreeNode objLoopNode = objWeapon.CreateTreeNode(cmsVehicleWeapon, cmsVehicleWeaponAccessory, cmsVehicleWeaponAccessoryGear);
                if (objLoopNode != null)
                    lstChildNodes.Add(objLoopNode);
            }

            if (lstChildNodes.Count > 0)
                objNode.Expand();

            return objNode;
        }

        public Color PreferredColor
        {
            get
            {
                if (!string.IsNullOrEmpty(Notes))
                {
                    return Color.SaddleBrown;
                }
                if (IncludedInVehicle)
                {
                    return SystemColors.GrayText;
                }

                return SystemColors.WindowText;
            }
        }

        public decimal StolenTotalCost
        {
            get
            {
                decimal d = 0;
                if (Stolen)
                    d += OwnCost;
                d += Weapons.AsParallel().Sum(objWeapon => objWeapon.StolenTotalCost);
                d += Cyberware.AsParallel().Sum(objCyberware => objCyberware.StolenTotalCost);
                return d;
            }
        }

        #endregion
        #endregion

        public void SetSourceDetail(Control sourceControl)
        {
            if (_objCachedSourceDetail?.Language != GlobalOptions.Language)
                _objCachedSourceDetail = null;
            SourceDetail.SetControl(sourceControl);
        }

        public bool AllowPasteXml
        {
            get
            {
                switch (GlobalOptions.ClipboardContentType)
                {
                    case ClipboardContentType.Weapon:
                    {
                        // TODO: Make this not depend on string names
                        return Name.StartsWith("Mechanical Arm", StringComparison.Ordinal) || Name.Contains("Drone Arm");
                    }
                    default:
                        return false;
                }
            }
        }

        public bool AllowPasteObject(object input)
        {
            throw new NotImplementedException();
        }
    }
}<|MERGE_RESOLUTION|>--- conflicted
+++ resolved
@@ -165,11 +165,7 @@
                     !string.IsNullOrEmpty(strNameOnPage))
                     strEnglishNameOnPage = strNameOnPage;
 
-<<<<<<< HEAD
-                string strGearNotes = CommonFunctions.GetTextFromPDF($"{Source} {Page}", strEnglishNameOnPage, _objCharacter);
-=======
-                string strGearNotes = CommonFunctions.GetTextFromPDF(Source + ' ' + Page, strEnglishNameOnPage);
->>>>>>> 1161a64b
+                string strGearNotes = CommonFunctions.GetTextFromPDF(Source + ' ' + Page, strEnglishNameOnPage, _objCharacter);
 
                 if (string.IsNullOrEmpty(strGearNotes) && GlobalOptions.Language != GlobalOptions.DefaultLanguage)
                 {
@@ -183,13 +179,8 @@
                             && !string.IsNullOrEmpty(strNameOnPage) && strNameOnPage != strEnglishNameOnPage)
                             strTranslatedNameOnPage = strNameOnPage;
 
-<<<<<<< HEAD
-                        Notes = CommonFunctions.GetTextFromPDF($"{Source} {DisplayPage(GlobalOptions.Language)}",
+                        Notes = CommonFunctions.GetTextFromPDF(Source + ' ' + DisplayPage(GlobalOptions.Language),
                             strTranslatedNameOnPage, _objCharacter);
-=======
-                        Notes = CommonFunctions.GetTextFromPDF(Source + ' ' + DisplayPage(GlobalOptions.Language),
-                            strTranslatedNameOnPage);
->>>>>>> 1161a64b
                     }
                 }
                 else
@@ -1251,11 +1242,7 @@
             string strReturn = DisplayNameShort(strLanguage);
             string strSpace = LanguageManager.GetString("String_Space", strLanguage);
             if (!string.IsNullOrEmpty(Extra))
-<<<<<<< HEAD
-                strReturn += strSpaceCharacter + '(' + LanguageManager.TranslateExtra(Extra, _objCharacter, strLanguage) + ')';
-=======
-                strReturn += strSpace + '(' + LanguageManager.TranslateExtra(Extra, strLanguage) + ')';
->>>>>>> 1161a64b
+                strReturn += strSpace + '(' + LanguageManager.TranslateExtra(Extra, _objCharacter, strLanguage) + ')';
             if (Rating > 0)
                 strReturn += strSpace + '(' + LanguageManager.GetString(RatingLabel, strLanguage) + strSpace + Rating.ToString(objCulture) + ')';
             return strReturn;
@@ -1349,19 +1336,11 @@
         {
             if (_objCachedMyXmlNode == null || strLanguage != _strCachedXmlNodeLanguage || GlobalOptions.LiveCustomData)
             {
-<<<<<<< HEAD
                 XmlDocument objDoc = _objCharacter.LoadData("vehicles.xml", strLanguage);
-                _objCachedMyXmlNode = objDoc.SelectSingleNode($"/chummer/mods/mod[id = \"{SourceIDString}\" or id = \"{SourceIDString}\"]")
-                                      ?? objDoc.SelectSingleNode($"/chummer/weaponmountmods/mod[id = \"{SourceIDString}\" or id = \"{SourceIDString}\"]")
-                                      ?? objDoc.SelectSingleNode($"/chummer/mods/mod[name = \"{Name}\"]")
-                                      ?? objDoc.SelectSingleNode($"/chummer/weaponmountmods/mod[name = \"{Name}\"]");
-=======
-                XmlDocument objDoc = XmlManager.Load("vehicles.xml", strLanguage);
                 _objCachedMyXmlNode = objDoc.SelectSingleNode("/chummer/mods/mod[id = \"" + SourceIDString + "\" or id = \"" + SourceIDString.ToUpperInvariant() +  "\"]")
                                       ?? objDoc.SelectSingleNode("/chummer/weaponmountmods/mod[id = \"" + SourceIDString + "\" or id = \"" + SourceIDString.ToUpperInvariant() + "\"]")
                                       ?? objDoc.SelectSingleNode("/chummer/mods/mod[name = \"" + Name +  "\"]")
                                       ?? objDoc.SelectSingleNode("/chummer/weaponmountmods/mod[name = \"" + Name + "\"]");
->>>>>>> 1161a64b
 
                 _strCachedXmlNodeLanguage = strLanguage;
             }
