/*  This file is part of Chummer5a.
 *
 *  Chummer5a is free software: you can redistribute it and/or modify
 *  it under the terms of the GNU General Public License as published by
 *  the Free Software Foundation, either version 3 of the License, or
 *  (at your option) any later version.
 *
 *  Chummer5a is distributed in the hope that it will be useful,
 *  but WITHOUT ANY WARRANTY; without even the implied warranty of
 *  MERCHANTABILITY or FITNESS FOR A PARTICULAR PURPOSE.  See the
 *  GNU General Public License for more details.
 *
 *  You should have received a copy of the GNU General Public License
 *  along with Chummer5a.  If not, see <http://www.gnu.org/licenses/>.
 *
 *  You can obtain the full source code for Chummer5a at
 *  https://github.com/chummer5a/chummer5a
 */

using System;
using System.Buffers;
using System.Globalization;
using System.Text;

namespace Chummer
{
    /// <summary>Represents a value type of the version number of an assembly, operating system, or the common language runtime. This struct cannot be inherited.</summary>
    [Serializable]
    public readonly struct ValueVersion : IComparable, IComparable<Version>, IEquatable<Version>, IComparable<ValueVersion>, IEquatable<ValueVersion>
    {
        private readonly int _Major;
        private readonly int _Minor;
        private readonly int _Build;
        private readonly int _Revision;

        /// <summary>Initializes a new ValueVersion struct with the specified major, minor, build, and revision numbers.</summary>
        /// <param name="major">The major version number.</param>
        /// <param name="minor">The minor version number.</param>
        /// <param name="build">The build number.</param>
        /// <param name="revision">The revision number.</param>
        /// <exception cref="T:System.ArgumentOutOfRangeException">
        /// <paramref name="major" />, <paramref name="minor" />, <paramref name="build" />, or <paramref name="revision" /> is less than zero.</exception>
        public ValueVersion(int major, int minor, int build, int revision)
        {
            if (major < 0)
                throw new ArgumentOutOfRangeException(nameof(major));
            if (minor < 0)
                throw new ArgumentOutOfRangeException(nameof(minor));
            if (build < 0)
                throw new ArgumentOutOfRangeException(nameof(build));
            if (revision < 0)
                throw new ArgumentOutOfRangeException(nameof(revision));
            _Major = major;
            _Minor = minor;
            _Build = build;
            _Revision = revision;
        }

        /// <summary>Initializes a new ValueVersion struct using the specified major, minor, and build values.</summary>
        /// <param name="major">The major version number.</param>
        /// <param name="minor">The minor version number.</param>
        /// <param name="build">The build number.</param>
        /// <exception cref="T:System.ArgumentOutOfRangeException">
        /// <paramref name="major" />, <paramref name="minor" />, or <paramref name="build" /> is less than zero.</exception>
        public ValueVersion(int major, int minor, int build)
        {
            if (major < 0)
                throw new ArgumentOutOfRangeException(nameof(major));
            if (minor < 0)
                throw new ArgumentOutOfRangeException(nameof(minor));
            if (build < 0)
                throw new ArgumentOutOfRangeException(nameof(build));
            _Major = major;
            _Minor = minor;
            _Build = build;
            _Revision = -1;
        }

        /// <summary>Initializes a new ValueVersion struct using the specified major and minor values.</summary>
        /// <param name="major">The major version number.</param>
        /// <param name="minor">The minor version number.</param>
        /// <exception cref="T:System.ArgumentOutOfRangeException">
        /// <paramref name="major" /> or <paramref name="minor" /> is less than zero.</exception>
        public ValueVersion(int major, int minor)
        {
            if (major < 0)
                throw new ArgumentOutOfRangeException(nameof(major));
            if (minor < 0)
                throw new ArgumentOutOfRangeException(nameof(minor));
            _Major = major;
            _Minor = minor;
            _Build = -1;
            _Revision = -1;
        }

        public ValueVersion(int major = 0)
        {
            _Major = major;
            _Minor = 0;
            _Build = -1;
            _Revision = -1;
        }

        /// <summary>Initializes a new ValueVersion struct using the specified string.</summary>
        /// <param name="version">A string containing the major, minor, build, and revision numbers, where each number is delimited with a period character ('.').</param>
        /// <exception cref="T:System.ArgumentException">
        /// <paramref name="version" /> has fewer than two components or more than four components.</exception>
        /// <exception cref="T:System.ArgumentNullException">
        /// <paramref name="version" /> is <see langword="null" />.</exception>
        /// <exception cref="T:System.ArgumentOutOfRangeException">A major, minor, build, or revision component is less than zero.</exception>
        /// <exception cref="T:System.FormatException">At least one component of <paramref name="version" /> does not parse to an integer.</exception>
        /// <exception cref="T:System.OverflowException">At least one component of <paramref name="version" /> represents a number greater than <see cref="F:System.Int32.MaxValue" />.</exception>
        public ValueVersion(string version)
        {
            ValueVersion version1 = Parse(version);
            _Major = version1.Major;
            _Minor = version1.Minor;
            _Build = version1.Build;
            _Revision = version1.Revision;
        }

        /// <summary>Initializes a new ValueVersion struct using the specified Version as a reference.</summary>
        /// <param name="version">A Version object from which to copy major, minor, build, and revision values.</param>
        /// <exception cref="T:System.ArgumentNullException">
        /// <paramref name="version" /> is <see langword="null" />.</exception>
        public ValueVersion(Version version)
        {
            _Major = version.Major;
            _Minor = version.Minor;
            _Build = version.Build;
            _Revision = version.Revision;
        }

        /// <summary>Gets the value of the major component of the version number for the current ValueVersion struct.</summary>
        /// <returns>The major version number.</returns>
        public int Major => _Major;

        /// <summary>Gets the value of the minor component of the version number for the current ValueVersion struct.</summary>
        /// <returns>The minor version number.</returns>
        public int Minor => _Minor;

        /// <summary>Gets the value of the build component of the version number for the current ValueVersion struct.</summary>
        /// <returns>The build number, or -1 if the build number is undefined.</returns>
        public int Build => _Build;

        /// <summary>Gets the value of the revision component of the version number for the current ValueVersion struct.</summary>
        /// <returns>The revision number, or -1 if the revision number is undefined.</returns>
        public int Revision => _Revision;

        /// <summary>Gets the high 16 bits of the revision number.</summary>
        /// <returns>A 16-bit signed integer.</returns>
        public short MajorRevision => (short)(_Revision >> 16);

        /// <summary>Gets the low 16 bits of the revision number.</summary>
        /// <returns>A 16-bit signed integer.</returns>
        public short MinorRevision => (short)(_Revision & ushort.MaxValue);

        /// <summary>Returns a new <see cref="T:System.Version" /> object identical to the current ValueVersion struct.</summary>
        /// <returns>A new <see cref="T:System.Version" /> object whose values are identical to the current ValueVersion struct's.</returns>
        public Version AsVersion()
        {
            if (Build >= 0)
            {
                return Revision >= 0 ? new Version(Major, Minor, Build, Revision) : new Version(Major, Minor, Build);
            }
            return new Version(Major, Minor);
        }

        /// <summary>Compares the current ValueVersion struct to a specified object and returns an indication of their relative values.</summary>
        /// <param name="obj">An object to compare, or <see langword="null" />.</param>
        /// <returns>A signed integer that indicates the relative values of the two objects, as shown in the following table.
        ///  Return value
        /// 
        ///  Meaning
        /// 
        ///  Less than zero
        /// 
        ///  The current ValueVersion struct is a version before <paramref name="obj" />.
        /// 
        ///  Zero
        /// 
        ///  The current ValueVersion struct is the same version as <paramref name="obj" />.
        /// 
        ///  Greater than zero
        /// 
        ///  The current ValueVersion struct is a version subsequent to <paramref name="obj" />.
        /// 
        /// -or-
        /// 
        /// <paramref name="obj" /> is <see langword="null" />.</returns>
        /// <exception cref="T:System.ArgumentException">
        /// <paramref name="obj" /> is not of type <see cref="T:System.Version" />.</exception>
        public int CompareTo(object obj)
        {
            if (obj == null)
                return 1;
<<<<<<< HEAD
            if (version is not Version version1)
                throw new ArgumentException();
            return CompareTo(version1);
=======
            if (obj is ValueVersion version1)
                return CompareTo(version1);
            if (obj is Version version2)
                return CompareTo(version2);
            throw new ArgumentException("Argument is not a version of value version.", nameof(obj));
>>>>>>> d6cf0c3a
        }

        /// <summary>Compares the current ValueVersion struct to a specified ValueVersion struct and returns an indication of their relative values.</summary>
        /// <param name="value">A ValueVersion struct to compare to the current ValueVersion struct.</param>
        /// <returns>A signed integer that indicates the relative values of the two objects, as shown in the following table.
        ///  Return value
        /// 
        ///  Meaning
        /// 
        ///  Less than zero
        /// 
        ///  The current ValueVersion struct is a version before <paramref name="value" />.
        /// 
        ///  Zero
        /// 
        ///  The current ValueVersion struct is the same version as <paramref name="value" />.
        /// 
        ///  Greater than zero
        /// 
        ///  The current ValueVersion struct is a version subsequent to <paramref name="value" />.
        /// 
        /// -or-
        /// 
        /// <paramref name="value" /> is <see langword="null" />.</returns>
        public int CompareTo(ValueVersion value)
        {
            if (_Major != value.Major)
                return _Major > value.Major ? 1 : -1;
            if (_Minor != value.Minor)
                return _Minor > value.Minor ? 1 : -1;
            if (_Build != value.Build)
                return _Build > value.Build ? 1 : -1;
            if (_Revision == value.Revision)
                return 0;
            return _Revision > value.Revision ? 1 : -1;
        }

        /// <summary>Compares the current ValueVersion struct to a specified <see cref="T:System.Version" /> object and returns an indication of their relative values.</summary>
        /// <param name="value">A ValueVersion struct to compare to the current <see cref="T:System.Version" /> object, or <see langword="null" />.</param>
        /// <returns>A signed integer that indicates the relative values of the two objects, as shown in the following table.
        ///  Return value
        /// 
        ///  Meaning
        /// 
        ///  Less than zero
        /// 
        ///  The current ValueVersion struct is a version before <paramref name="value" />.
        /// 
        ///  Zero
        /// 
        ///  The current ValueVersion struct is the same version as <paramref name="value" />.
        /// 
        ///  Greater than zero
        /// 
        ///  The current ValueVersion struct is a version subsequent to <paramref name="value" />.
        /// 
        /// -or-
        /// 
        /// <paramref name="value" /> is <see langword="null" />.</returns>
        public int CompareTo(Version value)
        {
            if (value == null)
                return 1;
            if (_Major != value.Major)
                return _Major > value.Major ? 1 : -1;
            if (_Minor != value.Minor)
                return _Minor > value.Minor ? 1 : -1;
            if (_Build != value.Build)
                return _Build > value.Build ? 1 : -1;
            if (_Revision == value.Revision)
                return 0;
            return _Revision > value.Revision ? 1 : -1;
        }

        /// <summary>Returns a value indicating whether the current ValueVersion struct is equal to a specified object.</summary>
        /// <param name="obj">An object to compare with the current ValueVersion struct, or <see langword="null" />.</param>
        /// <returns>
        /// <see langword="true" /> if <paramref name="obj" /> is a <see cref="T:System.Version" /> object, and every component of the current ValueVersion struct matches the corresponding component of <paramref name="obj" />; otherwise, <see langword="false" />.</returns>
        public override bool Equals(object obj)
        {
            return Equals(obj as Version);
        }

        /// <summary>Returns a value indicating whether the current ValueVersion struct and a specified ValueVersion struct represent the same value.</summary>
        /// <param name="obj">A ValueVersion struct to compare to the current ValueVersion struct.</param>
        /// <returns>
        /// <see langword="true" /> if every component of the current ValueVersion struct matches the corresponding component of the <paramref name="obj" /> parameter; otherwise, <see langword="false" />.</returns>
        public bool Equals(ValueVersion obj)
        {
            return _Major == obj.Major && _Minor == obj.Minor && _Build == obj.Build && _Revision == obj.Revision;
        }

        /// <summary>Returns a value indicating whether the current ValueVersion struct and a specified <see cref="T:System.Version" /> object represent the same value.</summary>
        /// <param name="obj">A <see cref="T:System.Version" /> object to compare to the current ValueVersion struct, or <see langword="null" />.</param>
        /// <returns>
        /// <see langword="true" /> if every component of the current ValueVersion struct matches the corresponding component of the <paramref name="obj" /> parameter; otherwise, <see langword="false" />.</returns>
        public bool Equals(Version obj)
        {
            return obj != null && _Major == obj.Major && _Minor == obj.Minor && _Build == obj.Build && _Revision == obj.Revision;
        }

        /// <summary>Returns a hash code for the current ValueVersion struct.</summary>
        /// <returns>A 32-bit signed integer hash code.</returns>
        public override int GetHashCode()
        {
            return (_Major & 0xF) << 28 | (_Minor & 0xFF) << 20 | (_Build & 0xFF) << 12 | _Revision & 0xFFF;
        }

        /// <summary>Converts the value of the current ValueVersion struct to its equivalent <see cref="T:System.String" /> representation.</summary>
        /// <returns>The <see cref="T:System.String" /> representation of the values of the major, minor, build, and revision components of the current ValueVersion struct, as depicted in the following format. Each component is separated by a period character ('.'). Square brackets ('[' and ']') indicate a component that will not appear in the return value if the component is not defined:
        /// major.minor[.build[.revision]]
        /// For example, if you create a ValueVersion struct using the constructor ValueVersion(1,1), the returned string is "1.1". If you create a ValueVersion struct using the constructor ValueVersion(1,3,4,2), the returned string is "1.3.4.2".</returns>
        public override string ToString()
        {
            if (_Build == -1)
                return ToString(2);
            return _Revision == -1 ? ToString(3) : ToString(4);
        }

        /// <summary>Converts the value of the current ValueVersion struct to its equivalent <see cref="T:System.String" /> representation. A specified count indicates the number of components to return.</summary>
        /// <param name="fieldCount">The number of components to return. The <paramref name="fieldCount" /> ranges from 0 to 4.</param>
        /// <returns>The <see cref="T:System.String" /> representation of the values of the major, minor, build, and revision components of the current ValueVersion struct, each separated by a period character ('.'). The <paramref name="fieldCount" /> parameter determines how many components are returned.
        ///  fieldCount
        /// 
        ///  Return Value
        /// 
        ///  0
        /// 
        ///  An empty string ("").
        /// 
        ///  1
        /// 
        ///  major
        /// 
        ///  2
        /// 
        ///  major.minor
        /// 
        ///  3
        /// 
        ///  major.minor.build
        /// 
        ///  4
        /// 
        ///  major.minor.build.revision
        /// 
        /// 
        /// 
        /// For example, if you create ValueVersion struct using the constructor ValueVersion(1,3,5), ToString(2) returns "1.3" and ToString(4) throws an exception.</returns>
        /// <exception cref="T:System.ArgumentException">
        ///         <paramref name="fieldCount" /> is less than 0, or more than 4.
        /// -or-
        /// <paramref name="fieldCount" /> is more than the number of components defined in the current ValueVersion struct.</exception>
        public string ToString(int fieldCount)
        {
            switch (fieldCount)
            {
                case 0:
                    return string.Empty;
                case 1:
                    return _Major.ToString();
                case 2:
                    using (new FetchSafelyFromObjectPool<StringBuilder>(Utils.StringBuilderPool,
                               out StringBuilder sbdReturn))
                    {
                        AppendPositiveNumber(_Major, sbdReturn);
                        sbdReturn.Append('.');
                        AppendPositiveNumber(_Minor, sbdReturn);
                        return sbdReturn.ToString();
                    }
                default:
                    if (_Build == -1)
                        throw new ArgumentOutOfRangeException(nameof(fieldCount));
                    if (fieldCount == 3)
                    {
                        using (new FetchSafelyFromObjectPool<StringBuilder>(Utils.StringBuilderPool,
                                   out StringBuilder sbdReturn))
                        {
                            AppendPositiveNumber(_Major, sbdReturn);
                            sbdReturn.Append('.');
                            AppendPositiveNumber(_Minor, sbdReturn);
                            sbdReturn.Append('.');
                            AppendPositiveNumber(_Build, sbdReturn);
                            return sbdReturn.ToString();
                        }
                    }
                    if (_Revision == -1)
                        throw new ArgumentOutOfRangeException(nameof(fieldCount));
                    if (fieldCount == 4)
                    {
                        using (new FetchSafelyFromObjectPool<StringBuilder>(Utils.StringBuilderPool,
                                   out StringBuilder sbdReturn))
                        {
                            AppendPositiveNumber(_Major, sbdReturn);
                            sbdReturn.Append('.');
                            AppendPositiveNumber(_Minor, sbdReturn);
                            sbdReturn.Append('.');
                            AppendPositiveNumber(_Build, sbdReturn);
                            sbdReturn.Append('.');
                            AppendPositiveNumber(_Revision, sbdReturn);
                            return sbdReturn.ToString();
                        }
                    }
                    throw new ArgumentOutOfRangeException(nameof(fieldCount));
            }

            void AppendPositiveNumber(int num, StringBuilder sb)
            {
                int length = sb.Length;
                do
                {
                    num = num.DivRem(10, out int num1);
                    sb.Insert(length, (char)(48 + num1));
                }
                while (num > 0);
            }
        }

        /// <summary>Converts the string representation of a version number to an equivalent ValueVersion struct.</summary>
        /// <param name="input">A string that contains a version number to convert.</param>
        /// <returns>An object that is equivalent to the version number specified in the <paramref name="input" /> parameter.</returns>
        /// <exception cref="T:System.ArgumentNullException">
        /// <paramref name="input" /> is <see langword="null" />.</exception>
        /// <exception cref="T:System.ArgumentException">
        /// <paramref name="input" /> has fewer than two or more than four version components.</exception>
        /// <exception cref="T:System.ArgumentOutOfRangeException">At least one component in <paramref name="input" /> is less than zero.</exception>
        /// <exception cref="T:System.FormatException">At least one component in <paramref name="input" /> is not an integer.</exception>
        /// <exception cref="T:System.OverflowException">At least one component in <paramref name="input" /> represents a number that is greater than <see cref="F:System.Int32.MaxValue" />.</exception>
        public static ValueVersion Parse(string input)
        {
            if (input == null)
                throw new ArgumentNullException(nameof(input));
            ValueVersionResult result = new ValueVersionResult();
            result.Init(nameof(input), true);
            return TryParseVersion(input, ref result) ? result.m_parsedValueVersion : throw result.GetValueVersionParseException();
        }

        /// <summary>Tries to convert the string representation of a version number to an equivalent ValueVersion struct, and returns a value that indicates whether the conversion succeeded.</summary>
        /// <param name="input">A string that contains a version number to convert.</param>
        /// <param name="result">When this method returns, contains the <see cref="T:System.Version" /> equivalent of the number that is contained in <paramref name="input" />, if the conversion succeeded. If <paramref name="input" /> is <see langword="null" />, <see cref="F:System.String.Empty" />, or if the conversion fails, <paramref name="result" /> is <see langword="null" /> when the method returns.</param>
        /// <returns>
        /// <see langword="true" /> if the <paramref name="input" /> parameter was converted successfully; otherwise, <see langword="false" />.</returns>
        public static bool TryParse(string input, out ValueVersion result)
        {
            ValueVersionResult result1 = new ValueVersionResult();
            result1.Init(nameof(input), false);
            bool version = TryParseVersion(input, ref result1);
            result = result1.m_parsedValueVersion;
            return version;
        }

        private static bool TryParseVersion(string version, ref ValueVersionResult result)
        {
            if (version == null)
            {
                result.SetFailure(ParseFailureKind.ArgumentNullException);
                return false;
            }
            if (int.TryParse(version, NumberStyles.Integer, CultureInfo.InvariantCulture, out int parsedComponent0) && parsedComponent0 >= 0)
            {
                result.m_parsedValueVersion = new ValueVersion(parsedComponent0);
                return true;
            }
            string[] strArray = version.SplitToPooledArray(out int length, '.');
            try
            {
                if (length < 2 || length > 4)
                {
                    result.SetFailure(ParseFailureKind.ArgumentException);
                    return false;
                }

                if (!TryParseComponent(strArray[0], nameof(version), ref result, out int parsedComponent1)
                    || !TryParseComponent(strArray[1], nameof(version), ref result, out int parsedComponent2))
                {
                    return false;
                }

                int num = length - 2;
                if (num > 0)
                {
                    if (!TryParseComponent(strArray[2], "build", ref result, out int parsedComponent3))
                        return false;
                    if (num > 1)
                    {
                        if (!TryParseComponent(strArray[3], "revision", ref result, out int parsedComponent4))
                            return false;
                        result.m_parsedValueVersion = new ValueVersion(parsedComponent1, parsedComponent2, parsedComponent3, parsedComponent4);
                    }
                    else
                        result.m_parsedValueVersion = new ValueVersion(parsedComponent1, parsedComponent2, parsedComponent3);
                }
                else
                    result.m_parsedValueVersion = new ValueVersion(parsedComponent1, parsedComponent2);
                return true;
            }
            finally
            {
                ArrayPool<string>.Shared.Return(strArray);
            }
        }

        private static bool TryParseComponent(
          string component,
          string componentName,
          ref ValueVersionResult result,
          out int parsedComponent)
        {
            if (!int.TryParse(component, NumberStyles.Integer, CultureInfo.InvariantCulture, out parsedComponent))
            {
                result.SetFailure(ParseFailureKind.FormatException, component);
                return false;
            }
            if (parsedComponent >= 0)
                return true;
            result.SetFailure(ParseFailureKind.ArgumentOutOfRangeException, componentName);
            return false;
        }

        /// <summary>Determines whether a specified <see cref="T:System.Version" /> object and ValueVersion struct are equal.</summary>
        /// <param name="v1">The <see cref="T:System.Version" /> object.</param>
        /// <param name="v2">The ValueVersion struct.</param>
        /// <returns>
        /// <see langword="true" /> if <paramref name="v1" /> equals <paramref name="v2" />; otherwise, <see langword="false" />.</returns>
        public static bool operator ==(Version v1, ValueVersion v2)
        {
            return v1 != null && v2.Equals(v1);
        }

        /// <summary>Determines whether a specified <see cref="T:System.Version" /> object and ValueVersion struct are not equal.</summary>
        /// <param name="v1">The <see cref="T:System.Version" /> object.</param>
        /// <param name="v2">The ValueVersion struct.</param>
        /// <returns>
        /// <see langword="true" /> if <paramref name="v1" /> does not equal <paramref name="v2" />; otherwise, <see langword="false" />.</returns>
        public static bool operator !=(Version v1, ValueVersion v2) => !(v1 == v2);

        /// <summary>Determines whether the first specified <see cref="T:System.Version" /> object is less than the second specified ValueVersion struct.</summary>
        /// <param name="v1">The <see cref="T:System.Version" /> object.</param>
        /// <param name="v2">The ValueVersion struct.</param>
        /// <returns>
        /// <see langword="true" /> if <paramref name="v1" /> is less than <paramref name="v2" />; otherwise, <see langword="false" />.</returns>
        /// <exception cref="T:System.ArgumentNullException">
        /// <paramref name="v1" /> is <see langword="null" />.</exception>
        public static bool operator <(Version v1, ValueVersion v2)
        {
            if (v1 == null)
                throw new ArgumentNullException(nameof(v1));
            return v2.CompareTo(v1) >= 0;
        }

        /// <summary>Determines whether the first specified <see cref="T:System.Version" /> object is less than or equal to the second ValueVersion struct.</summary>
        /// <param name="v1">The <see cref="T:System.Version" /> object.</param>
        /// <param name="v2">The ValueVersion struct.</param>
        /// <returns>
        /// <see langword="true" /> if <paramref name="v1" /> is less than or equal to <paramref name="v2" />; otherwise, <see langword="false" />.</returns>
        /// <exception cref="T:System.ArgumentNullException">
        /// <paramref name="v1" /> is <see langword="null" />.</exception>
        public static bool operator <=(Version v1, ValueVersion v2)
        {
            if (v1 == null)
                throw new ArgumentNullException(nameof(v1));
            return v2.CompareTo(v1) > 0;
        }

        /// <summary>Determines whether the first specified <see cref="T:System.Version" /> object is greater than the second specified ValueVersion struct.</summary>
        /// <param name="v1">The <see cref="T:System.Version" /> object.</param>
        /// <param name="v2">The ValueVersion struct.</param>
        /// <returns>
        /// <see langword="true" /> if <paramref name="v1" /> is greater than <paramref name="v2" />; otherwise, <see langword="false" />.</returns>
        public static bool operator >(Version v1, ValueVersion v2) => v2 < v1;

        /// <summary>Determines whether the first specified <see cref="T:System.Version" /> object is greater than or equal to the second specified ValueVersion struct.</summary>
        /// <param name="v1">The first <see cref="T:System.Version" /> object.</param>
        /// <param name="v2">The ValueVersion struct.</param>
        /// <returns>
        /// <see langword="true" /> if <paramref name="v1" /> is greater than or equal to <paramref name="v2" />; otherwise, <see langword="false" />.</returns>
        public static bool operator >=(Version v1, ValueVersion v2) => v2 <= v1;

        /// <summary>Determines whether a specified ValueVersion struct and <see cref="T:System.Version" /> object are equal.</summary>
        /// <param name="v1">The ValueVersion struct.</param>
        /// <param name="v2">The <see cref="T:System.Version" /> object.</param>
        /// <returns>
        /// <see langword="true" /> if <paramref name="v1" /> equals <paramref name="v2" />; otherwise, <see langword="false" />.</returns>
        public static bool operator ==(ValueVersion v1, Version v2)
        {
            return v1.Equals(v2);
        }

        /// <summary>Determines whether a specified ValueVersion struct and <see cref="T:System.Version" /> object are not equal.</summary>
        /// <param name="v1">The ValueVersion struct.</param>
        /// <param name="v2">The <see cref="T:System.Version" /> object.</param>
        /// <returns>
        /// <see langword="true" /> if <paramref name="v1" /> does not equal <paramref name="v2" />; otherwise, <see langword="false" />.</returns>
        public static bool operator !=(ValueVersion v1, Version v2) => !(v1 == v2);

        /// <summary>Determines whether the first specified ValueVersion struct is less than the second specified <see cref="T:System.Version" /> object.</summary>
        /// <param name="v1">The ValueVersion struct.</param>
        /// <param name="v2">The <see cref="T:System.Version" /> object.</param>
        /// <returns>
        /// <see langword="true" /> if <paramref name="v1" /> is less than <paramref name="v2" />; otherwise, <see langword="false" />.</returns>
        /// <exception cref="T:System.ArgumentNullException">
        /// <paramref name="v1" /> is <see langword="null" />.</exception>
        public static bool operator <(ValueVersion v1, Version v2)
        {
            return v1.CompareTo(v2) < 0;
        }

        /// <summary>Determines whether the first specified ValueVersion struct is less than or equal to the second <see cref="T:System.Version" /> object.</summary>
        /// <param name="v1">The ValueVersion struct.</param>
        /// <param name="v2">The <see cref="T:System.Version" /> object.</param>
        /// <returns>
        /// <see langword="true" /> if <paramref name="v1" /> is less than or equal to <paramref name="v2" />; otherwise, <see langword="false" />.</returns>
        /// <exception cref="T:System.ArgumentNullException">
        /// <paramref name="v1" /> is <see langword="null" />.</exception>
        public static bool operator <=(ValueVersion v1, Version v2)
        {
            return v1.CompareTo(v2) <= 0;
        }

        /// <summary>Determines whether the first specified ValueVersion struct is greater than the second specified <see cref="T:System.Version" /> object.</summary>
        /// <param name="v1">The ValueVersion struct.</param>
        /// <param name="v2">The <see cref="T:System.Version" /> object.</param>
        /// <returns>
        /// <see langword="true" /> if <paramref name="v1" /> is greater than <paramref name="v2" />; otherwise, <see langword="false" />.</returns>
        public static bool operator >(ValueVersion v1, Version v2) => v2 < v1;

        /// <summary>Determines whether the first specified ValueVersion struct is greater than or equal to the second specified <see cref="T:System.Version" /> object.</summary>
        /// <param name="v1">The ValueVersion struct.</param>
        /// <param name="v2">The <see cref="T:System.Version" /> object.</param>
        /// <returns>
        /// <see langword="true" /> if <paramref name="v1" /> is greater than or equal to <paramref name="v2" />; otherwise, <see langword="false" />.</returns>
        public static bool operator >=(ValueVersion v1, Version v2) => v2 <= v1;

        /// <summary>Determines whether two specified ValueVersion structs are equal.</summary>
        /// <param name="v1">The first ValueVersion struct.</param>
        /// <param name="v2">The second ValueVersion struct.</param>
        /// <returns>
        /// <see langword="true" /> if <paramref name="v1" /> equals <paramref name="v2" />; otherwise, <see langword="false" />.</returns>
        public static bool operator ==(ValueVersion v1, ValueVersion v2)
        {
            return v1.Equals(v2);
        }

        /// <summary>Determines whether two specified ValueVersion structs are not equal.</summary>
        /// <param name="v1">The first ValueVersion struct.</param>
        /// <param name="v2">The second ValueVersion struct.</param>
        /// <returns>
        /// <see langword="true" /> if <paramref name="v1" /> does not equal <paramref name="v2" />; otherwise, <see langword="false" />.</returns>
        public static bool operator !=(ValueVersion v1, ValueVersion v2) => !(v1 == v2);

        /// <summary>Determines whether the first specified ValueVersion struct is less than the second specified ValueVersion struct.</summary>
        /// <param name="v1">The first ValueVersion struct.</param>
        /// <param name="v2">The second ValueVersion struct.</param>
        /// <returns>
        /// <see langword="true" /> if <paramref name="v1" /> is less than <paramref name="v2" />; otherwise, <see langword="false" />.</returns>
        /// <exception cref="T:System.ArgumentNullException">
        /// <paramref name="v1" /> is <see langword="null" />.</exception>
        public static bool operator <(ValueVersion v1, ValueVersion v2)
        {
            return v1.CompareTo(v2) < 0;
        }

        /// <summary>Determines whether the first specified ValueVersion struct is less than or equal to the second ValueVersion struct.</summary>
        /// <param name="v1">The first ValueVersion struct.</param>
        /// <param name="v2">The second ValueVersion struct.</param>
        /// <returns>
        /// <see langword="true" /> if <paramref name="v1" /> is less than or equal to <paramref name="v2" />; otherwise, <see langword="false" />.</returns>
        /// <exception cref="T:System.ArgumentNullException">
        /// <paramref name="v1" /> is <see langword="null" />.</exception>
        public static bool operator <=(ValueVersion v1, ValueVersion v2)
        {
            return v1.CompareTo(v2) <= 0;
        }

        /// <summary>Determines whether the first specified ValueVersion struct is greater than the second specified ValueVersion struct.</summary>
        /// <param name="v1">The first ValueVersion struct.</param>
        /// <param name="v2">The second ValueVersion struct.</param>
        /// <returns>
        /// <see langword="true" /> if <paramref name="v1" /> is greater than <paramref name="v2" />; otherwise, <see langword="false" />.</returns>
        public static bool operator >(ValueVersion v1, ValueVersion v2) => v2 < v1;

        /// <summary>Determines whether the first specified ValueVersion struct is greater than or equal to the second specified ValueVersion struct.</summary>
        /// <param name="v1">The first ValueVersion struct.</param>
        /// <param name="v2">The second ValueVersion struct.</param>
        /// <returns>
        /// <see langword="true" /> if <paramref name="v1" /> is greater than or equal to <paramref name="v2" />; otherwise, <see langword="false" />.</returns>
        public static bool operator >=(ValueVersion v1, ValueVersion v2) => v2 <= v1;

        internal enum ParseFailureKind
        {
            ArgumentNullException,
            ArgumentException,
            ArgumentOutOfRangeException,
            FormatException,
        }

        internal struct ValueVersionResult
        {
            internal ValueVersion m_parsedValueVersion;
            private ParseFailureKind m_failure;
            private string m_exceptionArgument;
            private string m_argumentName;
            private bool m_canThrow;

            internal void Init(string argumentName, bool canThrow)
            {
                m_canThrow = canThrow;
                m_argumentName = argumentName;
            }

            internal void SetFailure(ParseFailureKind failure)
            {
                SetFailure(failure, string.Empty);
            }

            internal void SetFailure(ParseFailureKind failure, string argument)
            {
                m_failure = failure;
                m_exceptionArgument = argument;
                if (m_canThrow)
                    throw GetValueVersionParseException();
            }

            internal Exception GetValueVersionParseException()
            {
                switch (m_failure)
                {
                    case ParseFailureKind.ArgumentNullException:
                        return new ArgumentNullException(m_argumentName);
                    case ParseFailureKind.ArgumentException:
                        return new ArgumentException();
                    case ParseFailureKind.ArgumentOutOfRangeException:
                        return new ArgumentOutOfRangeException(m_exceptionArgument);
                    case ParseFailureKind.FormatException:
                        try
                        {
                            _ = int.Parse(m_exceptionArgument, CultureInfo.InvariantCulture);
                        }
                        catch (FormatException ex)
                        {
                            return ex;
                        }
                        catch (OverflowException ex)
                        {
                            return ex;
                        }
                        return new FormatException();
                    default:
                        return new ArgumentException();
                }
            }
        }
    }
}<|MERGE_RESOLUTION|>--- conflicted
+++ resolved
@@ -194,17 +194,11 @@
         {
             if (obj == null)
                 return 1;
-<<<<<<< HEAD
-            if (version is not Version version1)
-                throw new ArgumentException();
-            return CompareTo(version1);
-=======
             if (obj is ValueVersion version1)
                 return CompareTo(version1);
             if (obj is Version version2)
                 return CompareTo(version2);
             throw new ArgumentException("Argument is not a version of value version.", nameof(obj));
->>>>>>> d6cf0c3a
         }
 
         /// <summary>Compares the current ValueVersion struct to a specified ValueVersion struct and returns an indication of their relative values.</summary>
