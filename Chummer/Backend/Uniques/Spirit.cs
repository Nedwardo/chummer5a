/*  This file is part of Chummer5a.
 *
 *  Chummer5a is free software: you can redistribute it and/or modify
 *  it under the terms of the GNU General Public License as published by
 *  the Free Software Foundation, either version 3 of the License, or
 *  (at your option) any later version.
 *
 *  Chummer5a is distributed in the hope that it will be useful,
 *  but WITHOUT ANY WARRANTY; without even the implied warranty of
 *  MERCHANTABILITY or FITNESS FOR A PARTICULAR PURPOSE.  See the
 *  GNU General Public License for more details.
 *
 *  You should have received a copy of the GNU General Public License
 *  along with Chummer5a.  If not, see <http://www.gnu.org/licenses/>.
 *
 *  You can obtain the full source code for Chummer5a at
 *  https://github.com/chummer5a/chummer5a
 */
using Chummer.Annotations;
using System;
using System.Collections.Generic;
using System.ComponentModel;
using System.Diagnostics;
using System.Drawing;
using System.Globalization;
using System.IO;
using System.Linq;
using System.Runtime.CompilerServices;
using System.Text;
using System.Threading.Tasks;
using System.Windows.Forms;
using System.Xml;
using System.Xml.XPath;

namespace Chummer
{
    /// <summary>
    /// Type of Spirit.
    /// </summary>
    public enum SpiritType
    {
        Spirit = 0,
        Sprite = 1,
    }

    /// <summary>
    /// A Magician's Spirit or Technomancer's Sprite.
    /// </summary>
    [DebuggerDisplay("{Name}, \"{CritterName}\"")]
    public class Spirit : IHasInternalId, IHasName, IHasXmlNode, IHasMugshots, INotifyPropertyChanged, IHasNotes
    {
        private Guid _guiId;
        private string _strName = string.Empty;
        private string _strCritterName = string.Empty;
        private int _intServicesOwed;
        private SpiritType _eEntityType = SpiritType.Spirit;
        private bool _blnBound = true;
        private int _intForce = 1;
        private string _strFileName = string.Empty;
        private string _strRelativeName = string.Empty;
        private string _strNotes = string.Empty;
        private Character _objLinkedCharacter;

        private readonly List<Image> _lstMugshots = new List<Image>();
        private int _intMainMugshotIndex = -1;

        #region Helper Methods
        /// <summary>
        /// Convert a string to a SpiritType.
        /// </summary>
        /// <param name="strValue">String value to convert.</param>
        public static SpiritType ConvertToSpiritType(string strValue)
        {
            if (string.IsNullOrEmpty(strValue))
                return default(SpiritType);
            switch (strValue)
            {
                case "Spirit":
                    return SpiritType.Spirit;
                default:
                    return SpiritType.Sprite;
            }
        }
        #endregion

        #region Constructor, Save, Load, and Print Methods
        public Spirit(Character objCharacter)
        {
            // Create the GUID for the new Spirit.
            CharacterObject = objCharacter;
        }

        /// <summary>
        /// Save the object's XML to the XmlWriter.
        /// </summary>
        /// <param name="objWriter">XmlTextWriter to write with.</param>
        public void Save(XmlTextWriter objWriter)
        {
            objWriter.WriteStartElement("spirit");
            objWriter.WriteElementString("guid", _guiId.ToString("D"));
            objWriter.WriteElementString("name", _strName);
            objWriter.WriteElementString("crittername", _strCritterName);
            objWriter.WriteElementString("services", _intServicesOwed.ToString(GlobalOptions.Instance.InvariantCultureInfo));
            objWriter.WriteElementString("force", _intForce.ToString(GlobalOptions.Instance.InvariantCultureInfo));
            objWriter.WriteElementString("bound", _blnBound.ToString());
            objWriter.WriteElementString("fettered", _blnFettered.ToString());
            objWriter.WriteElementString("type", _eEntityType.ToString());
            objWriter.WriteElementString("file", _strFileName);
            objWriter.WriteElementString("relative", _strRelativeName);
            objWriter.WriteElementString("notes", _strNotes);
            SaveMugshots(objWriter);
            objWriter.WriteEndElement();

            /* Disabled for now because we cannot change any properties in the linked character anyway
            if (LinkedCharacter?.IsSaving == false && !Program.MainForm.OpenCharacterForms.Any(x => x.CharacterObject == LinkedCharacter))
                LinkedCharacter.Save();
                */
        }

        /// <summary>
        /// Load the Spirit from the XmlNode.
        /// </summary>
        /// <param name="objNode">XmlNode to load.</param>
        public void Load(XPathNavigator objNode)
        {
            if (objNode == null)
                return;
            objNode.TryGetField("guid", Guid.TryParse, out _guiId);
            if (objNode.TryGetStringFieldQuickly("name", ref _strName))
                _objCachedMyXmlNode = null;
            string strTemp = string.Empty;
            if (objNode.TryGetStringFieldQuickly("type", ref strTemp))
                _eEntityType = ConvertToSpiritType(strTemp);
            objNode.TryGetStringFieldQuickly("crittername", ref _strCritterName);
            objNode.TryGetInt32FieldQuickly("services", ref _intServicesOwed);
            objNode.TryGetInt32FieldQuickly("force", ref _intForce);
            Force = _intForce;
            objNode.TryGetBoolFieldQuickly("bound", ref _blnBound);
            objNode.TryGetBoolFieldQuickly("fettered", ref _blnFettered);
            objNode.TryGetStringFieldQuickly("file", ref _strFileName);
            objNode.TryGetStringFieldQuickly("relative", ref _strRelativeName);
            objNode.TryGetStringFieldQuickly("notes", ref _strNotes);

            RefreshLinkedCharacter(false);

            LoadMugshots(objNode);
        }

        /// <summary>
        /// Print the object's XML to the XmlWriter.
        /// </summary>
        /// <param name="objWriter">XmlTextWriter to write with.</param>
        /// <param name="objCulture">Culture in which to print numbers.</param>
        /// <param name="strLanguageToPrint">Language in which to print.</param>
        public void Print(XmlTextWriter objWriter, CultureInfo objCulture, string strLanguageToPrint)
        {
            // Translate the Critter name if applicable.
            string strName = Name;
            XmlNode objXmlCritterNode = GetNode(strLanguageToPrint);
            if (strLanguageToPrint != GlobalOptions.DefaultLanguage)
            {
                strName = objXmlCritterNode?["translate"]?.InnerText ?? Name;
            }

            objWriter.WriteStartElement("spirit");
            objWriter.WriteElementString("name", strName);
            objWriter.WriteElementString("name_english", Name);
            objWriter.WriteElementString("crittername", CritterName);
            objWriter.WriteElementString("fettered", Fettered.ToString(GlobalOptions.Instance.InvariantCultureInfo));
            objWriter.WriteElementString("bound", Bound.ToString(GlobalOptions.Instance.InvariantCultureInfo));
            objWriter.WriteElementString("services", ServicesOwed.ToString(objCulture));
            objWriter.WriteElementString("force", Force.ToString(objCulture));
            objWriter.WriteElementString("ratinglabel", LanguageManager.GetString(RatingLabel, strLanguageToPrint));

            if (objXmlCritterNode != null)
            {
                //Attributes for spirits, named differently as to not confuse <attribtue>

                Dictionary<string, int> dicAttributes = new Dictionary<string, int>();
                objWriter.WriteStartElement("spiritattributes");
                foreach (string strAttribute in new[] { "bod", "agi", "rea", "str", "cha", "int", "wil", "log", "ini" })
                {
                    string strInner = string.Empty;
                    if (objXmlCritterNode.TryGetStringFieldQuickly(strAttribute, ref strInner))
                    {
                        object objProcess = CommonFunctions.EvaluateInvariantXPath(strInner.Replace("F", _intForce.ToString()), out bool blnIsSuccess);
                        int intValue = Math.Max(blnIsSuccess ? Convert.ToInt32(objProcess) : _intForce, 1);
                        objWriter.WriteElementString(strAttribute, intValue.ToString(objCulture));

                        dicAttributes[strAttribute] = intValue;
                    }
                }

                objWriter.WriteEndElement();

                //Dump skills, (optional)powers if present to output

                XPathNavigator xmlSpiritPowersBaseChummerNode = XmlManager.Load("spiritpowers.xml", strLanguageToPrint).GetFastNavigator().SelectSingleNode("/chummer");
                XPathNavigator xmlCritterPowersBaseChummerNode = XmlManager.Load("critterpowers.xml", strLanguageToPrint).GetFastNavigator().SelectSingleNode("/chummer");
                XmlNode xmlPowersNode = objXmlCritterNode["powers"];
                if (xmlPowersNode != null)
                {
                    objWriter.WriteStartElement("powers");
                    foreach (XmlNode objXmlPowerNode in xmlPowersNode.ChildNodes)
                    {
                        PrintPowerInfo(objWriter, xmlSpiritPowersBaseChummerNode, xmlCritterPowersBaseChummerNode, objXmlPowerNode, GlobalOptions.Language);
                    }
                    objWriter.WriteEndElement();
                }
                xmlPowersNode = objXmlCritterNode["optionalpowers"];
                if (xmlPowersNode != null)
                {
                    objWriter.WriteStartElement("optionalpowers");
                    foreach (XmlNode objXmlPowerNode in xmlPowersNode.ChildNodes)
                    {
                        PrintPowerInfo(objWriter, xmlSpiritPowersBaseChummerNode, xmlCritterPowersBaseChummerNode, objXmlPowerNode, GlobalOptions.Language);
                    }
                    objWriter.WriteEndElement();
                }

                xmlPowersNode = objXmlCritterNode["skills"];
                if (xmlPowersNode != null)
                {
                    XmlDocument xmlSkillsDocument = XmlManager.Load("skills.xml", strLanguageToPrint);
                    objWriter.WriteStartElement("skills");
                    foreach (XmlNode xmlSkillNode in xmlPowersNode.ChildNodes)
                    {
                        string strAttrName = xmlSkillNode.Attributes?["attr"]?.Value ?? string.Empty;
                        if (!dicAttributes.TryGetValue(strAttrName, out int intAttrValue))
                            intAttrValue = _intForce;
                        int intDicepool = intAttrValue + _intForce;

                        string strEnglishName = xmlSkillNode.InnerText;
                        string strTranslatedName = xmlSkillsDocument.SelectSingleNode("/chummer/skills/skill[name = \"" + strEnglishName + "\"]/translate")?.InnerText ??
                                                   xmlSkillsDocument.SelectSingleNode("/chummer/knowledgeskills/skill[name = \"" + strEnglishName + "\"]/translate")?.InnerText ?? strEnglishName;
                        objWriter.WriteStartElement("skill");
                        objWriter.WriteElementString("name", strTranslatedName);
                        objWriter.WriteElementString("name_english", strEnglishName);
                        objWriter.WriteElementString("attr", strAttrName);
                        objWriter.WriteElementString("pool", intDicepool.ToString(objCulture));
                        objWriter.WriteEndElement();
                    }
                    objWriter.WriteEndElement();
                }

                xmlPowersNode = objXmlCritterNode["weaknesses"];
                if (xmlPowersNode != null)
                {
                    objWriter.WriteStartElement("weaknesses");
                    foreach (XmlNode objXmlPowerNode in xmlPowersNode.ChildNodes)
                    {
                        PrintPowerInfo(objWriter, xmlSpiritPowersBaseChummerNode, xmlCritterPowersBaseChummerNode, objXmlPowerNode, GlobalOptions.Language);
                    }
                    objWriter.WriteEndElement();
                }

                //Page in book for reference
                string strSource = string.Empty;
                string strPage = string.Empty;

                if (objXmlCritterNode.TryGetStringFieldQuickly("source", ref strSource))
                    objWriter.WriteElementString("source", CommonFunctions.LanguageBookShort(strSource, strLanguageToPrint));
                if (objXmlCritterNode.TryGetStringFieldQuickly("altpage", ref strPage) || objXmlCritterNode.TryGetStringFieldQuickly("page", ref strPage))
                    objWriter.WriteElementString("page", strPage);
            }

            objWriter.WriteElementString("bound", Bound.ToString());
            objWriter.WriteElementString("type", EntityType.ToString());

            if (CharacterObject.Options.PrintNotes)
                objWriter.WriteElementString("notes", Notes);
            PrintMugshots(objWriter);
            objWriter.WriteEndElement();
        }

        private static void PrintPowerInfo(XmlTextWriter objWriter, XPathNavigator xmlSpiritPowersBaseChummerNode, XPathNavigator xmlCritterPowersBaseChummerNode, XmlNode xmlPowerEntryNode, string strLanguageToPrint)
        {
            StringBuilder strExtra = new StringBuilder();
            string strSelect = xmlPowerEntryNode.SelectSingleNode("@select")?.Value;
            if (!string.IsNullOrEmpty(strSelect))
                strExtra.Append(LanguageManager.TranslateExtra(strSelect, strLanguageToPrint));
            string strSource = string.Empty;
            string strPage = string.Empty;
            string strPowerName = xmlPowerEntryNode.InnerText;
            string strEnglishName = strPowerName;
            string strEnglishCategory = string.Empty;
            string strCategory = string.Empty;
            string strDisplayType = string.Empty;
            string strDisplayAction = string.Empty;
            string strDisplayRange = string.Empty;
            string strDisplayDuration = string.Empty;
            XPathNavigator objXmlPowerNode = xmlSpiritPowersBaseChummerNode.SelectSingleNode("powers/power[name = \"" + strPowerName + "\"]") ??
                                             xmlSpiritPowersBaseChummerNode.SelectSingleNode("powers/power[starts-with(\"" + strPowerName + "\", name)]") ??
                                             xmlCritterPowersBaseChummerNode.SelectSingleNode("powers/power[name = \"" + strPowerName + "\"]") ??
                                             xmlCritterPowersBaseChummerNode.SelectSingleNode("powers/power[starts-with(\"" + strPowerName + "\", name)]");
            if (objXmlPowerNode != null)
            {
                objXmlPowerNode.TryGetStringFieldQuickly("source", ref strSource);
                if (!objXmlPowerNode.TryGetStringFieldQuickly("altpage", ref strPage))
                    objXmlPowerNode.TryGetStringFieldQuickly("page", ref strPage);

                objXmlPowerNode.TryGetStringFieldQuickly("name", ref strEnglishName);
                bool blnExtrasAdded = false;
                foreach (string strLoopExtra in strPowerName.TrimStartOnce(strEnglishName).Trim().TrimStartOnce('(').TrimEndOnce(')').Split(','))
                {
                    blnExtrasAdded = true;
                    strExtra.Append(LanguageManager.TranslateExtra(strLoopExtra, strLanguageToPrint));
                    strExtra.Append(", ");
                }
                if (blnExtrasAdded)
                    strExtra.Length -= 2;

                if (!objXmlPowerNode.TryGetStringFieldQuickly("translate", ref strPowerName))
                    strPowerName = strEnglishName;

                objXmlPowerNode.TryGetStringFieldQuickly("category", ref strEnglishCategory);

                strCategory = xmlSpiritPowersBaseChummerNode.SelectSingleNode("categories/category[. = \"" + strEnglishCategory + "\"]/@translate")?.Value ?? strEnglishCategory;

                switch (objXmlPowerNode.SelectSingleNode("type")?.Value)
                {
                    case "M":
                        strDisplayType = LanguageManager.GetString("String_SpellTypeMana", strLanguageToPrint);
                        break;
                    case "P":
                        strDisplayType = LanguageManager.GetString("String_SpellTypePhysical", strLanguageToPrint);
                        break;
                }
                switch (objXmlPowerNode.SelectSingleNode("action")?.Value)
                {
                    case "Auto":
                        strDisplayAction = LanguageManager.GetString("String_ActionAutomatic", strLanguageToPrint);
                        break;
                    case "Free":
                        strDisplayAction = LanguageManager.GetString("String_ActionFree", strLanguageToPrint);
                        break;
                    case "Simple":
                        strDisplayAction = LanguageManager.GetString("String_ActionSimple", strLanguageToPrint);
                        break;
                    case "Complex":
                        strDisplayAction = LanguageManager.GetString("String_ActionComplex", strLanguageToPrint);
                        break;
                    case "Special":
                        strDisplayAction = LanguageManager.GetString("String_SpellDurationSpecial", strLanguageToPrint);
                        break;
                }
                switch (objXmlPowerNode.SelectSingleNode("duration")?.Value)
                {
                    case "Instant":
                        strDisplayDuration = LanguageManager.GetString("String_SpellDurationInstantLong", strLanguageToPrint);
                        break;
                    case "Sustained":
                        strDisplayDuration = LanguageManager.GetString("String_SpellDurationSustained", strLanguageToPrint);
                        break;
                    case "Always":
                        strDisplayDuration = LanguageManager.GetString("String_SpellDurationAlways", strLanguageToPrint);
                        break;
                    case "Special":
                        strDisplayDuration = LanguageManager.GetString("String_SpellDurationSpecial", strLanguageToPrint);
                        break;
                }

                if (objXmlPowerNode.TryGetStringFieldQuickly("range", ref strDisplayRange) && strLanguageToPrint != GlobalOptions.DefaultLanguage)
                {
                    strDisplayRange = strDisplayRange.CheapReplace("Self", () => LanguageManager.GetString("String_SpellRangeSelf", strLanguageToPrint))
                        .CheapReplace("Special", () => LanguageManager.GetString("String_SpellDurationSpecial", strLanguageToPrint))
                        .CheapReplace("LOS", () => LanguageManager.GetString("String_SpellRangeLineOfSight", strLanguageToPrint))
                        .CheapReplace("LOI", () => LanguageManager.GetString("String_SpellRangeLineOfInfluence", strLanguageToPrint))
                        .CheapReplace("T", () => LanguageManager.GetString("String_SpellRangeTouch", strLanguageToPrint))
                        .CheapReplace("(A)", () => '(' + LanguageManager.GetString("String_SpellRangeArea", strLanguageToPrint) + ')')
                        .CheapReplace("MAG", () => LanguageManager.GetString("String_AttributeMAGShort", strLanguageToPrint));
                }
            }

            if (string.IsNullOrEmpty(strDisplayType))
                strDisplayType = LanguageManager.GetString("String_None", strLanguageToPrint);
            if (string.IsNullOrEmpty(strDisplayAction))
                strDisplayAction = LanguageManager.GetString("String_None", strLanguageToPrint);

            objWriter.WriteStartElement("critterpower");
            objWriter.WriteElementString("name", strPowerName);
            objWriter.WriteElementString("name_english", strEnglishName);
            objWriter.WriteElementString("extra", strExtra.ToString());
            objWriter.WriteElementString("category", strCategory);
            objWriter.WriteElementString("category_english", strEnglishCategory);
            objWriter.WriteElementString("type", strDisplayType);
            objWriter.WriteElementString("action", strDisplayAction);
            objWriter.WriteElementString("range", strDisplayRange);
            objWriter.WriteElementString("duration", strDisplayDuration);
            objWriter.WriteElementString("source", CommonFunctions.LanguageBookShort(strSource, strLanguageToPrint));
            objWriter.WriteElementString("page", strPage);
            objWriter.WriteEndElement();
        }
        #endregion

        #region Properties
        /// <summary>
        /// The Character object being used by the Spirit.
        /// </summary>
        public Character CharacterObject { get; }

        /// <summary>
        /// Name of the Spirit's Metatype.
        /// </summary>
        public string Name
        {
            get => _strName;
            set
            {
                if (_strName != value)
                {
                    _objCachedMyXmlNode = null;
                    _strName = value;
                    OnPropertyChanged();
                }
            }
        }

        /// <summary>
        /// Name of the Spirit.
        /// </summary>
        public string CritterName
        {
            get
            {
                if (LinkedCharacter != null)
                    return LinkedCharacter.CharacterName;
                return _strCritterName;
            }
            set
            {
                if (_strCritterName != value)
                {
                    _strCritterName = value;
                    OnPropertyChanged();
                }
            }
        }

        public string RatingLabel
        {
            get
            {
                switch (EntityType)
                {
                    case SpiritType.Spirit:
                        return "String_Force";
                    case SpiritType.Sprite:
                        return "String_Level";
                    default:
                        return "String_Rating";
                }
            }
        }

        /// <summary>
        /// Number of Services the Spirit owes.
        /// </summary>
        public int ServicesOwed
        {
            get => _intServicesOwed;
            set
            {
                if (!CharacterObject.Created && !CharacterObject.IgnoreRules)
                {
                    // Retrieve the character's Summoning Skill Rating.
                    int intSkillValue = CharacterObject.SkillsSection.GetActiveSkill(EntityType == SpiritType.Spirit ? "Summoning" : "Compiling")?.Rating ?? 0;

                    if (value > intSkillValue)
                    {
                        Program.MainForm.ShowMessageBox(LanguageManager.GetString(EntityType == SpiritType.Spirit ? "Message_SpiritServices" : "Message_SpriteServices", GlobalOptions.Language),
                            LanguageManager.GetString(EntityType == SpiritType.Spirit ? "MessageTitle_SpiritServices" : "MessageTitle_SpriteServices", GlobalOptions.Language), MessageBoxButtons.OK, MessageBoxIcon.Information);
                        value = intSkillValue;
                    }
                }
                if (_intServicesOwed != value)
                {
                    _intServicesOwed = value;
                    OnPropertyChanged();
                }
            }
        }

        /// <summary>
        /// The Spirit's Force.
        /// </summary>
        public int Force
        {
            get => _intForce;
            set
            {
                switch (EntityType)
                {
                    case SpiritType.Spirit when value > CharacterObject.MaxSpiritForce:
                        value = CharacterObject.MaxSpiritForce;
                        break;
                    case SpiritType.Sprite when value > CharacterObject.MaxSpriteLevel:
                        value = CharacterObject.MaxSpriteLevel;
                        break;
                }

                if (_intForce == value) return;
                _intForce = value;
                OnPropertyChanged();
            }
        }

        /// <summary>
        /// Whether or not the Spirit is Bound.
        /// </summary>
        public bool Bound
        {
            get => _blnBound;
            set
            {
                if (_blnBound != value)
                {
                    _blnBound = value;
                    OnPropertyChanged();
                }
            }
        }

        /// <summary>
        /// The Spirit's type, either Spirit or Sprite.
        /// </summary>
        public SpiritType EntityType
        {
            get => _eEntityType;
            set
            {
                if (_eEntityType != value)
                {
                    _objCachedMyXmlNode = null;
                    _eEntityType = value;
                    OnPropertyChanged();
                }
            }
        }

        /// <summary>
        /// Name of the save file for this Spirit/Sprite.
        /// </summary>
        public string FileName
        {
            get => _strFileName;
            set
            {
                if (_strFileName != value)
                {
                    _strFileName = value;
                    RefreshLinkedCharacter(!string.IsNullOrEmpty(value));
                    OnPropertyChanged();
                }
            }
        }

        /// <summary>
        /// Relative path to the save file.
        /// </summary>
        public string RelativeFileName
        {
            get => _strRelativeName;
            set
            {
                if (_strRelativeName != value)
                {
                    _strRelativeName = value;
                    RefreshLinkedCharacter(!string.IsNullOrEmpty(value));
                    OnPropertyChanged();
                }
            }
        }

        /// <summary>
        /// Notes.
        /// </summary>
        public string Notes
        {
            get => _strNotes;
            set
            {
                if (_strNotes != value)
                {
                    _strNotes = value;
                    OnPropertyChanged();
                }
            }
        }

        private bool _blnFettered;
        private int _intCachedAllowFettering = int.MinValue;
        /// <summary>
        /// Whether the sprite/spirit has unlimited services due to Fettering.
        /// See KC 91 and SG 192 for sprites and spirits, respectively. 
        /// </summary>
        public bool Fettered
        {
            get
            {
                if (_intCachedAllowFettering < 0)
                    _intCachedAllowFettering = CharacterObject.AllowSpriteFettering
                        ? 1
                        : 0;
                return _blnFettered && _intCachedAllowFettering > 0;
            }

            set
            {
                if (_blnFettered == value) return;
                if (value)
                {
                    //Technomancers require the Sprite Pet Complex Form to Fetter sprites.
                    if (!CharacterObject.AllowSpriteFettering && EntityType == SpiritType.Sprite) return;

                    //Only one Fettered spirit is permitted.
                    if (CharacterObject.Spirits.Any(objSpirit => objSpirit.Fettered)) return;

                    if (CharacterObject.Created)
                    {
                        // Sprites only cost Force in Karma to become Fettered. Spirits cost Force * 3.
                        int fetteringCost = EntityType == SpiritType.Spirit ? Force * 3 : Force;
                        if (!CharacterObject.ConfirmKarmaExpense(string.Format(LanguageManager.GetString("Message_ConfirmKarmaExpenseSpend", GlobalOptions.Language)
                            , Name
<<<<<<< HEAD
                            , fetteringCost.ToString(GlobalOptions.Instance.CultureInfo))))
=======
                            , fetteringCost.ToString(GlobalOptions.CultureInfo))))
>>>>>>> ddac5312
                        {
                            return;
                        }

                        // Create the Expense Log Entry.
                        ExpenseLogEntry objExpense = new ExpenseLogEntry(CharacterObject);
                        objExpense.Create(fetteringCost * -1,
                            LanguageManager.GetString("String_ExpenseFetteredSpirit", GlobalOptions.Language) + LanguageManager.GetString("String_Space", GlobalOptions.Language) + Name,
                            ExpenseType.Karma, DateTime.Now);
                        CharacterObject.ExpenseEntries.AddWithSort(objExpense);
                        CharacterObject.Karma -= fetteringCost;

                        ExpenseUndo objUndo = new ExpenseUndo();
                        objUndo.CreateKarma(KarmaExpenseType.SpiritFettering, InternalId);
                        objExpense.Undo = objUndo;
                    }

                    if (EntityType == SpiritType.Spirit)
                    {
                        ImprovementManager.CreateImprovement(CharacterObject, "MAG",
                            Improvement.ImprovementSource.SpiritFettering, string.Empty,
                            Improvement.ImprovementType.Attribute, string.Empty, 0, 1, 0, 0, -1);
                        ImprovementManager.Commit(CharacterObject);
                    }
                }
                else
                {
                    ImprovementManager.RemoveImprovements(CharacterObject, Improvement.ImprovementSource.SpiritFettering);
                }
                _blnFettered = value;
                OnPropertyChanged();
            }
        }

        /// <summary>
        /// Colour used by the Spirit's control in UI.
        /// Placeholder to prevent me having to deal with multiple interfaces.
        /// </summary>
        public Color PreferredColor
        {
            get => _objColour;
            set
            {
                if (_objColour != value)
                {
                    _objColour = value;
                    OnPropertyChanged();
                }
            }
        }

        public string InternalId => _guiId.ToString("D");

        public event PropertyChangedEventHandler PropertyChanged;

        [NotifyPropertyChangedInvocator]
        public void OnPropertyChanged([CallerMemberName] string strPropertyName = null)
        {
            OnMultiplePropertyChanged(strPropertyName);
        }

        public void OnMultiplePropertyChanged(params string[] lstPropertyNames)
        {
            ICollection<string> lstNamesOfChangedProperties = null;
            foreach (string strPropertyName in lstPropertyNames)
            {
                if (lstNamesOfChangedProperties == null)
                    lstNamesOfChangedProperties = SpiritDependencyGraph.GetWithAllDependants(strPropertyName);
                else
                {
                    foreach (string strLoopChangedProperty in SpiritDependencyGraph.GetWithAllDependants(strPropertyName))
                        lstNamesOfChangedProperties.Add(strLoopChangedProperty);
                }
            }

            if ((lstNamesOfChangedProperties?.Count > 0) != true)
                return;

            foreach (string strPropertyToChange in lstNamesOfChangedProperties)
            {
                PropertyChanged?.Invoke(this, new PropertyChangedEventArgs(strPropertyToChange));
            }
        }

        private static readonly DependancyGraph<string> SpiritDependencyGraph =
            new DependancyGraph<string>(
                new DependancyGraphNode<string>(nameof(NoLinkedCharacter),
                    new DependancyGraphNode<string>(nameof(LinkedCharacter))
                ),
                new DependancyGraphNode<string>(nameof(CritterName),
                    new DependancyGraphNode<string>(nameof(LinkedCharacter))
                ),
                new DependancyGraphNode<string>(nameof(MainMugshot),
                    new DependancyGraphNode<string>(nameof(LinkedCharacter)),
                    new DependancyGraphNode<string>(nameof(Mugshots),
                        new DependancyGraphNode<string>(nameof(LinkedCharacter))
                    ),
                    new DependancyGraphNode<string>(nameof(MainMugshotIndex))
                )
            );

        private XmlNode _objCachedMyXmlNode;
        private string _strCachedXmlNodeLanguage = string.Empty;
        private Color _objColour;

        public XmlNode GetNode()
        {
            return GetNode(GlobalOptions.Language);
        }

        public XmlNode GetNode(string strLanguage)
        {
            if (_objCachedMyXmlNode == null || strLanguage != _strCachedXmlNodeLanguage || GlobalOptions.Instance.LiveCustomData)
            {
                _objCachedMyXmlNode = XmlManager.Load(_eEntityType == SpiritType.Spirit ? "traditions.xml" : "streams.xml", strLanguage).SelectSingleNode($"/chummer/spirits/spirit[name = \"{Name}\"]");
                _strCachedXmlNodeLanguage = strLanguage;
            }
            return _objCachedMyXmlNode;
        }

        public Character LinkedCharacter => _objLinkedCharacter;

        public bool NoLinkedCharacter => _objLinkedCharacter == null;

        public async void RefreshLinkedCharacter(bool blnShowError)
        {
            Character objOldLinkedCharacter = _objLinkedCharacter;
            CharacterObject.LinkedCharacters.Remove(_objLinkedCharacter);
            bool blnError = false;
            bool blnUseRelative = false;

            // Make sure the file still exists before attempting to load it.
            if (!File.Exists(FileName))
            {
                // If the file doesn't exist, use the relative path if one is available.
                if (string.IsNullOrEmpty(RelativeFileName))
                    blnError = true;
                else if (!File.Exists(Path.GetFullPath(RelativeFileName)))
                    blnError = true;
                else
                    blnUseRelative = true;

                if (blnError && blnShowError)
                {
                    Program.MainForm.ShowMessageBox(string.Format(LanguageManager.GetString("Message_FileNotFound", GlobalOptions.Language), FileName),
                        LanguageManager.GetString("MessageTitle_FileNotFound", GlobalOptions.Language), MessageBoxButtons.OK, MessageBoxIcon.Error);
                }
            }
            if (!blnError)
            {
                string strFile = blnUseRelative ? Path.GetFullPath(RelativeFileName) : FileName;
                if (strFile.EndsWith(".chum5"))
                {
                    Character objOpenCharacter = Program.MainForm.OpenCharacters.FirstOrDefault(x => x.FileName == strFile);
                    _objLinkedCharacter = objOpenCharacter ?? (await Program.MainForm.LoadCharacter(strFile, string.Empty, false, false));
                    if (_objLinkedCharacter != null)
                        CharacterObject.LinkedCharacters.Add(_objLinkedCharacter);
                }
            }
            if (_objLinkedCharacter != objOldLinkedCharacter)
            {
                if (objOldLinkedCharacter != null)
                {
                    objOldLinkedCharacter.PropertyChanged -= LinkedCharacterOnPropertyChanged;
                    if (!Program.MainForm.OpenCharacters.Any(x => x.LinkedCharacters.Contains(objOldLinkedCharacter) && x != objOldLinkedCharacter))
                    {
                        Program.MainForm.OpenCharacters.Remove(objOldLinkedCharacter);
                        objOldLinkedCharacter.DeleteCharacter();
                    }
                }
                if (_objLinkedCharacter != null)
                {
                    if (string.IsNullOrEmpty(_strCritterName) && CritterName != LanguageManager.GetString("String_UnnamedCharacter", GlobalOptions.Language))
                        _strCritterName = CritterName;

                    _objLinkedCharacter.PropertyChanged += LinkedCharacterOnPropertyChanged;
                }
                OnPropertyChanged(nameof(LinkedCharacter));
            }
        }

        private void LinkedCharacterOnPropertyChanged(object sender, PropertyChangedEventArgs e)
        {
            if (e.PropertyName == nameof(Character.Name))
                OnPropertyChanged(nameof(CritterName));
            else if (e.PropertyName == nameof(Character.Mugshots))
                OnPropertyChanged(nameof(Mugshots));
            else if (e.PropertyName == nameof(Character.MainMugshot))
                OnPropertyChanged(nameof(MainMugshot));
            else if (e.PropertyName == nameof(Character.MainMugshotIndex))
                OnPropertyChanged(nameof(MainMugshotIndex));
            else if (e.PropertyName == nameof(Character.AllowSpriteFettering))
            {
                _intCachedAllowFettering = int.MinValue;
                OnPropertyChanged(nameof(Fettered));
            }
        }
        #endregion

        #region IHasMugshots
        /// <summary>
		/// Character's portraits encoded using Base64.
		/// </summary>
		public IList<Image> Mugshots
        {
            get
            {
                if (LinkedCharacter != null)
                    return LinkedCharacter.Mugshots;
                return _lstMugshots;
            }
        }

        /// <summary>
        /// Character's main portrait encoded using Base64.
        /// </summary>
        public Image MainMugshot
        {
            get
            {
                if (LinkedCharacter != null)
                    return LinkedCharacter.MainMugshot;
                if (MainMugshotIndex >= Mugshots.Count || MainMugshotIndex < 0)
                    return null;
                return Mugshots[MainMugshotIndex];
            }
            set
            {
                if (LinkedCharacter != null)
                    LinkedCharacter.MainMugshot = value;
                else
                {
                    if (value == null)
                    {
                        MainMugshotIndex = -1;
                        return;
                    }
                    int intNewMainMugshotIndex = Mugshots.IndexOf(value);
                    if (intNewMainMugshotIndex != -1)
                    {
                        MainMugshotIndex = intNewMainMugshotIndex;
                    }
                    else
                    {
                        Mugshots.Add(value);
                        MainMugshotIndex = Mugshots.Count - 1;
                    }
                }
            }
        }

        /// <summary>
        /// Index of Character's main portrait. -1 if set to none.
        /// </summary>
        public int MainMugshotIndex
        {
            get
            {
                if (LinkedCharacter != null)
                    return LinkedCharacter.MainMugshotIndex;
                return _intMainMugshotIndex;
            }
            set
            {
                if (LinkedCharacter != null)
                    LinkedCharacter.MainMugshotIndex = value;
                else
                {
                    if (value >= _lstMugshots.Count || value < -1)
                        value = -1;
                    if (_intMainMugshotIndex != value)
                    {
                        _intMainMugshotIndex = value;
                        OnPropertyChanged();
                    }
                }
            }
        }

        public void SaveMugshots(XmlTextWriter objWriter)
        {
            objWriter.WriteElementString("mainmugshotindex", MainMugshotIndex.ToString());
            // <mugshot>
            objWriter.WriteStartElement("mugshots");
            foreach (Image imgMugshot in Mugshots)
            {
                objWriter.WriteElementString("mugshot", imgMugshot.ToBase64String());
            }
            // </mugshot>
            objWriter.WriteEndElement();
        }

        public void LoadMugshots(XPathNavigator xmlSavedNode)
        {
            xmlSavedNode.TryGetInt32FieldQuickly("mainmugshotindex", ref _intMainMugshotIndex);
            XPathNodeIterator xmlMugshotsList = xmlSavedNode.Select("mugshots/mugshot");
            List<string> lstMugshotsBase64 = new List<string>(xmlMugshotsList.Count);
            foreach (XPathNavigator objXmlMugshot in xmlMugshotsList)
            {
                string strMugshot = objXmlMugshot.Value;
                if (!string.IsNullOrWhiteSpace(strMugshot))
                {
                    lstMugshotsBase64.Add(strMugshot);
                }
            }
            if (lstMugshotsBase64.Count > 1)
            {
                Image[] objMugshotImages = new Image[lstMugshotsBase64.Count];
                Parallel.For(0, lstMugshotsBase64.Count, i =>
                {
                    objMugshotImages[i] = lstMugshotsBase64[i].ToImage(System.Drawing.Imaging.PixelFormat.Format32bppPArgb);
                });
                _lstMugshots.AddRange(objMugshotImages);
            }
            else if (lstMugshotsBase64.Count == 1)
            {
                _lstMugshots.Add(lstMugshotsBase64[0].ToImage(System.Drawing.Imaging.PixelFormat.Format32bppPArgb));
            }
        }

        public void PrintMugshots(XmlTextWriter objWriter)
        {
            if (LinkedCharacter != null)
                LinkedCharacter.PrintMugshots(objWriter);
            else if (Mugshots.Count > 0)
            {
                // Since IE is retarded and can't handle base64 images before IE9, we need to dump the image to a temporary directory and re-write the information.
                // If you give it an extension of jpg, gif, or png, it expects the file to be in that format and won't render the image unless it was originally that type.
                // But if you give it the extension img, it will render whatever you give it (which doesn't make any damn sense, but that's IE for you).
                string strMugshotsDirectoryPath = Path.Combine(Utils.GetStartupPath, "mugshots");
                if (!Directory.Exists(strMugshotsDirectoryPath))
                {
                    try
                    {
                        Directory.CreateDirectory(strMugshotsDirectoryPath);
                    }
                    catch (UnauthorizedAccessException)
                    {
                        Program.MainForm.ShowMessageBox(LanguageManager.GetString("Message_Insufficient_Permissions_Warning", GlobalOptions.Language));
                    }
                }
                Guid guiImage = Guid.NewGuid();
                string imgMugshotPath = Path.Combine(strMugshotsDirectoryPath, guiImage.ToString("N") + ".img");
                Image imgMainMugshot = MainMugshot;
                if (imgMainMugshot != null)
                {
                    imgMainMugshot.Save(imgMugshotPath);
                    // <mainmugshotpath />
                    objWriter.WriteElementString("mainmugshotpath", "file://" + imgMugshotPath.Replace(Path.DirectorySeparatorChar, '/'));
                    // <mainmugshotbase64 />
                    objWriter.WriteElementString("mainmugshotbase64", imgMainMugshot.ToBase64String());
                }
                // <othermugshots>
                objWriter.WriteElementString("hasothermugshots", (imgMainMugshot == null || Mugshots.Count > 1).ToString());
                objWriter.WriteStartElement("othermugshots");
                for (int i = 0; i < Mugshots.Count; ++i)
                {
                    if (i == MainMugshotIndex)
                        continue;
                    Image imgMugshot = Mugshots[i];
                    objWriter.WriteStartElement("mugshot");

                    objWriter.WriteElementString("stringbase64", imgMugshot.ToBase64String());

                    imgMugshotPath = Path.Combine(strMugshotsDirectoryPath, guiImage.ToString("N") + i.ToString() + ".img");
                    imgMugshot.Save(imgMugshotPath);
                    objWriter.WriteElementString("temppath", "file://" + imgMugshotPath.Replace(Path.DirectorySeparatorChar, '/'));

                    objWriter.WriteEndElement();
                }
                // </mugshots>
                objWriter.WriteEndElement();
            }
        }
        #endregion
    }
}<|MERGE_RESOLUTION|>--- conflicted
+++ resolved
@@ -622,11 +622,7 @@
                         int fetteringCost = EntityType == SpiritType.Spirit ? Force * 3 : Force;
                         if (!CharacterObject.ConfirmKarmaExpense(string.Format(LanguageManager.GetString("Message_ConfirmKarmaExpenseSpend", GlobalOptions.Language)
                             , Name
-<<<<<<< HEAD
-                            , fetteringCost.ToString(GlobalOptions.Instance.CultureInfo))))
-=======
-                            , fetteringCost.ToString(GlobalOptions.CultureInfo))))
->>>>>>> ddac5312
+                        , fetteringCost.ToString(GlobalOptions.Instance.CultureInfo))))
                         {
                             return;
                         }
