--- conflicted
+++ resolved
@@ -390,12 +390,7 @@
         public string InternalId => _guiID.ToString("D", GlobalOptions.InvariantCultureInfo);
 
         private SourceString _objCachedSourceDetail;
-<<<<<<< HEAD
-        public SourceString SourceDetail => _objCachedSourceDetail = _objCachedSourceDetail
-                                                                     ?? new SourceString(Source, DisplayPage(GlobalOptions.Language), GlobalOptions.Language, _objCharacter);
-=======
-        public SourceString SourceDetail => _objCachedSourceDetail = _objCachedSourceDetail ?? new SourceString(Source, DisplayPage(GlobalOptions.Language), GlobalOptions.Language, GlobalOptions.CultureInfo);
->>>>>>> 53eb2a4b
+        public SourceString SourceDetail => _objCachedSourceDetail = _objCachedSourceDetail ?? new SourceString(Source, DisplayPage(GlobalOptions.Language), GlobalOptions.Language, GlobalOptions.CultureInfo, _objCharacter);
 
         /// <summary>
         /// Bonus node from the XML file.
