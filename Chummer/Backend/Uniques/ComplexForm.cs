--- conflicted
+++ resolved
@@ -171,11 +171,8 @@
             objWriter.WriteElementString("target", DisplayTarget(strLanguageToPrint));
             objWriter.WriteElementString("source", objCharacter.LanguageBookShort(Source, strLanguageToPrint));
             objWriter.WriteElementString("page", DisplayPage(strLanguageToPrint));
-<<<<<<< HEAD
-            if (objCharacter.Options.PrintNotes)
-=======
             if (GlobalOptions.PrintNotes)
->>>>>>> 3e407915
+
                 objWriter.WriteElementString("notes", Notes);
             objWriter.WriteEndElement();
         }
