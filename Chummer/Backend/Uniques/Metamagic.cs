--- conflicted
+++ resolved
@@ -360,19 +360,11 @@
                     doc = "echoes.xml";
                     path = "echoes/echo";
                 }
-<<<<<<< HEAD
 
                 _objCachedMyXmlNode = _objCharacter.LoadData(doc, strLanguage)
                     .SelectSingleNode(SourceID == Guid.Empty
                         ? $"/chummer/{path}[name = \"{Name}\"]"
                         : $"/chummer/{path}[id = \"{SourceIDString}\" or id = \"{SourceIDString}\"]");
-=======
-                _objCachedMyXmlNode = SourceID == Guid.Empty
-                    ? XmlManager.Load(doc, strLanguage)
-                        .SelectSingleNode("/chummer/" + path + "[name = \"" + Name + "\"]")
-                    : XmlManager.Load(doc, strLanguage).SelectSingleNode(
-                        "/chummer/" + path + "[id = \"" + SourceIDString +  "\" or id = \"" + SourceIDString.ToUpperInvariant() + "\"]");
->>>>>>> 1161a64b
 
                 _strCachedXmlNodeLanguage = strLanguage;
             }
