--- conflicted
+++ resolved
@@ -630,14 +630,11 @@
         public string DisplayName(CultureInfo objCulture, string strLanguage)
         {
             string strReturn = DisplayNameShort(strLanguage);
-<<<<<<< HEAD
+			string strSpaceCharacter = LanguageManager.GetString("String_Space", strLanguage);
             if (Type == QualityType.LifeModule && _strParentName != string.Empty)
             {
                 return (GetNode(strLanguage)?.ParentNode?.ParentNode?["translate"]?.InnerText ?? _strParentName) + " (" + strReturn + ')';
             }
-=======
-            string strSpaceCharacter = LanguageManager.GetString("String_Space", strLanguage);
->>>>>>> 5b25c494
 
             if (!string.IsNullOrEmpty(Extra))
             {
@@ -783,7 +780,7 @@
         {
             get
             {
-                if (_eQualityType != QualityType.LifeModule || !_nodBonus.HasChildNodes)
+                if (_eQualityType != QualityType.LifeModule || _nodBonus != null && !_nodBonus.HasChildNodes)
                 {
                     return string.Empty;
                 }
@@ -794,6 +791,8 @@
                 string skills = LanguageManager.GetString("Label_ActiveSkills", strLanguage) + ":" + Environment.NewLine;
                 string knoSkills = LanguageManager.GetString("Label_KnowledgeSkills", strLanguage) + ":" + Environment.NewLine;
                 string qualities = LanguageManager.GetString("String_Quality", strLanguage) + ":" + Environment.NewLine;
+                string indent = LanguageManager.GetString("String_Space", strLanguage) +
+                                LanguageManager.GetString("String_Space", strLanguage);
 
                 foreach (XmlNode bonusNode in _nodBonus.ChildNodes)
                 {
@@ -812,17 +811,17 @@
                     switch (bonusNode.Name)
                     {
                         case "attributelevel":
-                            attributes += "  " + LanguageManager.TranslateExtra(bonusNode["name"]?.InnerText, strLanguage) + " +" + (bonusNode["val"]?.InnerText ?? "1") + Environment.NewLine;
+                            attributes += indent + LanguageManager.TranslateExtra(bonusNode["name"]?.InnerText, strLanguage) + " +" + (bonusNode["val"]?.InnerText ?? "1") + Environment.NewLine;
                             break;
                         case "skilllevel":
                             XmlNode xmlSkillNode = xmlSkillDocument.SelectSingleNode("/chummer/skills/skill[name = \"" + bonusNode["name"]?.InnerText + "\"]");
-                            skills += "  " + (xmlSkillNode?["translate"]?.InnerText ?? bonusNode["name"]?.InnerText);
+                            skills += indent + (xmlSkillNode?["translate"]?.InnerText ?? bonusNode["name"]?.InnerText);
                             if (bonusNode["spec"] != null)
                             {
                                 xmlSkillNode = xmlSkillDocument.SelectSingleNode("/chummer/skills/skill/specs/spec[. = \"" + bonusNode["spec"].InnerText + "\"]");
-                                skills += " (" + (xmlSkillNode?.Attributes?["translate"]?.Value ?? bonusNode["spec"]?.InnerText) + ' ' + LanguageManager.GetString("String_ExpenseSpecialization", strLanguage) + ")";
+                                skills += LanguageManager.GetString("String_Space", strLanguage) + '(' + (xmlSkillNode?.Attributes?["translate"]?.Value ?? bonusNode["spec"]?.InnerText) + ' ' + LanguageManager.GetString("String_ExpenseSpecialization", strLanguage) + ")";
                             }
-                            skills += " +" + (bonusNode["val"]?.InnerText ?? "1") + Environment.NewLine;
+                            skills += LanguageManager.GetString("String_Space", strLanguage) + '+' + (bonusNode["val"]?.InnerText ?? "1") + Environment.NewLine;
                             break;
                         case "knowledgeskilllevel":
                             string s = bonusNode["name"]?.InnerText; //TODO LifeModules Theme translation
@@ -835,14 +834,14 @@
                                 s = s?.Substring(0, s.Length - 1);
                             }
                             XmlNode xmlCategoryNode = xmlSkillDocument.SelectSingleNode("/chummer/categories/category[. = \"" + bonusNode["group"]?.InnerText + "\"]");
-                            s += " (" + (xmlCategoryNode?.Attributes?["translate"]?.Value ?? bonusNode["group"]?.InnerText) + ")";
-                            s += " +" + (bonusNode["val"]?.InnerText ?? "1");
-                            knoSkills += "  " + s + Environment.NewLine;
+                            s += LanguageManager.GetString("String_Space", strLanguage) + '(' + (xmlCategoryNode?.Attributes?["translate"]?.Value ?? bonusNode["group"]?.InnerText) + ")";
+                            s += LanguageManager.GetString("String_Space", strLanguage) + '+' + (bonusNode["val"]?.InnerText ?? "1");
+                            knoSkills += indent + s + Environment.NewLine;
                             break;
                         case "skillgrouplevel":
                             XmlNode xmlSkillGroupNode = xmlSkillDocument.SelectSingleNode("/chummer/skillgroups/name[. = \"" + bonusNode["name"]?.InnerText + "\"]");
-                            skillGroups += "  " + (xmlSkillGroupNode?.Attributes?["translate"]?.Value ?? bonusNode["name"]?.InnerText);
-                            skillGroups += " +" + (bonusNode["val"]?.InnerText ?? "1") + Environment.NewLine;
+                            skillGroups += indent + (xmlSkillGroupNode?.Attributes?["translate"]?.Value ?? bonusNode["name"]?.InnerText);
+                            skillGroups += LanguageManager.GetString("String_Space", strLanguage) + '+' + (bonusNode["val"]?.InnerText ?? "1") + Environment.NewLine;
                             break;
                     }
                 }
