--- conflicted
+++ resolved
@@ -428,11 +428,7 @@
                     ClassSaver.Save(Instance, writer);
 
                     writer.WriteStartElement("books");
-<<<<<<< HEAD
                     foreach (SourcebookInfo book in Instance.SourcebookInfo)
-=======
-                    foreach (SourcebookInfo book in GlobalOptions.Instance.SourcebookInfo)
->>>>>>> 34005183
                     {
                         writer.WriteStartElement("book");
                         ClassSaver.Save(book, writer);
@@ -451,11 +447,7 @@
                 ClassSaver.Save(Instance, rootKey);
                 int count = 0;
                 RegistryKey bookKey = Registry.CurrentUser.CreateSubKey("Software\\Chummer5\\Books");
-<<<<<<< HEAD
                 foreach (SourcebookInfo book in Instance.SourcebookInfo)
-=======
-                foreach (SourcebookInfo book in GlobalOptions.Instance.SourcebookInfo)
->>>>>>> 34005183
                 {
                     RegistryKey k2 = bookKey.CreateSubKey(count.ToString("D2"));
                     ClassSaver.Save(book, k2);
