--- conflicted
+++ resolved
@@ -369,12 +369,8 @@
 
         public static ConcurrentDictionary<string, XPathExpression> CachedXPathExpressions => s_dicCachedExpressions.Value;
 
-<<<<<<< HEAD
-        [SupportedOSPlatform("windows")]
-        public static void TryCacheExpression(string xpath, CancellationToken token = default)
-=======
+        [SupportedOSPlatform("windows")]
         public static XPathExpression TryCacheExpression(string xpath, CancellationToken token = default)
->>>>>>> d6cf0c3a
         {
             token.ThrowIfCancellationRequested();
             return CachedXPathExpressions.GetOrAdd(xpath, XPathExpression.Compile);
